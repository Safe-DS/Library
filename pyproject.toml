[tool.poetry]
name = "safe-ds"
version = "0.19.0"
description = "A user-friendly library for Data Science in Python."
authors = ["Lars Reimann <mail@larsreimann.com>"]
license = "MIT"
readme = "docs/README.md"
repository = "https://github.com/Safe-DS/Library"
documentation = "https://library.safeds.com"
keywords = ["data-science", "machine-learning", "usability", "learnability"]
packages = [
    { include = "safeds", from = "src"},
]

[tool.poetry.dependencies]
python = "^3.11,<3.13"
ipython = "^8.8.0"
levenshtein = ">=0.21.1,<0.26.0"
matplotlib = "^3.6.3"
openpyxl = "^3.1.2"
pandas = "^2.0.0"
pillow = ">=9.5,<11.0"
scikit-image = ">=0.21,<0.23"
scikit-learn = "^1.2.0"
seaborn = "^0.13.0"
torch = {version = "^2.2.0", source = "torch_cuda121"}
torchvision = {version = "^0.17.0", source = "torch_cuda121"}
<<<<<<< HEAD
statsmodels = "^0.14.1"
=======
xxhash = "^3.4.1"
>>>>>>> ca23f0f6

[tool.poetry.group.dev.dependencies]
pytest = ">=7.2.1,<9.0.0"
pytest-cov = "^4.0.0"
syrupy = "^4.6.0"

[tool.poetry.group.docs.dependencies]
jupyter = "^1.0.0"
mkdocs = "^1.4.2"
mkdocstrings = ">=0.20,<0.25"
mkdocstrings-python = ">=0.8.3,<1.9.0"
mkdocs-autorefs = ">=0.4.1,<1.1.0"
mkdocs-exclude = "^1.0.2"
mkdocs-gen-files = ">=0.4,<0.6"
mkdocs-glightbox = "^0.3.1"
mkdocs-jupyter = ">=0.23,<0.25"
mkdocs-literate-nav = "^0.6.0"
mkdocs-material = "^9.1.2"
mkdocs-section-index = "^0.3.5"

[[tool.poetry.source]]
name = "torch_cuda121"
url = "https://download.pytorch.org/whl/cu121"
priority = "explicit"

[build-system]
requires = ["poetry-core>=1.0.0"]
build-backend = "poetry.core.masonry.api"

[tool.pytest.ini_options]
addopts = "--snapshot-warn-unused"
filterwarnings = [
    "ignore:Deprecated call to `pkg_resources.declare_namespace",
    "ignore:Jupyter is migrating its paths to use standard platformdirs"
]

[tool.black]
line-length = 120<|MERGE_RESOLUTION|>--- conflicted
+++ resolved
@@ -25,11 +25,7 @@
 seaborn = "^0.13.0"
 torch = {version = "^2.2.0", source = "torch_cuda121"}
 torchvision = {version = "^0.17.0", source = "torch_cuda121"}
-<<<<<<< HEAD
-statsmodels = "^0.14.1"
-=======
 xxhash = "^3.4.1"
->>>>>>> ca23f0f6
 
 [tool.poetry.group.dev.dependencies]
 pytest = ">=7.2.1,<9.0.0"
