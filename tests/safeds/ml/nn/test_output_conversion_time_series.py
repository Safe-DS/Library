import pytest
from safeds.data.tabular.containers import Table
from safeds.ml.nn import OutputConversionTimeSeries


def test_output_conversion_time_series() -> None:
    import torch

    with pytest.raises(
        ValueError,
        match=r"The window_size is not set. The data can only be converted if the window_size is provided as `int` in the kwargs.",
    ):
        ot = OutputConversionTimeSeries()
        ot._data_conversion(
            input_data=Table({"a": [1], "c": [1], "b": [1]}).to_time_series_dataset("a", "b"),
            output_data=torch.Tensor([0]),
            win=2,
            kappa=3,
        )


def test_output_conversion_time_series_2() -> None:
    import torch

    with pytest.raises(
        ValueError,
        match=r"The forecast_horizon is not set. The data can only be converted if the forecast_horizon is provided as `int` in the kwargs.",
    ):
        ot = OutputConversionTimeSeries()
<<<<<<< HEAD
        ot._data_conversion(input_data=Table({"a": [1], "c": [1], "b": [1]}).to_time_series_dataset("a", "b")
                            , output_data=torch.Tensor([0]), window_size=2, kappa=3)


class TestEq:

    @pytest.mark.parametrize(
        ("output_conversion_ts1", "output_conversion_ts2"),
        [
            (OutputConversionTimeSeries(), OutputConversionTimeSeries()),
            (OutputConversionTimeSeries(), OutputConversionTimeSeries()),
            (OutputConversionTimeSeries(), OutputConversionTimeSeries()),
        ],
    )
    def test_should_be_equal(
        self,
        output_conversion_ts1: OutputConversionTimeSeries,
        output_conversion_ts2: OutputConversionTimeSeries,
    ) -> None:
        assert output_conversion_ts1 == output_conversion_ts2


class TestHash:

    @pytest.mark.parametrize(
        ("output_conversion_ts1", "output_conversion_ts2"),
        [
            (OutputConversionTimeSeries(), OutputConversionTimeSeries()),
            (OutputConversionTimeSeries(), OutputConversionTimeSeries()),
            (OutputConversionTimeSeries(), OutputConversionTimeSeries()),
        ],
    )
    def test_hash_should_be_equal(
        self,
        output_conversion_ts1: OutputConversionTimeSeries,
        output_conversion_ts2: OutputConversionTimeSeries,
    ) -> None:
        assert hash(output_conversion_ts1) == hash(output_conversion_ts2)

    def test_hash_should_not_be_equal(self) -> None:
        output_conversion_ts1 = OutputConversionTimeSeries("1")
        output_conversion_ts2 = OutputConversionTimeSeries("2")
        output_conversion_ts3 = OutputConversionTimeSeries("3")
        assert hash(output_conversion_ts1) != hash(output_conversion_ts3)
        assert hash(output_conversion_ts2) != hash(output_conversion_ts1)
        assert hash(output_conversion_ts3) != hash(output_conversion_ts2)


class TestSizeOf:

    @pytest.mark.parametrize(
        "output_conversion_ts",
        [
            OutputConversionTimeSeries("1"),
            OutputConversionTimeSeries("2"),
            OutputConversionTimeSeries("3"),
        ],
    )
    def test_should_size_be_greater_than_normal_object(
        self,
        output_conversion_ts: OutputConversionTimeSeries,
    ) -> None:
        assert sys.getsizeof(output_conversion_ts) > sys.getsizeof(object())

=======
        ot._data_conversion(
            input_data=Table({"a": [1], "c": [1], "b": [1]}).to_time_series_dataset("a", "b"),
            output_data=torch.Tensor([0]),
            window_size=2,
            kappa=3,
        )
>>>>>>> 6ae2787f
<|MERGE_RESOLUTION|>--- conflicted
+++ resolved
@@ -1,4 +1,5 @@
 import pytest
+import sys
 from safeds.data.tabular.containers import Table
 from safeds.ml.nn import OutputConversionTimeSeries
 
@@ -27,9 +28,12 @@
         match=r"The forecast_horizon is not set. The data can only be converted if the forecast_horizon is provided as `int` in the kwargs.",
     ):
         ot = OutputConversionTimeSeries()
-<<<<<<< HEAD
-        ot._data_conversion(input_data=Table({"a": [1], "c": [1], "b": [1]}).to_time_series_dataset("a", "b")
-                            , output_data=torch.Tensor([0]), window_size=2, kappa=3)
+        ot._data_conversion(
+            input_data=Table({"a": [1], "c": [1], "b": [1]}).to_time_series_dataset("a", "b"),
+            output_data=torch.Tensor([0]),
+            window_size=2,
+            kappa=3,
+        )
 
 
 class TestEq:
@@ -92,11 +96,3 @@
     ) -> None:
         assert sys.getsizeof(output_conversion_ts) > sys.getsizeof(object())
 
-=======
-        ot._data_conversion(
-            input_data=Table({"a": [1], "c": [1], "b": [1]}).to_time_series_dataset("a", "b"),
-            output_data=torch.Tensor([0]),
-            window_size=2,
-            kappa=3,
-        )
->>>>>>> 6ae2787f
