--- conflicted
+++ resolved
@@ -6,7 +6,6 @@
 from safeds.exceptions import OutOfBoundsError
 from safeds.ml.nn import LSTMLayer
 from torch import nn
-
 
 @pytest.mark.parametrize(
     "input_size",
@@ -23,7 +22,6 @@
         LSTMLayer(output_size=1, input_size=input_size)
 
 
-<<<<<<< HEAD
 @pytest.mark.parametrize(
     "input_size",
     [
@@ -33,10 +31,12 @@
     ids=["one", "twenty"],
 )
 def test_should_raise_if_input_size_doesnt_match(input_size: int) -> None:
+    from torch import nn
     assert LSTMLayer(output_size=1, input_size=input_size).input_size == input_size
 
 
 @pytest.mark.parametrize(
+
     ("activation_function", "expected_activation_function"),
     [
         ("sigmoid", nn.Sigmoid),
@@ -72,8 +72,7 @@
         LSTMLayer(output_size=1, input_size=1)._get_internal_layer(activation_function=activation_function)
 
 
-=======
->>>>>>> 09d22858
+
 @pytest.mark.parametrize(
     "output_size",
     [
