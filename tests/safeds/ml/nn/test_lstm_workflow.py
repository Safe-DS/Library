import pytest
from safeds._config import _get_device
from safeds.data.tabular.containers import Table
from safeds.data.tabular.transformation import RangeScaler
from safeds.ml.nn import (
    NeuralNetworkRegressor,
)
from safeds.ml.nn.converters import (
    InputConversionTimeSeries,
)
from safeds.ml.nn.layers import (
    ForwardLayer,
    LSTMLayer,
)
from torch.types import Device

from tests.helpers import configure_test_with_device, get_devices, get_devices_ids, resolve_resource_path


@pytest.mark.parametrize("device", get_devices(), ids=get_devices_ids())
def test_lstm_model(device: Device) -> None:
    configure_test_with_device(device)

    # Create a DataFrame
    _inflation_path = "_datas/US_Inflation_rates.csv"
    table = Table.from_csv_file(path=resolve_resource_path(_inflation_path))
    rs = RangeScaler(column_names="value")
    _, table = rs.fit_and_transform(table)
    train_table, test_table = table.split_rows(0.8)

    model = NeuralNetworkRegressor(
<<<<<<< HEAD
        InputConversionTimeSeries(),
        [ForwardLayer(input_size=7, output_size=256), LSTMLayer(input_size=256, output_size=1)],
=======
        InputConversionTimeSeries(prediction_name="predicted"),
        [ForwardLayer(neuron_count=256), LSTMLayer(neuron_count=1)],
>>>>>>> 47747da4
    )
    model_2 = NeuralNetworkRegressor(
        InputConversionTimeSeries(),
        [ForwardLayer(input_size=7, output_size=256), LSTMLayer(input_size=256, output_size=12)],
    )
    trained_model_2 = model_2.fit(
        train_table.to_time_series_dataset(
            "value",
            "date",
            window_size=7,
            forecast_horizon=12,
            continuous=True,
        ),
        epoch_size=1,
    )
    trained_model_2.predict(
        test_table.to_time_series_dataset(
            "value",
            "date",
            window_size=7,
            forecast_horizon=12,
            continuous=True,
        ),
    )
    trained_model = model.fit(
        train_table.to_time_series_dataset(
            "value",
            "date",
            window_size=7,
            forecast_horizon=12,
            continuous=False,
        ),
        epoch_size=1,
    )

    trained_model.predict(
        test_table.to_time_series_dataset("value", "date", window_size=7, forecast_horizon=12, continuous=False),
    )
    assert trained_model._model is not None
    assert trained_model._model.state_dict()["_pytorch_layers.0._layer.weight"].device == _get_device()<|MERGE_RESOLUTION|>--- conflicted
+++ resolved
@@ -29,19 +29,10 @@
     train_table, test_table = table.split_rows(0.8)
 
     model = NeuralNetworkRegressor(
-<<<<<<< HEAD
         InputConversionTimeSeries(),
-        [ForwardLayer(input_size=7, output_size=256), LSTMLayer(input_size=256, output_size=1)],
-=======
-        InputConversionTimeSeries(prediction_name="predicted"),
         [ForwardLayer(neuron_count=256), LSTMLayer(neuron_count=1)],
->>>>>>> 47747da4
     )
-    model_2 = NeuralNetworkRegressor(
-        InputConversionTimeSeries(),
-        [ForwardLayer(input_size=7, output_size=256), LSTMLayer(input_size=256, output_size=12)],
-    )
-    trained_model_2 = model_2.fit(
+    trained_model = model.fit(
         train_table.to_time_series_dataset(
             "value",
             "date",
@@ -51,7 +42,8 @@
         ),
         epoch_size=1,
     )
-    trained_model_2.predict(
+
+    trained_model.predict(
         test_table.to_time_series_dataset(
             "value",
             "date",
@@ -60,19 +52,5 @@
             continuous=True,
         ),
     )
-    trained_model = model.fit(
-        train_table.to_time_series_dataset(
-            "value",
-            "date",
-            window_size=7,
-            forecast_horizon=12,
-            continuous=False,
-        ),
-        epoch_size=1,
-    )
-
-    trained_model.predict(
-        test_table.to_time_series_dataset("value", "date", window_size=7, forecast_horizon=12, continuous=False),
-    )
     assert trained_model._model is not None
     assert trained_model._model.state_dict()["_pytorch_layers.0._layer.weight"].device == _get_device()