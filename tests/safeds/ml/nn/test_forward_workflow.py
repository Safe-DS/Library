import pytest
from safeds._config import _get_device
from safeds.data.tabular.containers import Table
from safeds.data.tabular.transformation import StandardScaler
from safeds.ml.nn import (
    ForwardLayer,
    InputConversionTable,
    NeuralNetworkRegressor,
    OutputConversionTable,
)
from torch.types import Device

from tests.helpers import configure_test_with_device, get_devices, get_devices_ids, resolve_resource_path


@pytest.mark.parametrize("device", get_devices(), ids=get_devices_ids())
def test_forward_model(device: Device) -> None:
    configure_test_with_device(device)

    # Create a DataFrame
    _inflation_path = "_datas/US_Inflation_rates.csv"
    table_1 = Table.from_csv_file(
        path=resolve_resource_path(_inflation_path),
    )
    table_1 = table_1.remove_columns(["date"])
<<<<<<< HEAD
    table_2 = table_1.slice_rows(start=0, length=table_1.number_of_rows-14)
    table_2 = table_2.add_columns([(table_1.slice_rows(start=14)).get_column("value").rename("target")])
=======
    table_2 = table_1.slice_rows(length=table_1.number_of_rows - 14)
    table_2 = table_2.add_columns(
        [
            table_1.slice_rows(start=14).get_column("value").rename("target"),
        ]
    )
>>>>>>> 92622fb1
    train_table, test_table = table_2.split_rows(0.8)

    ss = StandardScaler()
    _, train_table = ss.fit_and_transform(train_table, ["value"])
    _, test_table = ss.fit_and_transform(test_table, ["value"])
    model = NeuralNetworkRegressor(
        InputConversionTable(),
        [ForwardLayer(input_size=1, output_size=1)],
        OutputConversionTable("predicted"),
    )

    fitted_model = model.fit(train_table.to_tabular_dataset("target"), epoch_size=1, learning_rate=0.01)
    fitted_model.predict(test_table.remove_columns_except(["value"]))
    assert model._model.state_dict()["_pytorch_layers.0._layer.weight"].device == _get_device()<|MERGE_RESOLUTION|>--- conflicted
+++ resolved
@@ -23,17 +23,12 @@
         path=resolve_resource_path(_inflation_path),
     )
     table_1 = table_1.remove_columns(["date"])
-<<<<<<< HEAD
-    table_2 = table_1.slice_rows(start=0, length=table_1.number_of_rows-14)
-    table_2 = table_2.add_columns([(table_1.slice_rows(start=14)).get_column("value").rename("target")])
-=======
     table_2 = table_1.slice_rows(length=table_1.number_of_rows - 14)
     table_2 = table_2.add_columns(
         [
             table_1.slice_rows(start=14).get_column("value").rename("target"),
         ]
     )
->>>>>>> 92622fb1
     train_table, test_table = table_2.split_rows(0.8)
 
     ss = StandardScaler()
