import re
from typing import TYPE_CHECKING

import pytest
import torch

from safeds._config import _get_device
from safeds.data.image.containers import ImageList
from safeds.data.labeled.containers import ImageDataset
from safeds.data.tabular.containers import Column, Table
from safeds.data.tabular.transformation import OneHotEncoder
from safeds.ml.nn import (
    AvgPooling2DLayer,
    Convolutional2DLayer,
    ConvolutionalTranspose2DLayer,
    FlattenLayer,
    ForwardLayer,
    InputConversionImage,
    MaxPooling2DLayer,
    NeuralNetworkClassifier,
    NeuralNetworkRegressor,
    OutputConversionImageToTable,
)
from safeds.ml.nn._output_conversion_image import OutputConversionImageToColumn, OutputConversionImageToImage
from syrupy import SnapshotAssertion
from torch.types import Device

from tests.helpers import device_cpu, device_cuda, images_all, resolve_resource_path, configure_test_with_device

if TYPE_CHECKING:
    from safeds.ml.nn import Layer


class TestImageToTableClassifier:

    @pytest.mark.parametrize(
        ("seed", "device", "prediction_label"),
        [
            (
                1234,
                device_cuda,
                ["grayscale"] * 7,
            ),
            (
                4711,
                device_cuda,
                ["white_square"] * 7,
            ),
            (
                1234,
                device_cpu,
                ["grayscale"] * 7,
            ),
            (
                4711,
                device_cpu,
                ["white_square"] * 7,
            ),
        ],
        ids=["seed-1234-cuda", "seed-4711-cuda", "seed-1234-cpu", "seed-4711-cpu"],
    )
    def test_should_train_and_predict_model(
        self,
        seed: int,
        prediction_label: list[str],
        device: Device,
    ) -> None:
        configure_test_with_device(device)
        torch.manual_seed(seed)

        image_list, filenames = ImageList.from_files(resolve_resource_path(images_all()), return_filenames=True)
        image_list = image_list.resize(20, 20)
        classes = []
        for filename in filenames:
            groups = re.search(r"(.*)[\\/](.*)\.", filename)
            if groups is not None:
                classes.append(groups.group(2))
        image_classes = Table({"class": classes})
        one_hot_encoder = OneHotEncoder().fit(image_classes, ["class"])
        image_classes_one_hot_encoded = one_hot_encoder.transform(image_classes)
        image_dataset = ImageDataset(image_list, image_classes_one_hot_encoded)
        num_of_classes: int = image_dataset.output_size if isinstance(image_dataset.output_size, int) else 0
        layers = [Convolutional2DLayer(1, 2), MaxPooling2DLayer(10), FlattenLayer(), ForwardLayer(num_of_classes)]
        nn_original = NeuralNetworkClassifier(
            InputConversionImage(image_dataset.input_size),
            layers,
            OutputConversionImageToTable(),
        )
        nn = nn_original.fit(image_dataset, epoch_size=2)
        assert str(nn_original._model.state_dict().values()) != str(nn._model.state_dict().values())
        assert not torch.all(
            torch.eq(
                nn_original._model.state_dict()["_pytorch_layers.3._layer.bias"],
                nn._model.state_dict()["_pytorch_layers.3._layer.bias"],
            )
        ).item()
        prediction: ImageDataset = nn.predict(image_dataset.get_input())
        assert one_hot_encoder.inverse_transform(prediction.get_output()) == Table({"class": prediction_label})
        assert prediction._output._tensor.device == _get_device()


class TestImageToColumnClassifier:

    @pytest.mark.parametrize(
        ("seed", "device", "prediction_label"),
        [
            (
                1234,
                device_cuda,
                ["grayscale"] * 7,
            ),
            (
                4711,
                device_cuda,
                ["white_square"] * 7,
            ),
            (
                1234,
                device_cpu,
                ["grayscale"] * 7,
            ),
            (
                4711,
                device_cpu,
                ["white_square"] * 7,
            ),
        ],
        ids=["seed-1234-cuda", "seed-4711-cuda", "seed-1234-cpu", "seed-4711-cpu"],
    )
    def test_should_train_and_predict_model(
        self,
        seed: int,
        prediction_label: list[str],
        device: Device,
    ) -> None:
        configure_test_with_device(device)
        torch.manual_seed(seed)

        image_list, filenames = ImageList.from_files(resolve_resource_path(images_all()), return_filenames=True)
        image_list = image_list.resize(20, 20)
        classes = []
        for filename in filenames:
            groups = re.search(r"(.*)[\\/](.*)\.", filename)
            if groups is not None:
                classes.append(groups.group(2))
        image_classes = Column("class", classes)
        image_dataset = ImageDataset(image_list, image_classes, shuffle=True)
        num_of_classes: int = image_dataset.output_size if isinstance(image_dataset.output_size, int) else 0

        layers = [Convolutional2DLayer(1, 2), AvgPooling2DLayer(10), FlattenLayer(), ForwardLayer(num_of_classes)]
        nn_original = NeuralNetworkClassifier(
            InputConversionImage(image_dataset.input_size),
            layers,
            OutputConversionImageToColumn(),
        )
        nn = nn_original.fit(image_dataset, epoch_size=2)
        assert str(nn_original._model.state_dict().values()) != str(nn._model.state_dict().values())
        assert not torch.all(
            torch.eq(
                nn_original._model.state_dict()["_pytorch_layers.3._layer.bias"],
                nn._model.state_dict()["_pytorch_layers.3._layer.bias"],
            )
        ).item()
        prediction: ImageDataset = nn.predict(image_dataset.get_input())
        assert prediction.get_output() == Column("class", prediction_label)
        assert prediction._output._tensor.device == _get_device()


class TestImageToImageRegressor:

    @pytest.mark.parametrize(
        ("seed", "device"),
        [
            (1234, device_cuda),
            (4711, device_cuda),
            (1234, device_cpu),
            (4711, device_cpu),
        ],
        ids=["seed-1234-cuda", "seed-4711-cuda", "seed-1234-cpu", "seed-4711-cpu"],
    )
    def test_should_train_and_predict_model(
        self,
        seed: int,
        snapshot_png_image_list: SnapshotAssertion,
        device: Device,
    ) -> None:
        configure_test_with_device(device)
        torch.manual_seed(seed)

        image_list = ImageList.from_files(resolve_resource_path(images_all()))
        image_list = image_list.resize(20, 20)
        image_list_grayscale = image_list.convert_to_grayscale()
        image_dataset = ImageDataset(image_list, image_list_grayscale)

        layers: list[Layer] = [
            Convolutional2DLayer(6, 2),
            Convolutional2DLayer(12, 2),
            ConvolutionalTranspose2DLayer(6, 2),
            ConvolutionalTranspose2DLayer(4, 2),
        ]
        nn_original = NeuralNetworkRegressor(
            InputConversionImage(image_dataset.input_size),
            layers,
            OutputConversionImageToImage(),
        )
        nn = nn_original.fit(image_dataset, epoch_size=20)
        assert str(nn_original._model.state_dict().values()) != str(nn._model.state_dict().values())
<<<<<<< HEAD
        assert nn._model.state_dict()["_pytorch_layers.3._layer.bias"].tolist() == layer_3_bias
        prediction: ImageDataset = nn.predict(image_dataset.get_input())
        assert prediction.get_output() == snapshot_png_image_list
        assert prediction._output._tensor.device == _get_device()
=======
        assert not torch.all(
            torch.eq(
                nn_original._model.state_dict()["_pytorch_layers.3._layer.bias"],
                nn._model.state_dict()["_pytorch_layers.3._layer.bias"],
            )
        ).item()
        prediction = nn.predict(image_dataset.get_input())
        assert isinstance(prediction.get_output(), ImageList)
>>>>>>> 6cad203c
<|MERGE_RESOLUTION|>--- conflicted
+++ resolved
@@ -205,12 +205,6 @@
         )
         nn = nn_original.fit(image_dataset, epoch_size=20)
         assert str(nn_original._model.state_dict().values()) != str(nn._model.state_dict().values())
-<<<<<<< HEAD
-        assert nn._model.state_dict()["_pytorch_layers.3._layer.bias"].tolist() == layer_3_bias
-        prediction: ImageDataset = nn.predict(image_dataset.get_input())
-        assert prediction.get_output() == snapshot_png_image_list
-        assert prediction._output._tensor.device == _get_device()
-=======
         assert not torch.all(
             torch.eq(
                 nn_original._model.state_dict()["_pytorch_layers.3._layer.bias"],
@@ -219,4 +213,4 @@
         ).item()
         prediction = nn.predict(image_dataset.get_input())
         assert isinstance(prediction.get_output(), ImageList)
->>>>>>> 6cad203c
+        assert prediction._output._tensor.device == _get_device()