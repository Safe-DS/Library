from safeds.data.tabular.containers import Table
from safeds.ml.nn import (
    InputConversionTimeSeries,
    LSTMLayer,
    NeuralNetworkRegressor,
    OutputConversionTimeSeries,
)


def test_should_raise_if_is_fitted_is_set_correctly_lstm() -> None:
    model = NeuralNetworkRegressor(
        InputConversionTimeSeries(1, 1, "target", "time", ["feat"]),
        [LSTMLayer(input_size=2, output_size=1)],
        OutputConversionTimeSeries("predicted"),
    )
    ts = Table.from_dict({"target": [1, 1, 1, 1], "time": [0, 0, 0, 0], "feat": [0, 0, 0, 0]}).time_columns(
        "target", "time", ["feat"])
    assert not model.is_fitted
<<<<<<< HEAD
    model = model.fit(ts)
    model.predict(ts)
=======
    model = model.fit(
        Table.from_dict({"target": [1, 1, 1, 1], "time": [0, 0, 0, 0], "feat": [0, 0, 0, 0]}).time_columns(
            "target",
            "time",
        ),
    )
>>>>>>> 5ffa2ea5
    assert model.is_fitted<|MERGE_RESOLUTION|>--- conflicted
+++ resolved
@@ -16,15 +16,6 @@
     ts = Table.from_dict({"target": [1, 1, 1, 1], "time": [0, 0, 0, 0], "feat": [0, 0, 0, 0]}).time_columns(
         "target", "time", ["feat"])
     assert not model.is_fitted
-<<<<<<< HEAD
     model = model.fit(ts)
     model.predict(ts)
-=======
-    model = model.fit(
-        Table.from_dict({"target": [1, 1, 1, 1], "time": [0, 0, 0, 0], "feat": [0, 0, 0, 0]}).time_columns(
-            "target",
-            "time",
-        ),
-    )
->>>>>>> 5ffa2ea5
     assert model.is_fitted