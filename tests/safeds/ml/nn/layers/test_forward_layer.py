import sys
from typing import Any, Literal

import pytest
from safeds.data.image.typing import ImageSize
from safeds.exceptions import OutOfBoundsError
from safeds.ml.hyperparameters import Choice
from safeds.ml.nn.layers import ForwardLayer
from torch import nn

# TODO: Should be tested on a model, not a layer, since input size gets inferred
# @pytest.mark.parametrize(
#     "input_size",
#     [
#         1,
#         20,
#     ],
#     ids=["one", "twenty"],
# )
# def test_should_return_input_size(input_size: int) -> None:
#     assert ForwardLayer(neuron_count=1).input_size == input_size


@pytest.mark.parametrize(
    ("activation_function", "expected_activation_function"),
    [
        ("sigmoid", nn.Sigmoid),
        ("relu", nn.ReLU),
        ("softmax", nn.Softmax),
        ("none", None),
    ],
    ids=["sigmoid", "relu", "softmax", "none"],
)
def test_should_accept_activation_function(activation_function: str, expected_activation_function: type | None) -> None:
    forward_layer = ForwardLayer(neuron_count=1)
    forward_layer._input_size = 1
    internal_layer = forward_layer._get_internal_layer(
        activation_function=activation_function,
    )
    assert (
        internal_layer._fn is None
        if expected_activation_function is None
        else isinstance(internal_layer._fn, expected_activation_function)
    )


@pytest.mark.parametrize(
    "activation_function",
    [
        "unknown_string",
    ],
    ids=["unknown"],
)
def test_should_raise_if_unknown_activation_function_is_passed(activation_function: str) -> None:
    forward_layer = ForwardLayer(neuron_count=1)
    forward_layer._input_size = 1
    with pytest.raises(
        ValueError,
        match=rf"Unknown Activation Function: {activation_function}",
    ):
        forward_layer._get_internal_layer(
            activation_function=activation_function,
        )


@pytest.mark.parametrize(
    "output_size",
    [
        0,
        Choice(0),
    ],
    ids=["invalid_int", "invalid_choice"],
)
def test_should_raise_if_output_size_out_of_bounds(output_size: int | Choice[int]) -> None:
    with pytest.raises(OutOfBoundsError):
        ForwardLayer(neuron_count=output_size)


@pytest.mark.parametrize(
    "output_size",
    [1, 20, Choice(1, 20)],
    ids=["one", "twenty", "choice"],
)
def test_should_return_output_size(output_size: int | Choice[int]) -> None:
    assert ForwardLayer(neuron_count=output_size).output_size == output_size


def test_should_raise_if_input_size_is_set_with_image_size() -> None:
    layer = ForwardLayer(1)
    with pytest.raises(TypeError, match=r"The input_size of a forward layer has to be of type int."):
        layer._set_input_size(ImageSize(1, 2, 3))


def test_should_raise_if_activation_function_not_set() -> None:
    layer = ForwardLayer(1)
    with pytest.raises(
        ValueError,
        match=r"The activation_function is not set. The internal layer can only be created when the activation_function is provided in the kwargs.",
    ):
        layer._get_internal_layer()


@pytest.mark.parametrize(
    ("layer1", "layer2", "equal"),
    [
        (
            ForwardLayer(neuron_count=2),
            ForwardLayer(neuron_count=2),
            True,
        ),
        (
            ForwardLayer(neuron_count=2),
            ForwardLayer(neuron_count=1),
            False,
        ),
        (
            ForwardLayer(neuron_count=Choice(2)),
            ForwardLayer(neuron_count=Choice(2)),
            True,
        ),
        (
            ForwardLayer(neuron_count=Choice(2)),
            ForwardLayer(neuron_count=Choice(1)),
            False,
        ),
        (
            ForwardLayer(neuron_count=Choice(2)),
            ForwardLayer(neuron_count=2),
            False,
        ),
    ],
    ids=["equal", "not equal", "equal choices", "not equal choices", "choice and int"],
)
def test_should_compare_forward_layers(layer1: ForwardLayer, layer2: ForwardLayer, equal: bool) -> None:
    assert (layer1.__eq__(layer2)) == equal


def test_should_assert_that_forward_layer_is_equal_to_itself() -> None:
    layer = ForwardLayer(neuron_count=1)
    assert layer.__eq__(layer)


@pytest.mark.parametrize(
    ("layer", "other"),
    [
        (ForwardLayer(neuron_count=1), None),
    ],
    ids=["ForwardLayer vs. None"],
)
def test_should_return_not_implemented_if_other_is_not_forward_layer(layer: ForwardLayer, other: Any) -> None:
    assert (layer.__eq__(other)) is NotImplemented


@pytest.mark.parametrize(
    ("layer1", "layer2"),
    [
        (
            ForwardLayer(neuron_count=2),
            ForwardLayer(neuron_count=2),
        ),
    ],
    ids=["equal"],
)
def test_should_assert_that_equal_forward_layers_have_equal_hash(layer1: ForwardLayer, layer2: ForwardLayer) -> None:
    assert layer1.__hash__() == layer2.__hash__()


@pytest.mark.parametrize(
    ("layer1", "layer2"),
    [
        (
            ForwardLayer(neuron_count=2),
            ForwardLayer(neuron_count=1),
        ),
    ],
    ids=["not equal"],
)
def test_should_assert_that_different_forward_layers_have_different_hash(
    layer1: ForwardLayer,
    layer2: ForwardLayer,
) -> None:
    assert layer1.__hash__() != layer2.__hash__()


@pytest.mark.parametrize(
    "layer",
    [
        ForwardLayer(neuron_count=1),
    ],
    ids=["one"],
)
def test_should_assert_that_layer_size_is_greater_than_normal_object(layer: ForwardLayer) -> None:
    assert sys.getsizeof(layer) > sys.getsizeof(object())


<<<<<<< HEAD
@pytest.mark.parametrize(
    ("activation_function", "expected_activation_function"),
    [
        ("sigmoid", nn.Sigmoid),
        ("relu", nn.ReLU),
        ("softmax", nn.Softmax),
        ("none", None),
    ],
    ids=["sigmoid", "relu", "softmax", "none"],
)
def test_should_set_activation_function(
    activation_function: Literal["sigmoid", "relu", "softmax", "none"],
    expected_activation_function: type | None,
) -> None:
    forward_layer: ForwardLayer = ForwardLayer(1, overwrite_activation_function=activation_function)
    assert forward_layer is not None
    forward_layer._input_size = 1
    internal_layer = forward_layer._get_internal_layer(
        activation_function="relu",
    )
    # check if the type gets overwritten by constructor
    assert (
        internal_layer._fn is None
        if expected_activation_function is None
        else isinstance(internal_layer._fn, expected_activation_function)
    )
=======
def test_should_get_all_possible_combinations_of_forward_layer() -> None:
    layer = ForwardLayer(Choice(1, 2))
    possible_layers = layer._get_layers_for_all_choices()
    assert possible_layers[0] == ForwardLayer(1)
    assert possible_layers[1] == ForwardLayer(2)
>>>>>>> c1f66e55
<|MERGE_RESOLUTION|>--- conflicted
+++ resolved
@@ -193,7 +193,6 @@
     assert sys.getsizeof(layer) > sys.getsizeof(object())
 
 
-<<<<<<< HEAD
 @pytest.mark.parametrize(
     ("activation_function", "expected_activation_function"),
     [
@@ -220,10 +219,10 @@
         if expected_activation_function is None
         else isinstance(internal_layer._fn, expected_activation_function)
     )
-=======
+
+
 def test_should_get_all_possible_combinations_of_forward_layer() -> None:
     layer = ForwardLayer(Choice(1, 2))
     possible_layers = layer._get_layers_for_all_choices()
     assert possible_layers[0] == ForwardLayer(1)
-    assert possible_layers[1] == ForwardLayer(2)
->>>>>>> c1f66e55
+    assert possible_layers[1] == ForwardLayer(2)