import pytest
from safeds.data.tabular.containers import Table, TaggedTable
from safeds.ml.classical.regression._support_vector_machine import SupportVectorMachine


@pytest.fixture()
def training_set() -> TaggedTable:
    table = Table({"col1": [1, 2, 3, 4], "col2": [1, 2, 3, 4]})
    return table.tag_columns(target_name="col1", feature_names=["col2"])


class TestC:
    def test_should_be_passed_to_fitted_model(self, training_set: TaggedTable) -> None:
<<<<<<< HEAD
        kernel = SupportVectorMachine.Kernel.Linear()
        fitted_model = SupportVectorMachine(c=2, kernel=kernel).fit(training_set=training_set)
        assert fitted_model._c == 2
        assert isinstance(fitted_model.kernel, SupportVectorMachine.Kernel.Linear)
=======
        fitted_model = SupportVectorMachine(c=2).fit(training_set=training_set)
        assert fitted_model.c == 2
>>>>>>> 57b05728

    def test_should_be_passed_to_sklearn(self, training_set: TaggedTable) -> None:
        kernel = SupportVectorMachine.Kernel.Linear()
        fitted_model = SupportVectorMachine(c=2, kernel=kernel).fit(training_set)
        assert fitted_model._wrapped_regressor is not None
        assert fitted_model._wrapped_regressor.C == 2
        assert isinstance(fitted_model.kernel, SupportVectorMachine.Kernel.Linear)

    def test_should_raise_if_less_than_or_equal_to_0(self) -> None:
        with pytest.raises(
            ValueError,
            match="The parameter 'c' has to be strictly positive.",
        ):
            SupportVectorMachine(c=-1)<|MERGE_RESOLUTION|>--- conflicted
+++ resolved
@@ -1,6 +1,6 @@
 import pytest
 from safeds.data.tabular.containers import Table, TaggedTable
-from safeds.ml.classical.regression._support_vector_machine import SupportVectorMachine
+from safeds.ml.classical.regression import SupportVectorMachine
 
 
 @pytest.fixture()
@@ -11,15 +11,10 @@
 
 class TestC:
     def test_should_be_passed_to_fitted_model(self, training_set: TaggedTable) -> None:
-<<<<<<< HEAD
         kernel = SupportVectorMachine.Kernel.Linear()
         fitted_model = SupportVectorMachine(c=2, kernel=kernel).fit(training_set=training_set)
-        assert fitted_model._c == 2
+        assert fitted_model.c == 2
         assert isinstance(fitted_model.kernel, SupportVectorMachine.Kernel.Linear)
-=======
-        fitted_model = SupportVectorMachine(c=2).fit(training_set=training_set)
-        assert fitted_model.c == 2
->>>>>>> 57b05728
 
     def test_should_be_passed_to_sklearn(self, training_set: TaggedTable) -> None:
         kernel = SupportVectorMachine.Kernel.Linear()
