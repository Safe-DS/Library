--- conflicted
+++ resolved
@@ -219,7 +219,6 @@
 
         assert DummyClassifier().accuracy(table) == 0.0
 
-<<<<<<< HEAD
 
 class TestPrecision:
     def test_should_compare_result(self) -> None:
@@ -252,7 +251,7 @@
 
         with pytest.raises(ZeroDivisionError):
             DummyClassifier().precision(table, 1)
-=======
+
     @pytest.mark.parametrize(
         "table",
         [
@@ -268,5 +267,4 @@
     )
     def test_should_raise_if_table_is_not_tagged(self, table: Table) -> None:
         with pytest.raises(UntaggedTableError):
-            DummyClassifier().accuracy(table)  # type: ignore[arg-type]
->>>>>>> d47aaab0
+            DummyClassifier().accuracy(table)  # type: