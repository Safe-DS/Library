from pathlib import Path
from tempfile import NamedTemporaryFile

import pytest
from safeds.data.image.containers import Image
from safeds.data.image.typing import ImageFormat
from safeds.data.tabular.containers import Table

from tests.helpers import resolve_resource_path


class TestFromJpegFile:
    @pytest.mark.parametrize(
        "path",
        ["image/white_square.jpg", Path("image/white_square.jpg")],
    )
    def test_should_load_jpeg_file(self, path: str | Path) -> None:
        Image.from_jpeg_file(resolve_resource_path(path))

    @pytest.mark.parametrize(
        "path",
        ["image/missing_file.jpg", Path("image/missing_file.jpg")],
    )
    def test_should_raise_if_file_not_found(self, path: str | Path) -> None:
        with pytest.raises(FileNotFoundError):
            Image.from_jpeg_file(resolve_resource_path(path))


class TestFromPngFile:
    @pytest.mark.parametrize(
        "path",
        ["image/white_square.png", Path("image/white_square.png")],
    )
    def test_should_load_png_file(self, path: str | Path) -> None:
        Image.from_png_file(resolve_resource_path(path))

    @pytest.mark.parametrize(
        "path",
        ["image/missing_file.png", Path("image/missing_file.png")],
    )
    def test_should_raise_if_file_not_found(self, path: str | Path) -> None:
        with pytest.raises(FileNotFoundError):
            Image.from_png_file(resolve_resource_path(path))


class TestFormat:
    @pytest.mark.parametrize(
        ("image", "format_"),
        [
            (Image.from_jpeg_file(resolve_resource_path("image/white_square.jpg")), ImageFormat.JPEG),
            (Image.from_png_file(resolve_resource_path("image/white_square.png")), ImageFormat.PNG),
        ],
    )
    def test_should_return_correct_format(self, image: Image, format_: ImageFormat) -> None:
        assert image.format == format_


class TestProperties:
    @pytest.mark.parametrize(
        ("image", "width", "height"),
        [
            (
                Image.from_jpeg_file(resolve_resource_path("image/white_square.jpg")),
                1,
                1,
            ),
            (
                Image.from_png_file(resolve_resource_path("image/snapshot_boxplot.png")),
                640,
                480,
            ),
        ],
        ids=["[1,1].jpg", "[640,480].png"],
    )
    def test_should_return_image_properties(self, image: Image, width: int, height: int) -> None:
        assert image.width == width
        assert image.height == height


class TestToJpegFile:
    @pytest.mark.parametrize(
        "path",
        ["image/white_square.jpg"],
    )
    def test_should_save_jpeg_file_by_str(self, path: str) -> None:
        image = Image.from_jpeg_file(resolve_resource_path(path))

        with NamedTemporaryFile() as tmp_file:
            tmp_file.close()
        with Path(tmp_file.name).open("wb") as tmp_write_file:
            image.to_jpeg_file(tmp_write_file.name)
        with Path(tmp_file.name).open("rb") as tmp_read_file:
            image_read_back = Image.from_jpeg_file(tmp_read_file.name)

        assert image._image.tobytes() == image_read_back._image.tobytes()

    @pytest.mark.parametrize(
        "path",
        ["image/white_square.jpg"],
    )
    def test_should_save_jpeg_file_by_path(self, path: str) -> None:
        image = Image.from_jpeg_file(resolve_resource_path(path))

        with NamedTemporaryFile() as tmp_file:
            tmp_file.close()
        with Path(tmp_file.name).open("wb") as tmp_write_file:
            image.to_jpeg_file(Path(tmp_write_file.name))
        with Path(tmp_file.name).open("rb") as tmp_read_file:
            image_read_back = Image.from_jpeg_file(tmp_read_file.name)

        assert image._image.tobytes() == image_read_back._image.tobytes()


class TestToPngFile:
    @pytest.mark.parametrize(
        "path",
        ["image/white_square.png"],
    )
    def test_should_save_png_file_by_str(self, path: str) -> None:
        image = Image.from_png_file(resolve_resource_path(path))

        with NamedTemporaryFile() as tmp_file:
            tmp_file.close()
        with Path(tmp_file.name).open("wb") as tmp_write_file:
            image.to_png_file(tmp_write_file.name)
        with Path(tmp_file.name).open("rb") as tmp_read_file:
            image_read_back = Image.from_png_file(tmp_read_file.name)

        assert image._image.tobytes() == image_read_back._image.tobytes()

    @pytest.mark.parametrize(
        "path",
        ["image/white_square.png"],
    )
    def test_should_save_png_file_by_path(self, path: str) -> None:
        image = Image.from_png_file(resolve_resource_path(path))

        with NamedTemporaryFile() as tmp_file:
            tmp_file.close()
        with Path(tmp_file.name).open("wb") as tmp_write_file:
            image.to_png_file(Path(tmp_write_file.name))
        with Path(tmp_file.name).open("rb") as tmp_read_file:
            image_read_back = Image.from_png_file(tmp_read_file.name)

        assert image._image.tobytes() == image_read_back._image.tobytes()


class TestReprJpeg:
    @pytest.mark.parametrize(
        "image",
        [Image.from_jpeg_file(resolve_resource_path("image/white_square.jpg"))],
    )
    def test_should_return_bytes_if_image_is_jpeg(self, image: Image) -> None:
        assert isinstance(image._repr_jpeg_(), bytes)

    @pytest.mark.parametrize(
        "image",
        [Image.from_png_file(resolve_resource_path("image/white_square.png"))],
    )
    def test_should_return_none_if_image_is_not_jpeg(self, image: Image) -> None:
        assert image._repr_jpeg_() is None


class TestReprPng:
    @pytest.mark.parametrize(
        "image",
        [Image.from_png_file(resolve_resource_path("image/white_square.png"))],
    )
    def test_should_return_bytes_if_image_is_png(self, image: Image) -> None:
        assert isinstance(image._repr_png_(), bytes)

    @pytest.mark.parametrize(
        "image",
        [Image.from_jpeg_file(resolve_resource_path("image/white_square.jpg"))],
    )
    def test_should_return_none_if_image_is_not_png(self, image: Image) -> None:
        assert image._repr_png_() is None


class TestResize:
    @pytest.mark.parametrize(
        ("image", "new_width", "new_height", "new_size"),
        [
            (
                Image.from_jpeg_file(resolve_resource_path("image/white_square.jpg")),
                2,
                3,
                (2, 3),
            ),
            (
                Image.from_png_file(resolve_resource_path("image/white_square.png")),
                2,
                3,
                (2, 3),
            ),
        ],
        ids=[".jpg", ".png"],
    )
    def test_should_return_resized_image(
        self,
        image: Image,
        new_width: int,
        new_height: int,
        new_size: tuple[int, int],
    ) -> None:
        assert image.resize(new_width, new_height)._image.size == new_size


class TestConvertToGrayscale:
    @pytest.mark.parametrize(
        ("image", "expected"),
        [
            (
                Image.from_png_file(resolve_resource_path("image/snapshot_heatmap.png")),
                Image.from_png_file(resolve_resource_path("image/snapshot_heatmap_grayscale.png")),
            ),
        ],
        ids=["grayscale"],
    )
    def test_convert_to_grayscale(self, image: Image, expected: Image) -> None:
        grayscale_image = image.convert_to_grayscale()
        assert grayscale_image._image.tobytes() == expected._image.tobytes()


class TestEQ:
    def test_should_be_equal(self) -> None:
        image = Image.from_png_file(resolve_resource_path("image/original.png"))
        image2 = Image.from_png_file(resolve_resource_path("image/copy.png"))
        assert image == image2

    def test_should_not_be_equal(self) -> None:
        image = Image.from_png_file(resolve_resource_path("image/original.png"))
        image2 = Image.from_png_file(resolve_resource_path("image/white_square.png"))
        assert image != image2

    def test_should_raise(self) -> None:
        image = Image.from_png_file(resolve_resource_path("image/original.png"))
        other = Table()
        assert (image.__eq__(other)) is NotImplemented


class TestFlipVertically:
    def test_should_flip_vertically(self) -> None:
        image = Image.from_png_file(resolve_resource_path("image/original.png"))
        image2 = image.flip_vertically()
        image3 = Image.from_png_file(resolve_resource_path("image/flip_vertically.png"))
        assert image != image2
        assert image2 == image3

    def test_should_be_original(self) -> None:
        image = Image.from_png_file(resolve_resource_path("image/original.png"))
        image2 = image.flip_vertically().flip_vertically()
        assert image == image2


class TestFlipHorizontally:
    def test_should_flip_horizontally(self) -> None:
        image = Image.from_png_file(resolve_resource_path("image/original.png"))
        image2 = image.flip_horizontally()
        image3 = Image.from_png_file(resolve_resource_path("image/flip_horizontally.png"))
        assert image != image2
        assert image2 == image3

    def test_should_be_original(self) -> None:
        image = Image.from_png_file(resolve_resource_path("image/original.png"))
        image2 = image.flip_horizontally().flip_horizontally()
        assert image == image2


class TestAdjustContrast:
    @pytest.mark.parametrize("factor", [0.75, 5])
    def test_should_adjust_contrast(self, factor: float) -> None:
        image = Image.from_png_file(resolve_resource_path("image/contrast/to_adjust_contrast.png"))
        image2 = image.adjust_contrast(factor)
        image3 = Image.from_png_file(
            resolve_resource_path("image/contrast/contrast_adjusted_by_" + str(factor) + ".png"),
        )
        assert image != image2
        assert image2 == image3

    def test_should_not_adjust_contrast(self) -> None:
        with pytest.warns(
<<<<<<< HEAD
            UserWarning, match="Contrast adjustment factor is 1.0, this will not make changes to the image.",
=======
            UserWarning,
            match="Contrast adjustment factor is 1.0, this will not make changes to the image.",
>>>>>>> 801379d9
        ):
            image = Image.from_png_file(resolve_resource_path("image/contrast/to_adjust_contrast.png"))
            image2 = image.adjust_contrast(1)
            assert image == image2

    def test_should_raise(self) -> None:
        image = Image.from_png_file(resolve_resource_path("image/brightness/to_brighten.png"))
        with pytest.raises(ValueError, match="Contrast factor has to be 0 or bigger"):
            image.adjust_contrast(-1)


class TestBrightness:
    @pytest.mark.parametrize("factor", [0.5, 10])
    def test_should_adjust_brightness(self, factor: float) -> None:
        image = Image.from_png_file(resolve_resource_path("image/brightness/to_brighten.png"))
        image2 = image.adjust_brightness(factor)
        image3 = Image.from_png_file(resolve_resource_path("image/brightness/brightened_by_" + str(factor) + ".png"))
        assert image != image2
        assert image2 == image3

    def test_should_not_brighten(self) -> None:
        with pytest.warns(
<<<<<<< HEAD
            UserWarning, match="Brightness adjustment factor is 1.0, this will not make changes to the image.",
=======
            UserWarning,
            match="Brightness adjustment factor is 1.0, this will not make changes to the image.",
>>>>>>> 801379d9
        ):
            image = Image.from_png_file(resolve_resource_path("image/brightness/to_brighten.png"))
            image2 = image.adjust_brightness(1)
            assert image == image2

    def test_should_raise(self) -> None:
        image = Image.from_png_file(resolve_resource_path("image/brightness/to_brighten.png"))
        with pytest.raises(ValueError, match="Brightness factor has to be 0 or bigger"):
            image.adjust_brightness(-1)


class TestInvertColors:
    def test_should_invert_colors_png(self) -> None:
        image = Image.from_png_file(resolve_resource_path("image/original.png"))
        image = image.invert_colors()
        image2 = Image.from_png_file(resolve_resource_path("image/inverted_colors_original.png"))
        assert image == image2

    def test_should_invert_colors_jpeg(self) -> None:
        image = Image.from_jpeg_file(resolve_resource_path("image/original.jpg"))
        image = image.invert_colors()
        image.to_jpeg_file(resolve_resource_path("image/inverted_colors_original1.jpg"))
        image = Image.from_jpeg_file(resolve_resource_path("image/inverted_colors_original1.jpg"))
        image2 = Image.from_jpeg_file(resolve_resource_path("image/inverted_colors_original.jpg"))
        assert image == image2
        Path.unlink(Path(resolve_resource_path("image/inverted_colors_original1.jpg")))


class TestBlur:
    def test_should_return_blurred_png_image(self) -> None:
        image = Image.from_png_file(resolve_resource_path("image/boy.png"))
        image = image.blur(2)
        image.to_png_file(resolve_resource_path("image/blurredboy1.png"))
        image = Image.from_png_file(resolve_resource_path("image/blurredboy1.png"))
        image2 = Image.from_png_file(resolve_resource_path("image/blurredboy.png"))
        assert image._image == image2._image

    def test_should_return_blurred_jpg_image(self) -> None:
        image = Image.from_jpeg_file(resolve_resource_path("image/boy.jpg"))
        image = image.blur(2)
        image.to_jpeg_file(resolve_resource_path("image/blurredboy1.jpg"))
        image = Image.from_jpeg_file(resolve_resource_path("image/blurredboy1.jpg"))
        image2 = Image.from_jpeg_file(resolve_resource_path("image/blurredboy.jpg"))
        assert image._image == image2._image
        Path.unlink(Path(resolve_resource_path("image/blurredboy1.jpg")))
        Path.unlink(Path(resolve_resource_path("image/blurredboy1.png")))


class TestCrop:
    def test_should_crop_jpg_image(self) -> None:
        image = Image.from_jpeg_file(resolve_resource_path("image/white.jpg"))
        image = image.crop(0, 0, 100, 100)
        image2 = Image.from_jpeg_file(resolve_resource_path("image/whiteCropped.jpg"))
        assert image == image2

    def test_should_crop_png_image(self) -> None:
        image = Image.from_png_file(resolve_resource_path("image/white.png"))
        image = image.crop(0, 0, 100, 100)
        image2 = Image.from_png_file(resolve_resource_path("image/whiteCropped.png"))
        assert image == image2<|MERGE_RESOLUTION|>--- conflicted
+++ resolved
@@ -280,12 +280,8 @@
 
     def test_should_not_adjust_contrast(self) -> None:
         with pytest.warns(
-<<<<<<< HEAD
-            UserWarning, match="Contrast adjustment factor is 1.0, this will not make changes to the image.",
-=======
             UserWarning,
             match="Contrast adjustment factor is 1.0, this will not make changes to the image.",
->>>>>>> 801379d9
         ):
             image = Image.from_png_file(resolve_resource_path("image/contrast/to_adjust_contrast.png"))
             image2 = image.adjust_contrast(1)
@@ -308,12 +304,8 @@
 
     def test_should_not_brighten(self) -> None:
         with pytest.warns(
-<<<<<<< HEAD
-            UserWarning, match="Brightness adjustment factor is 1.0, this will not make changes to the image.",
-=======
             UserWarning,
             match="Brightness adjustment factor is 1.0, this will not make changes to the image.",
->>>>>>> 801379d9
         ):
             image = Image.from_png_file(resolve_resource_path("image/brightness/to_brighten.png"))
             image2 = image.adjust_brightness(1)
@@ -323,6 +315,7 @@
         image = Image.from_png_file(resolve_resource_path("image/brightness/to_brighten.png"))
         with pytest.raises(ValueError, match="Brightness factor has to be 0 or bigger"):
             image.adjust_brightness(-1)
+
 
 
 class TestInvertColors:
