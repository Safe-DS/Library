--- conflicted
+++ resolved
@@ -206,7 +206,49 @@
         assert image.resize(new_width, new_height)._image.size == new_size
 
 
-<<<<<<< HEAD
+class TestEQ:
+    def test_should_be_equal(self) -> None:
+        image = Image.from_png_file(resolve_resource_path("image/original.png"))
+        image2 = Image.from_png_file(resolve_resource_path("image/copy.png"))
+        assert image == image2
+
+    def test_should_not_be_equal(self) -> None:
+        image = Image.from_png_file(resolve_resource_path("image/original.png"))
+        image2 = Image.from_png_file(resolve_resource_path("image/white_square.png"))
+        assert image != image2
+
+    def test_should_raise(self) -> None:
+        image = Image.from_png_file(resolve_resource_path("image/original.png"))
+        other = Table()
+        assert (image.__eq__(other)) is NotImplemented
+
+
+class TestFlipVertically:
+    def test_should_flip_vertically(self) -> None:
+        image = Image.from_png_file(resolve_resource_path("image/original.png"))
+        image = image.flip_vertically()
+        image2 = Image.from_png_file(resolve_resource_path("image/flip_vertically.png"))
+        assert image == image2
+
+    def test_should_be_original(self) -> None:
+        image = Image.from_png_file(resolve_resource_path("image/original.png"))
+        image2 = image.flip_vertically().flip_vertically()
+        assert image == image2
+
+
+class TestFlipHorizontally:
+    def test_should_flip_horizontally(self) -> None:
+        image = Image.from_png_file(resolve_resource_path("image/original.png"))
+        image = image.flip_horizontally()
+        image2 = Image.from_png_file(resolve_resource_path("image/flip_horizontally.png"))
+        assert image == image2
+
+    def test_should_be_original(self) -> None:
+        image = Image.from_png_file(resolve_resource_path("image/original.png"))
+        image2 = image.flip_horizontally().flip_horizontally()
+        assert image == image2
+
+
 class TestBlur:
     def test_should_return_blurred_png_image(self) -> None:
         image = Image.from_png_file(resolve_resource_path("image/boy.png"))
@@ -224,47 +266,4 @@
         image2 = Image.from_jpeg_file(resolve_resource_path("image/blurredboy.jpg"))
         assert image._image == image2._image
         Path.unlink(Path(resolve_resource_path("image/blurredboy1.jpg")))
-        Path.unlink(Path(resolve_resource_path("image/blurredboy1.png")))
-=======
-class TestEQ:
-    def test_should_be_equal(self) -> None:
-        image = Image.from_png_file(resolve_resource_path("image/original.png"))
-        image2 = Image.from_png_file(resolve_resource_path("image/copy.png"))
-        assert image == image2
-
-    def test_should_not_be_equal(self) -> None:
-        image = Image.from_png_file(resolve_resource_path("image/original.png"))
-        image2 = Image.from_png_file(resolve_resource_path("image/white_square.png"))
-        assert image != image2
-
-    def test_should_raise(self) -> None:
-        image = Image.from_png_file(resolve_resource_path("image/original.png"))
-        other = Table()
-        assert (image.__eq__(other)) is NotImplemented
-
-
-class TestFlipVertically:
-    def test_should_flip_vertically(self) -> None:
-        image = Image.from_png_file(resolve_resource_path("image/original.png"))
-        image = image.flip_vertically()
-        image2 = Image.from_png_file(resolve_resource_path("image/flip_vertically.png"))
-        assert image == image2
-
-    def test_should_be_original(self) -> None:
-        image = Image.from_png_file(resolve_resource_path("image/original.png"))
-        image2 = image.flip_vertically().flip_vertically()
-        assert image == image2
-
-
-class TestFlipHorizontally:
-    def test_should_flip_horizontally(self) -> None:
-        image = Image.from_png_file(resolve_resource_path("image/original.png"))
-        image = image.flip_horizontally()
-        image2 = Image.from_png_file(resolve_resource_path("image/flip_horizontally.png"))
-        assert image == image2
-
-    def test_should_be_original(self) -> None:
-        image = Image.from_png_file(resolve_resource_path("image/original.png"))
-        image2 = image.flip_horizontally().flip_horizontally()
-        assert image == image2
->>>>>>> 54f4ae18
+        Path.unlink(Path(resolve_resource_path("image/blurredboy1.png")))