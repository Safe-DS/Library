from pathlib import Path
from tempfile import NamedTemporaryFile

import pytest
from safeds.data.image.containers import Image
from safeds.data.image.typing import ImageFormat

from tests.helpers import resolve_resource_path


class TestFromJpegFile:
    @pytest.mark.parametrize(
        "path",
        ["image/white_square.jpg", Path("image/white_square.jpg")],
    )
    def test_should_load_jpeg_file(self, path: str | Path) -> None:
        Image.from_jpeg_file(resolve_resource_path(path))

    @pytest.mark.parametrize(
        "path",
        ["image/missing_file.jpg", Path("image/missing_file.jpg")],
    )
    def test_should_raise_if_file_not_found(self, path: str | Path) -> None:
        with pytest.raises(FileNotFoundError):
            Image.from_jpeg_file(resolve_resource_path(path))


class TestFromPngFile:
    @pytest.mark.parametrize(
        "path",
        ["image/white_square.png", Path("image/white_square.png")],
    )
    def test_should_load_png_file(self, path: str | Path) -> None:
        Image.from_png_file(resolve_resource_path(path))

    @pytest.mark.parametrize(
        "path",
        ["image/missing_file.png", Path("image/missing_file.png")],
    )
    def test_should_raise_if_file_not_found(self, path: str | Path) -> None:
        with pytest.raises(FileNotFoundError):
            Image.from_png_file(resolve_resource_path(path))


class TestFormat:
    @pytest.mark.parametrize(
        ("image", "format_"),
        [
            (Image.from_jpeg_file(resolve_resource_path("image/white_square.jpg")), ImageFormat.JPEG),
            (Image.from_png_file(resolve_resource_path("image/white_square.png")), ImageFormat.PNG),
        ],
    )
    def test_should_return_correct_format(self, image: Image, format_: ImageFormat) -> None:
        assert image.format == format_


class TestToJpegFile:
    @pytest.mark.parametrize(
        "path",
        ["image/white_square.jpg"],
    )
    def test_should_save_jpeg_file_by_str(self, path: str) -> None:
        image = Image.from_jpeg_file(resolve_resource_path(path))

        with NamedTemporaryFile() as tmp_file:
            tmp_file.close()
        with Path(tmp_file.name).open("wb") as tmp_write_file:
            image.to_jpeg_file(tmp_write_file.name)
        with Path(tmp_file.name).open("rb") as tmp_read_file:
            image_read_back = Image.from_jpeg_file(tmp_read_file.name)

        assert image._image.tobytes() == image_read_back._image.tobytes()

    @pytest.mark.parametrize(
        "path",
        ["image/white_square.jpg"],
    )
    def test_should_save_jpeg_file_by_path(self, path: str) -> None:
        image = Image.from_jpeg_file(resolve_resource_path(path))

        with NamedTemporaryFile() as tmp_file:
            tmp_file.close()
        with Path(tmp_file.name).open("wb") as tmp_write_file:
            image.to_jpeg_file(Path(tmp_write_file.name))
        with Path(tmp_file.name).open("rb") as tmp_read_file:
            image_read_back = Image.from_jpeg_file(tmp_read_file.name)

        assert image._image.tobytes() == image_read_back._image.tobytes()


class TestToPngFile:
    @pytest.mark.parametrize(
        "path",
        ["image/white_square.png"],
    )
    def test_should_save_png_file_by_str(self, path: str) -> None:
        image = Image.from_png_file(resolve_resource_path(path))

        with NamedTemporaryFile() as tmp_file:
            tmp_file.close()
        with Path(tmp_file.name).open("wb") as tmp_write_file:
            image.to_png_file(tmp_write_file.name)
        with Path(tmp_file.name).open("rb") as tmp_read_file:
            image_read_back = Image.from_png_file(tmp_read_file.name)

        assert image._image.tobytes() == image_read_back._image.tobytes()

    @pytest.mark.parametrize(
        "path",
        ["image/white_square.png"],
    )
    def test_should_save_png_file_by_path(self, path: str) -> None:
        image = Image.from_png_file(resolve_resource_path(path))

        with NamedTemporaryFile() as tmp_file:
            tmp_file.close()
        with Path(tmp_file.name).open("wb") as tmp_write_file:
            image.to_png_file(Path(tmp_write_file.name))
        with Path(tmp_file.name).open("rb") as tmp_read_file:
            image_read_back = Image.from_png_file(tmp_read_file.name)

        assert image._image.tobytes() == image_read_back._image.tobytes()


class TestReprJpeg:
    @pytest.mark.parametrize(
        "image",
        [Image.from_jpeg_file(resolve_resource_path("image/white_square.jpg"))],
    )
    def test_should_return_bytes_if_image_is_jpeg(self, image: Image) -> None:
        assert isinstance(image._repr_jpeg_(), bytes)

    @pytest.mark.parametrize(
        "image",
        [Image.from_png_file(resolve_resource_path("image/white_square.png"))],
    )
    def test_should_return_none_if_image_is_not_jpeg(self, image: Image) -> None:
        assert image._repr_jpeg_() is None


class TestReprPng:
    @pytest.mark.parametrize(
        "image",
        [Image.from_png_file(resolve_resource_path("image/white_square.png"))],
    )
    def test_should_return_bytes_if_image_is_png(self, image: Image) -> None:
        assert isinstance(image._repr_png_(), bytes)

    @pytest.mark.parametrize(
        "image",
        [Image.from_jpeg_file(resolve_resource_path("image/white_square.jpg"))],
    )
    def test_should_return_none_if_image_is_not_png(self, image: Image) -> None:
        assert image._repr_png_() is None


<<<<<<< HEAD
class TestProperties:
    @pytest.mark.parametrize(
        ("image", "width", "height"),
        [
            (
                Image.from_jpeg_file(resolve_resource_path("image/white_square.jpg")),
                1,
                1,
            ),
            (
                Image.from_png_file(resolve_resource_path("image/snapshot_boxplot.png")),
                640,
                480,
            ),
        ],
        ids=["[1,1].jpg", "[640,480].png"],
    )
    def test_should_return_image_properties(self, image: Image, width: int, height: int) -> None:
        assert image.width == width
        assert image.height == height
=======
class TestResize:
    @pytest.mark.parametrize(
        ("image", "new_width", "new_height", "new_size"),
        [
            (
                Image.from_jpeg_file(resolve_resource_path("image/white_square.jpg")),
                2,
                3,
                (2, 3),
            ),
            (
                Image.from_png_file(resolve_resource_path("image/white_square.png")),
                2,
                3,
                (2, 3),
            ),
        ],
        ids=[".jpg", ".png"],
    )
    def test_should_return_resized_image(
        self,
        image: Image,
        new_width: int,
        new_height: int,
        new_size: tuple[int, int],
    ) -> None:
        assert image.resize(new_width, new_height)._image.size == new_size
>>>>>>> 3a971ca3
<|MERGE_RESOLUTION|>--- conflicted
+++ resolved
@@ -154,28 +154,6 @@
         assert image._repr_png_() is None
 
 
-<<<<<<< HEAD
-class TestProperties:
-    @pytest.mark.parametrize(
-        ("image", "width", "height"),
-        [
-            (
-                Image.from_jpeg_file(resolve_resource_path("image/white_square.jpg")),
-                1,
-                1,
-            ),
-            (
-                Image.from_png_file(resolve_resource_path("image/snapshot_boxplot.png")),
-                640,
-                480,
-            ),
-        ],
-        ids=["[1,1].jpg", "[640,480].png"],
-    )
-    def test_should_return_image_properties(self, image: Image, width: int, height: int) -> None:
-        assert image.width == width
-        assert image.height == height
-=======
 class TestResize:
     @pytest.mark.parametrize(
         ("image", "new_width", "new_height", "new_size"),
@@ -202,5 +180,4 @@
         new_height: int,
         new_size: tuple[int, int],
     ) -> None:
-        assert image.resize(new_width, new_height)._image.size == new_size
->>>>>>> 3a971ca3
+        assert image.resize(new_width, new_height)._image.size == new_size