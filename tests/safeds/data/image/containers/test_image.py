from pathlib import Path
from tempfile import NamedTemporaryFile

import pytest
from safeds.data.image.containers import Image
from safeds.data.image.typing import ImageFormat
from safeds.data.tabular.containers import Table

from tests.helpers import resolve_resource_path


class TestFromJpegFile:
    @pytest.mark.parametrize(
        "path",
        ["image/white_square.jpg", Path("image/white_square.jpg")],
    )
    def test_should_load_jpeg_file(self, path: str | Path) -> None:
        Image.from_jpeg_file(resolve_resource_path(path))

    @pytest.mark.parametrize(
        "path",
        ["image/missing_file.jpg", Path("image/missing_file.jpg")],
    )
    def test_should_raise_if_file_not_found(self, path: str | Path) -> None:
        with pytest.raises(FileNotFoundError):
            Image.from_jpeg_file(resolve_resource_path(path))


class TestFromPngFile:
    @pytest.mark.parametrize(
        "path",
        ["image/white_square.png", Path("image/white_square.png")],
    )
    def test_should_load_png_file(self, path: str | Path) -> None:
        Image.from_png_file(resolve_resource_path(path))

    @pytest.mark.parametrize(
        "path",
        ["image/missing_file.png", Path("image/missing_file.png")],
    )
    def test_should_raise_if_file_not_found(self, path: str | Path) -> None:
        with pytest.raises(FileNotFoundError):
            Image.from_png_file(resolve_resource_path(path))


class TestFormat:
    @pytest.mark.parametrize(
        ("image", "format_"),
        [
            (Image.from_jpeg_file(resolve_resource_path("image/white_square.jpg")), ImageFormat.JPEG),
            (Image.from_png_file(resolve_resource_path("image/white_square.png")), ImageFormat.PNG),
        ],
    )
    def test_should_return_correct_format(self, image: Image, format_: ImageFormat) -> None:
        assert image.format == format_


class TestProperties:
    @pytest.mark.parametrize(
        ("image", "width", "height"),
        [
            (
                Image.from_jpeg_file(resolve_resource_path("image/white_square.jpg")),
                1,
                1,
            ),
            (
                Image.from_png_file(resolve_resource_path("image/snapshot_boxplot.png")),
                640,
                480,
            ),
        ],
        ids=["[1,1].jpg", "[640,480].png"],
    )
    def test_should_return_image_properties(self, image: Image, width: int, height: int) -> None:
        assert image.width == width
        assert image.height == height


class TestToJpegFile:
    @pytest.mark.parametrize(
        "path",
        ["image/white_square.jpg"],
    )
    def test_should_save_jpeg_file_by_str(self, path: str) -> None:
        image = Image.from_jpeg_file(resolve_resource_path(path))

        with NamedTemporaryFile() as tmp_file:
            tmp_file.close()
        with Path(tmp_file.name).open("wb") as tmp_write_file:
            image.to_jpeg_file(tmp_write_file.name)
        with Path(tmp_file.name).open("rb") as tmp_read_file:
            image_read_back = Image.from_jpeg_file(tmp_read_file.name)

        assert image._image.tobytes() == image_read_back._image.tobytes()

    @pytest.mark.parametrize(
        "path",
        ["image/white_square.jpg"],
    )
    def test_should_save_jpeg_file_by_path(self, path: str) -> None:
        image = Image.from_jpeg_file(resolve_resource_path(path))

        with NamedTemporaryFile() as tmp_file:
            tmp_file.close()
        with Path(tmp_file.name).open("wb") as tmp_write_file:
            image.to_jpeg_file(Path(tmp_write_file.name))
        with Path(tmp_file.name).open("rb") as tmp_read_file:
            image_read_back = Image.from_jpeg_file(tmp_read_file.name)

        assert image._image.tobytes() == image_read_back._image.tobytes()


class TestToPngFile:
    @pytest.mark.parametrize(
        "path",
        ["image/white_square.png"],
    )
    def test_should_save_png_file_by_str(self, path: str) -> None:
        image = Image.from_png_file(resolve_resource_path(path))

        with NamedTemporaryFile() as tmp_file:
            tmp_file.close()
        with Path(tmp_file.name).open("wb") as tmp_write_file:
            image.to_png_file(tmp_write_file.name)
        with Path(tmp_file.name).open("rb") as tmp_read_file:
            image_read_back = Image.from_png_file(tmp_read_file.name)

        assert image._image.tobytes() == image_read_back._image.tobytes()

    @pytest.mark.parametrize(
        "path",
        ["image/white_square.png"],
    )
    def test_should_save_png_file_by_path(self, path: str) -> None:
        image = Image.from_png_file(resolve_resource_path(path))

        with NamedTemporaryFile() as tmp_file:
            tmp_file.close()
        with Path(tmp_file.name).open("wb") as tmp_write_file:
            image.to_png_file(Path(tmp_write_file.name))
        with Path(tmp_file.name).open("rb") as tmp_read_file:
            image_read_back = Image.from_png_file(tmp_read_file.name)

        assert image._image.tobytes() == image_read_back._image.tobytes()


class TestReprJpeg:
    @pytest.mark.parametrize(
        "image",
        [Image.from_jpeg_file(resolve_resource_path("image/white_square.jpg"))],
    )
    def test_should_return_bytes_if_image_is_jpeg(self, image: Image) -> None:
        assert isinstance(image._repr_jpeg_(), bytes)

    @pytest.mark.parametrize(
        "image",
        [Image.from_png_file(resolve_resource_path("image/white_square.png"))],
    )
    def test_should_return_none_if_image_is_not_jpeg(self, image: Image) -> None:
        assert image._repr_jpeg_() is None


class TestReprPng:
    @pytest.mark.parametrize(
        "image",
        [Image.from_png_file(resolve_resource_path("image/white_square.png"))],
    )
    def test_should_return_bytes_if_image_is_png(self, image: Image) -> None:
        assert isinstance(image._repr_png_(), bytes)

    @pytest.mark.parametrize(
        "image",
        [Image.from_jpeg_file(resolve_resource_path("image/white_square.jpg"))],
    )
    def test_should_return_none_if_image_is_not_png(self, image: Image) -> None:
        assert image._repr_png_() is None


class TestResize:
    @pytest.mark.parametrize(
        ("image", "new_width", "new_height", "new_size"),
        [
            (
                Image.from_jpeg_file(resolve_resource_path("image/white_square.jpg")),
                2,
                3,
                (2, 3),
            ),
            (
                Image.from_png_file(resolve_resource_path("image/white_square.png")),
                2,
                3,
                (2, 3),
            ),
        ],
        ids=[".jpg", ".png"],
    )
    def test_should_return_resized_image(
        self,
        image: Image,
        new_width: int,
        new_height: int,
        new_size: tuple[int, int],
    ) -> None:
        assert image.resize(new_width, new_height)._image.size == new_size


class TestEQ:
    def test_should_be_equal(self) -> None:
        image = Image.from_png_file(resolve_resource_path("image/original.png"))
        image2 = Image.from_png_file(resolve_resource_path("image/copy.png"))
        assert image == image2

    def test_should_not_be_equal(self) -> None:
        image = Image.from_png_file(resolve_resource_path("image/original.png"))
        image2 = Image.from_png_file(resolve_resource_path("image/white_square.png"))
        assert image != image2

    def test_should_raise(self) -> None:
        image = Image.from_png_file(resolve_resource_path("image/original.png"))
        other = Table()
        assert (image.__eq__(other)) is NotImplemented


class TestFlipVertically:
    def test_should_flip_vertically(self) -> None:
        image = Image.from_png_file(resolve_resource_path("image/original.png"))
        image = image.flip_vertically()
        image2 = Image.from_png_file(resolve_resource_path("image/flip_vertically.png"))
        assert image == image2

    def test_should_be_original(self) -> None:
        image = Image.from_png_file(resolve_resource_path("image/original.png"))
        image2 = image.flip_vertically().flip_vertically()
        assert image == image2


class TestFlipHorizontally:
    def test_should_flip_horizontally(self) -> None:
        image = Image.from_png_file(resolve_resource_path("image/original.png"))
        image = image.flip_horizontally()
        image2 = Image.from_png_file(resolve_resource_path("image/flip_horizontally.png"))
        assert image == image2

    def test_should_be_original(self) -> None:
        image = Image.from_png_file(resolve_resource_path("image/original.png"))
        image2 = image.flip_horizontally().flip_horizontally()
        assert image == image2


class TestSharpen:
<<<<<<< HEAD
    @pytest.mark.parametrize("factor", [-1, 0.5, 2, 25])
    def test_should_sharpen(self, factor: int) -> None:
=======
    @pytest.mark.parametrize("factor", [2, 25])
    def test_should_sharpen(self, factor: float) -> None:
>>>>>>> f6777293
        image = Image.from_png_file(resolve_resource_path("image/sharpen/to_sharpen.png"))
        image2 = image.sharpen(factor)
        assert image != image2
        assert image2 == Image.from_png_file(
            resolve_resource_path("image/sharpen/sharpened_by_" + str(factor) + ".png"),
        )

    def test_should_not_sharpen(self) -> None:
        image = Image.from_png_file(resolve_resource_path("image/sharpen/to_sharpen.png"))
        image2 = image.sharpen(1)
        assert image == image2<|MERGE_RESOLUTION|>--- conflicted
+++ resolved
@@ -250,13 +250,8 @@
 
 
 class TestSharpen:
-<<<<<<< HEAD
     @pytest.mark.parametrize("factor", [-1, 0.5, 2, 25])
-    def test_should_sharpen(self, factor: int) -> None:
-=======
-    @pytest.mark.parametrize("factor", [2, 25])
     def test_should_sharpen(self, factor: float) -> None:
->>>>>>> f6777293
         image = Image.from_png_file(resolve_resource_path("image/sharpen/to_sharpen.png"))
         image2 = image.sharpen(factor)
         assert image != image2
