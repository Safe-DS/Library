from pathlib import Path
from tempfile import NamedTemporaryFile

import pytest
from safeds.data.image.containers import Image
from safeds.data.image.typing import ImageFormat
from safeds.data.tabular.containers import Table

from tests.helpers import resolve_resource_path


class TestFromJpegFile:
    @pytest.mark.parametrize(
        "path",
        ["image/white_square.jpg", Path("image/white_square.jpg")],
    )
    def test_should_load_jpeg_file(self, path: str | Path) -> None:
        Image.from_jpeg_file(resolve_resource_path(path))

    @pytest.mark.parametrize(
        "path",
        ["image/missing_file.jpg", Path("image/missing_file.jpg")],
    )
    def test_should_raise_if_file_not_found(self, path: str | Path) -> None:
        with pytest.raises(FileNotFoundError):
            Image.from_jpeg_file(resolve_resource_path(path))


class TestFromPngFile:
    @pytest.mark.parametrize(
        "path",
        ["image/white_square.png", Path("image/white_square.png")],
    )
    def test_should_load_png_file(self, path: str | Path) -> None:
        Image.from_png_file(resolve_resource_path(path))

    @pytest.mark.parametrize(
        "path",
        ["image/missing_file.png", Path("image/missing_file.png")],
    )
    def test_should_raise_if_file_not_found(self, path: str | Path) -> None:
        with pytest.raises(FileNotFoundError):
            Image.from_png_file(resolve_resource_path(path))


class TestFormat:
    @pytest.mark.parametrize(
        ("image", "format_"),
        [
            (Image.from_jpeg_file(resolve_resource_path("image/white_square.jpg")), ImageFormat.JPEG),
            (Image.from_png_file(resolve_resource_path("image/white_square.png")), ImageFormat.PNG),
        ],
    )
    def test_should_return_correct_format(self, image: Image, format_: ImageFormat) -> None:
        assert image.format == format_


class TestProperties:
    @pytest.mark.parametrize(
        ("image", "width", "height"),
        [
            (
                Image.from_jpeg_file(resolve_resource_path("image/white_square.jpg")),
                1,
                1,
            ),
            (
                Image.from_png_file(resolve_resource_path("image/snapshot_boxplot.png")),
                640,
                480,
            ),
        ],
        ids=["[1,1].jpg", "[640,480].png"],
    )
    def test_should_return_image_properties(self, image: Image, width: int, height: int) -> None:
        assert image.width == width
        assert image.height == height


class TestToJpegFile:
    @pytest.mark.parametrize(
        "path",
        ["image/white_square.jpg"],
    )
    def test_should_save_jpeg_file_by_str(self, path: str) -> None:
        image = Image.from_jpeg_file(resolve_resource_path(path))

        with NamedTemporaryFile() as tmp_file:
            tmp_file.close()
        with Path(tmp_file.name).open("wb") as tmp_write_file:
            image.to_jpeg_file(tmp_write_file.name)
        with Path(tmp_file.name).open("rb") as tmp_read_file:
            image_read_back = Image.from_jpeg_file(tmp_read_file.name)

        assert image._image.tobytes() == image_read_back._image.tobytes()

    @pytest.mark.parametrize(
        "path",
        ["image/white_square.jpg"],
    )
    def test_should_save_jpeg_file_by_path(self, path: str) -> None:
        image = Image.from_jpeg_file(resolve_resource_path(path))

        with NamedTemporaryFile() as tmp_file:
            tmp_file.close()
        with Path(tmp_file.name).open("wb") as tmp_write_file:
            image.to_jpeg_file(Path(tmp_write_file.name))
        with Path(tmp_file.name).open("rb") as tmp_read_file:
            image_read_back = Image.from_jpeg_file(tmp_read_file.name)

        assert image._image.tobytes() == image_read_back._image.tobytes()


class TestToPngFile:
    @pytest.mark.parametrize(
        "path",
        ["image/white_square.png"],
    )
    def test_should_save_png_file_by_str(self, path: str) -> None:
        image = Image.from_png_file(resolve_resource_path(path))

        with NamedTemporaryFile() as tmp_file:
            tmp_file.close()
        with Path(tmp_file.name).open("wb") as tmp_write_file:
            image.to_png_file(tmp_write_file.name)
        with Path(tmp_file.name).open("rb") as tmp_read_file:
            image_read_back = Image.from_png_file(tmp_read_file.name)

        assert image._image.tobytes() == image_read_back._image.tobytes()

    @pytest.mark.parametrize(
        "path",
        ["image/white_square.png"],
    )
    def test_should_save_png_file_by_path(self, path: str) -> None:
        image = Image.from_png_file(resolve_resource_path(path))

        with NamedTemporaryFile() as tmp_file:
            tmp_file.close()
        with Path(tmp_file.name).open("wb") as tmp_write_file:
            image.to_png_file(Path(tmp_write_file.name))
        with Path(tmp_file.name).open("rb") as tmp_read_file:
            image_read_back = Image.from_png_file(tmp_read_file.name)

        assert image._image.tobytes() == image_read_back._image.tobytes()


class TestReprJpeg:
    @pytest.mark.parametrize(
        "image",
        [Image.from_jpeg_file(resolve_resource_path("image/white_square.jpg"))],
    )
    def test_should_return_bytes_if_image_is_jpeg(self, image: Image) -> None:
        assert isinstance(image._repr_jpeg_(), bytes)

    @pytest.mark.parametrize(
        "image",
        [Image.from_png_file(resolve_resource_path("image/white_square.png"))],
    )
    def test_should_return_none_if_image_is_not_jpeg(self, image: Image) -> None:
        assert image._repr_jpeg_() is None


class TestReprPng:
    @pytest.mark.parametrize(
        "image",
        [Image.from_png_file(resolve_resource_path("image/white_square.png"))],
    )
    def test_should_return_bytes_if_image_is_png(self, image: Image) -> None:
        assert isinstance(image._repr_png_(), bytes)

    @pytest.mark.parametrize(
        "image",
        [Image.from_jpeg_file(resolve_resource_path("image/white_square.jpg"))],
    )
    def test_should_return_none_if_image_is_not_png(self, image: Image) -> None:
        assert image._repr_png_() is None


class TestResize:
    @pytest.mark.parametrize(
        ("image", "new_width", "new_height", "new_size"),
        [
            (
                Image.from_jpeg_file(resolve_resource_path("image/white_square.jpg")),
                2,
                3,
                (2, 3),
            ),
            (
                Image.from_png_file(resolve_resource_path("image/white_square.png")),
                2,
                3,
                (2, 3),
            ),
        ],
        ids=[".jpg", ".png"],
    )
    def test_should_return_resized_image(
        self,
        image: Image,
        new_width: int,
        new_height: int,
        new_size: tuple[int, int],
    ) -> None:
        assert image.resize(new_width, new_height)._image.size == new_size


<<<<<<< HEAD
class TestRotate:
=======
class TestConvertToGrayscale:
>>>>>>> 1752feb0
    @pytest.mark.parametrize(
        ("image", "expected"),
        [
            (
<<<<<<< HEAD
                Image.from_png_file(resolve_resource_path("image/snapshot_boxplot.png")),
                Image.from_png_file(resolve_resource_path("image/snapshot_boxplot_right_rotation.png")),
            ),
            (
                Image.from_jpeg_file(resolve_resource_path("image/snapshot_boxplot.jpg")),
                Image.from_jpeg_file(resolve_resource_path("image/snapshot_boxplot_right_rotation.jpg")),
            ),
        ],
        ids=["snapshot_boxplot", "snapshot_boxplot.jpg"],
    )
    def test_should_return_clockwise_rotated_image(
        self,
        image: Image,
        expected: Image,
    ) -> None:
        if image._repr_png_() is not None:
            assert image.rotate_right()._repr_png_() == expected._repr_png_()
        else:
            assert image.rotate_right()._repr_jpeg_() == expected._repr_jpeg_()

    @pytest.mark.parametrize(
        ("image", "expected"),
        [
            (
                Image.from_png_file(resolve_resource_path("image/snapshot_boxplot.png")),
                Image.from_png_file(resolve_resource_path("image/snapshot_boxplot_left_rotation.png")),
            ),
            (
                Image.from_jpeg_file(resolve_resource_path("image/snapshot_boxplot.jpg")),
                Image.from_jpeg_file(resolve_resource_path("image/snapshot_boxplot_left_rotation.jpg")),
            ),
        ],
        ids=["snapshot_boxplot.png", "snapshot_boxplot.jpg"],
    )
    def test_should_return_counter_clockwise_rotated_image(
        self,
        image: Image,
        expected: Image,
    ) -> None:
        if image._repr_png_() is not None:
            assert image.rotate_left()._repr_png_() == expected._repr_png_()
        else:
            assert image.rotate_left()._repr_jpeg_() == expected._repr_jpeg_()
=======
                Image.from_png_file(resolve_resource_path("image/snapshot_heatmap.png")),
                Image.from_png_file(resolve_resource_path("image/snapshot_heatmap_grayscale.png")),
            ),
        ],
        ids=["grayscale"],
    )
    def test_convert_to_grayscale(self, image: Image, expected: Image) -> None:
        grayscale_image = image.convert_to_grayscale()
        assert grayscale_image._image.tobytes() == expected._image.tobytes()


class TestEQ:
    def test_should_be_equal(self) -> None:
        image = Image.from_png_file(resolve_resource_path("image/original.png"))
        image2 = Image.from_png_file(resolve_resource_path("image/copy.png"))
        assert image == image2

    def test_should_not_be_equal(self) -> None:
        image = Image.from_png_file(resolve_resource_path("image/original.png"))
        image2 = Image.from_png_file(resolve_resource_path("image/white_square.png"))
        assert image != image2

    def test_should_raise(self) -> None:
        image = Image.from_png_file(resolve_resource_path("image/original.png"))
        other = Table()
        assert (image.__eq__(other)) is NotImplemented


class TestFlipVertically:
    def test_should_flip_vertically(self) -> None:
        image = Image.from_png_file(resolve_resource_path("image/original.png"))
        image2 = image.flip_vertically()
        image3 = Image.from_png_file(resolve_resource_path("image/flip_vertically.png"))
        assert image != image2
        assert image2 == image3

    def test_should_be_original(self) -> None:
        image = Image.from_png_file(resolve_resource_path("image/original.png"))
        image2 = image.flip_vertically().flip_vertically()
        assert image == image2


class TestFlipHorizontally:
    def test_should_flip_horizontally(self) -> None:
        image = Image.from_png_file(resolve_resource_path("image/original.png"))
        image2 = image.flip_horizontally()
        image3 = Image.from_png_file(resolve_resource_path("image/flip_horizontally.png"))
        assert image != image2
        assert image2 == image3

    def test_should_be_original(self) -> None:
        image = Image.from_png_file(resolve_resource_path("image/original.png"))
        image2 = image.flip_horizontally().flip_horizontally()
        assert image == image2


class TestAdjustContrast:
    @pytest.mark.parametrize("factor", [0.75, 5])
    def test_should_adjust_contrast(self, factor: float) -> None:
        image = Image.from_png_file(resolve_resource_path("image/contrast/to_adjust_contrast.png"))
        image2 = image.adjust_contrast(factor)
        image3 = Image.from_png_file(
            resolve_resource_path("image/contrast/contrast_adjusted_by_" + str(factor) + ".png"),
        )
        assert image != image2
        assert image2 == image3

    def test_should_not_adjust_contrast(self) -> None:
        with pytest.warns(
            UserWarning,
            match="Contrast adjustment factor is 1.0, this will not make changes to the image.",
        ):
            image = Image.from_png_file(resolve_resource_path("image/contrast/to_adjust_contrast.png"))
            image2 = image.adjust_contrast(1)
            assert image == image2

    def test_should_raise(self) -> None:
        image = Image.from_png_file(resolve_resource_path("image/brightness/to_brighten.png"))
        with pytest.raises(ValueError, match="Contrast factor has to be 0 or bigger"):
            image.adjust_contrast(-1)


class TestBrightness:
    @pytest.mark.parametrize("factor", [0.5, 10])
    def test_should_adjust_brightness(self, factor: float) -> None:
        image = Image.from_png_file(resolve_resource_path("image/brightness/to_brighten.png"))
        image2 = image.adjust_brightness(factor)
        image3 = Image.from_png_file(resolve_resource_path("image/brightness/brightened_by_" + str(factor) + ".png"))
        assert image != image2
        assert image2 == image3

    def test_should_not_brighten(self) -> None:
        with pytest.warns(
            UserWarning,
            match="Brightness adjustment factor is 1.0, this will not make changes to the image.",
        ):
            image = Image.from_png_file(resolve_resource_path("image/brightness/to_brighten.png"))
            image2 = image.adjust_brightness(1)
            assert image == image2

    def test_should_raise(self) -> None:
        image = Image.from_png_file(resolve_resource_path("image/brightness/to_brighten.png"))
        with pytest.raises(ValueError, match="Brightness factor has to be 0 or bigger"):
            image.adjust_brightness(-1)


class TestInvertColors:
    def test_should_invert_colors_png(self) -> None:
        image = Image.from_png_file(resolve_resource_path("image/original.png"))
        image = image.invert_colors()
        image2 = Image.from_png_file(resolve_resource_path("image/inverted_colors_original.png"))
        assert image == image2

    def test_should_invert_colors_jpeg(self) -> None:
        image = Image.from_jpeg_file(resolve_resource_path("image/original.jpg"))
        image = image.invert_colors()
        image.to_jpeg_file(resolve_resource_path("image/inverted_colors_original1.jpg"))
        image = Image.from_jpeg_file(resolve_resource_path("image/inverted_colors_original1.jpg"))
        image2 = Image.from_jpeg_file(resolve_resource_path("image/inverted_colors_original.jpg"))
        assert image == image2
        Path.unlink(Path(resolve_resource_path("image/inverted_colors_original1.jpg")))


class TestBlur:
    def test_should_return_blurred_png_image(self) -> None:
        image = Image.from_png_file(resolve_resource_path("image/boy.png"))
        image = image.blur(2)
        image.to_png_file(resolve_resource_path("image/blurredboy1.png"))
        image = Image.from_png_file(resolve_resource_path("image/blurredboy1.png"))
        image2 = Image.from_png_file(resolve_resource_path("image/blurredboy.png"))
        assert image._image == image2._image

    def test_should_return_blurred_jpg_image(self) -> None:
        image = Image.from_jpeg_file(resolve_resource_path("image/boy.jpg"))
        image = image.blur(2)
        image.to_jpeg_file(resolve_resource_path("image/blurredboy1.jpg"))
        image = Image.from_jpeg_file(resolve_resource_path("image/blurredboy1.jpg"))
        image2 = Image.from_jpeg_file(resolve_resource_path("image/blurredboy.jpg"))
        assert image._image == image2._image
        Path.unlink(Path(resolve_resource_path("image/blurredboy1.jpg")))
        Path.unlink(Path(resolve_resource_path("image/blurredboy1.png")))


class TestCrop:
    def test_should_crop_jpg_image(self) -> None:
        image = Image.from_jpeg_file(resolve_resource_path("image/white.jpg"))
        image = image.crop(0, 0, 100, 100)
        image2 = Image.from_jpeg_file(resolve_resource_path("image/whiteCropped.jpg"))
        assert image == image2

    def test_should_crop_png_image(self) -> None:
        image = Image.from_png_file(resolve_resource_path("image/white.png"))
        image = image.crop(0, 0, 100, 100)
        image2 = Image.from_png_file(resolve_resource_path("image/whiteCropped.png"))
        assert image == image2


class TestSharpen:
    @pytest.mark.parametrize("factor", [-1, 0.5, 10])
    def test_should_sharpen(self, factor: float) -> None:
        image = Image.from_png_file(resolve_resource_path("image/sharpen/to_sharpen.png"))
        image2 = image.sharpen(factor)
        image2.to_png_file(resolve_resource_path("image/sharpen/sharpened_by_" + str(factor) + ".png"))
        assert image != image2
        assert image2 == Image.from_png_file(
            resolve_resource_path("image/sharpen/sharpened_by_" + str(factor) + ".png"),
        )

    def test_should_not_sharpen(self) -> None:
        image = Image.from_png_file(resolve_resource_path("image/sharpen/to_sharpen.png"))
        image2 = image.sharpen(1)
        assert image == image2
>>>>>>> 1752feb0
<|MERGE_RESOLUTION|>--- conflicted
+++ resolved
@@ -206,16 +206,190 @@
         assert image.resize(new_width, new_height)._image.size == new_size
 
 
-<<<<<<< HEAD
+class TestConvertToGrayscale:
+    @pytest.mark.parametrize(
+        ("image", "expected"),
+        [
+            (
+                Image.from_png_file(resolve_resource_path("image/snapshot_heatmap.png")),
+                Image.from_png_file(resolve_resource_path("image/snapshot_heatmap_grayscale.png")),
+            ),
+        ],
+        ids=["grayscale"],
+    )
+    def test_convert_to_grayscale(self, image: Image, expected: Image) -> None:
+        grayscale_image = image.convert_to_grayscale()
+        assert grayscale_image._image.tobytes() == expected._image.tobytes()
+
+
+class TestEQ:
+    def test_should_be_equal(self) -> None:
+        image = Image.from_png_file(resolve_resource_path("image/original.png"))
+        image2 = Image.from_png_file(resolve_resource_path("image/copy.png"))
+        assert image == image2
+
+    def test_should_not_be_equal(self) -> None:
+        image = Image.from_png_file(resolve_resource_path("image/original.png"))
+        image2 = Image.from_png_file(resolve_resource_path("image/white_square.png"))
+        assert image != image2
+
+    def test_should_raise(self) -> None:
+        image = Image.from_png_file(resolve_resource_path("image/original.png"))
+        other = Table()
+        assert (image.__eq__(other)) is NotImplemented
+
+
+class TestFlipVertically:
+    def test_should_flip_vertically(self) -> None:
+        image = Image.from_png_file(resolve_resource_path("image/original.png"))
+        image2 = image.flip_vertically()
+        image3 = Image.from_png_file(resolve_resource_path("image/flip_vertically.png"))
+        assert image != image2
+        assert image2 == image3
+
+    def test_should_be_original(self) -> None:
+        image = Image.from_png_file(resolve_resource_path("image/original.png"))
+        image2 = image.flip_vertically().flip_vertically()
+        assert image == image2
+
+
+class TestFlipHorizontally:
+    def test_should_flip_horizontally(self) -> None:
+        image = Image.from_png_file(resolve_resource_path("image/original.png"))
+        image2 = image.flip_horizontally()
+        image3 = Image.from_png_file(resolve_resource_path("image/flip_horizontally.png"))
+        assert image != image2
+        assert image2 == image3
+
+    def test_should_be_original(self) -> None:
+        image = Image.from_png_file(resolve_resource_path("image/original.png"))
+        image2 = image.flip_horizontally().flip_horizontally()
+        assert image == image2
+
+
+class TestAdjustContrast:
+    @pytest.mark.parametrize("factor", [0.75, 5])
+    def test_should_adjust_contrast(self, factor: float) -> None:
+        image = Image.from_png_file(resolve_resource_path("image/contrast/to_adjust_contrast.png"))
+        image2 = image.adjust_contrast(factor)
+        image3 = Image.from_png_file(
+            resolve_resource_path("image/contrast/contrast_adjusted_by_" + str(factor) + ".png"),
+        )
+        assert image != image2
+        assert image2 == image3
+
+    def test_should_not_adjust_contrast(self) -> None:
+        with pytest.warns(
+            UserWarning,
+            match="Contrast adjustment factor is 1.0, this will not make changes to the image.",
+        ):
+            image = Image.from_png_file(resolve_resource_path("image/contrast/to_adjust_contrast.png"))
+            image2 = image.adjust_contrast(1)
+            assert image == image2
+
+    def test_should_raise(self) -> None:
+        image = Image.from_png_file(resolve_resource_path("image/brightness/to_brighten.png"))
+        with pytest.raises(ValueError, match="Contrast factor has to be 0 or bigger"):
+            image.adjust_contrast(-1)
+
+
+class TestBrightness:
+    @pytest.mark.parametrize("factor", [0.5, 10])
+    def test_should_adjust_brightness(self, factor: float) -> None:
+        image = Image.from_png_file(resolve_resource_path("image/brightness/to_brighten.png"))
+        image2 = image.adjust_brightness(factor)
+        image3 = Image.from_png_file(resolve_resource_path("image/brightness/brightened_by_" + str(factor) + ".png"))
+        assert image != image2
+        assert image2 == image3
+
+    def test_should_not_brighten(self) -> None:
+        with pytest.warns(
+            UserWarning,
+            match="Brightness adjustment factor is 1.0, this will not make changes to the image.",
+        ):
+            image = Image.from_png_file(resolve_resource_path("image/brightness/to_brighten.png"))
+            image2 = image.adjust_brightness(1)
+            assert image == image2
+
+    def test_should_raise(self) -> None:
+        image = Image.from_png_file(resolve_resource_path("image/brightness/to_brighten.png"))
+        with pytest.raises(ValueError, match="Brightness factor has to be 0 or bigger"):
+            image.adjust_brightness(-1)
+
+
+class TestInvertColors:
+    def test_should_invert_colors_png(self) -> None:
+        image = Image.from_png_file(resolve_resource_path("image/original.png"))
+        image = image.invert_colors()
+        image2 = Image.from_png_file(resolve_resource_path("image/inverted_colors_original.png"))
+        assert image == image2
+
+    def test_should_invert_colors_jpeg(self) -> None:
+        image = Image.from_jpeg_file(resolve_resource_path("image/original.jpg"))
+        image = image.invert_colors()
+        image.to_jpeg_file(resolve_resource_path("image/inverted_colors_original1.jpg"))
+        image = Image.from_jpeg_file(resolve_resource_path("image/inverted_colors_original1.jpg"))
+        image2 = Image.from_jpeg_file(resolve_resource_path("image/inverted_colors_original.jpg"))
+        assert image == image2
+        Path.unlink(Path(resolve_resource_path("image/inverted_colors_original1.jpg")))
+
+
+class TestBlur:
+    def test_should_return_blurred_png_image(self) -> None:
+        image = Image.from_png_file(resolve_resource_path("image/boy.png"))
+        image = image.blur(2)
+        image.to_png_file(resolve_resource_path("image/blurredboy1.png"))
+        image = Image.from_png_file(resolve_resource_path("image/blurredboy1.png"))
+        image2 = Image.from_png_file(resolve_resource_path("image/blurredboy.png"))
+        assert image._image == image2._image
+
+    def test_should_return_blurred_jpg_image(self) -> None:
+        image = Image.from_jpeg_file(resolve_resource_path("image/boy.jpg"))
+        image = image.blur(2)
+        image.to_jpeg_file(resolve_resource_path("image/blurredboy1.jpg"))
+        image = Image.from_jpeg_file(resolve_resource_path("image/blurredboy1.jpg"))
+        image2 = Image.from_jpeg_file(resolve_resource_path("image/blurredboy.jpg"))
+        assert image._image == image2._image
+        Path.unlink(Path(resolve_resource_path("image/blurredboy1.jpg")))
+        Path.unlink(Path(resolve_resource_path("image/blurredboy1.png")))
+
+
+class TestCrop:
+    def test_should_crop_jpg_image(self) -> None:
+        image = Image.from_jpeg_file(resolve_resource_path("image/white.jpg"))
+        image = image.crop(0, 0, 100, 100)
+        image2 = Image.from_jpeg_file(resolve_resource_path("image/whiteCropped.jpg"))
+        assert image == image2
+
+    def test_should_crop_png_image(self) -> None:
+        image = Image.from_png_file(resolve_resource_path("image/white.png"))
+        image = image.crop(0, 0, 100, 100)
+        image2 = Image.from_png_file(resolve_resource_path("image/whiteCropped.png"))
+        assert image == image2
+
+
+class TestSharpen:
+    @pytest.mark.parametrize("factor", [-1, 0.5, 10])
+    def test_should_sharpen(self, factor: float) -> None:
+        image = Image.from_png_file(resolve_resource_path("image/sharpen/to_sharpen.png"))
+        image2 = image.sharpen(factor)
+        image2.to_png_file(resolve_resource_path("image/sharpen/sharpened_by_" + str(factor) + ".png"))
+        assert image != image2
+        assert image2 == Image.from_png_file(
+            resolve_resource_path("image/sharpen/sharpened_by_" + str(factor) + ".png"),
+        )
+
+    def test_should_not_sharpen(self) -> None:
+        image = Image.from_png_file(resolve_resource_path("image/sharpen/to_sharpen.png"))
+        image2 = image.sharpen(1)
+        assert image == image2
+
+
 class TestRotate:
-=======
-class TestConvertToGrayscale:
->>>>>>> 1752feb0
     @pytest.mark.parametrize(
         ("image", "expected"),
         [
             (
-<<<<<<< HEAD
                 Image.from_png_file(resolve_resource_path("image/snapshot_boxplot.png")),
                 Image.from_png_file(resolve_resource_path("image/snapshot_boxplot_right_rotation.png")),
             ),
@@ -258,178 +432,4 @@
         if image._repr_png_() is not None:
             assert image.rotate_left()._repr_png_() == expected._repr_png_()
         else:
-            assert image.rotate_left()._repr_jpeg_() == expected._repr_jpeg_()
-=======
-                Image.from_png_file(resolve_resource_path("image/snapshot_heatmap.png")),
-                Image.from_png_file(resolve_resource_path("image/snapshot_heatmap_grayscale.png")),
-            ),
-        ],
-        ids=["grayscale"],
-    )
-    def test_convert_to_grayscale(self, image: Image, expected: Image) -> None:
-        grayscale_image = image.convert_to_grayscale()
-        assert grayscale_image._image.tobytes() == expected._image.tobytes()
-
-
-class TestEQ:
-    def test_should_be_equal(self) -> None:
-        image = Image.from_png_file(resolve_resource_path("image/original.png"))
-        image2 = Image.from_png_file(resolve_resource_path("image/copy.png"))
-        assert image == image2
-
-    def test_should_not_be_equal(self) -> None:
-        image = Image.from_png_file(resolve_resource_path("image/original.png"))
-        image2 = Image.from_png_file(resolve_resource_path("image/white_square.png"))
-        assert image != image2
-
-    def test_should_raise(self) -> None:
-        image = Image.from_png_file(resolve_resource_path("image/original.png"))
-        other = Table()
-        assert (image.__eq__(other)) is NotImplemented
-
-
-class TestFlipVertically:
-    def test_should_flip_vertically(self) -> None:
-        image = Image.from_png_file(resolve_resource_path("image/original.png"))
-        image2 = image.flip_vertically()
-        image3 = Image.from_png_file(resolve_resource_path("image/flip_vertically.png"))
-        assert image != image2
-        assert image2 == image3
-
-    def test_should_be_original(self) -> None:
-        image = Image.from_png_file(resolve_resource_path("image/original.png"))
-        image2 = image.flip_vertically().flip_vertically()
-        assert image == image2
-
-
-class TestFlipHorizontally:
-    def test_should_flip_horizontally(self) -> None:
-        image = Image.from_png_file(resolve_resource_path("image/original.png"))
-        image2 = image.flip_horizontally()
-        image3 = Image.from_png_file(resolve_resource_path("image/flip_horizontally.png"))
-        assert image != image2
-        assert image2 == image3
-
-    def test_should_be_original(self) -> None:
-        image = Image.from_png_file(resolve_resource_path("image/original.png"))
-        image2 = image.flip_horizontally().flip_horizontally()
-        assert image == image2
-
-
-class TestAdjustContrast:
-    @pytest.mark.parametrize("factor", [0.75, 5])
-    def test_should_adjust_contrast(self, factor: float) -> None:
-        image = Image.from_png_file(resolve_resource_path("image/contrast/to_adjust_contrast.png"))
-        image2 = image.adjust_contrast(factor)
-        image3 = Image.from_png_file(
-            resolve_resource_path("image/contrast/contrast_adjusted_by_" + str(factor) + ".png"),
-        )
-        assert image != image2
-        assert image2 == image3
-
-    def test_should_not_adjust_contrast(self) -> None:
-        with pytest.warns(
-            UserWarning,
-            match="Contrast adjustment factor is 1.0, this will not make changes to the image.",
-        ):
-            image = Image.from_png_file(resolve_resource_path("image/contrast/to_adjust_contrast.png"))
-            image2 = image.adjust_contrast(1)
-            assert image == image2
-
-    def test_should_raise(self) -> None:
-        image = Image.from_png_file(resolve_resource_path("image/brightness/to_brighten.png"))
-        with pytest.raises(ValueError, match="Contrast factor has to be 0 or bigger"):
-            image.adjust_contrast(-1)
-
-
-class TestBrightness:
-    @pytest.mark.parametrize("factor", [0.5, 10])
-    def test_should_adjust_brightness(self, factor: float) -> None:
-        image = Image.from_png_file(resolve_resource_path("image/brightness/to_brighten.png"))
-        image2 = image.adjust_brightness(factor)
-        image3 = Image.from_png_file(resolve_resource_path("image/brightness/brightened_by_" + str(factor) + ".png"))
-        assert image != image2
-        assert image2 == image3
-
-    def test_should_not_brighten(self) -> None:
-        with pytest.warns(
-            UserWarning,
-            match="Brightness adjustment factor is 1.0, this will not make changes to the image.",
-        ):
-            image = Image.from_png_file(resolve_resource_path("image/brightness/to_brighten.png"))
-            image2 = image.adjust_brightness(1)
-            assert image == image2
-
-    def test_should_raise(self) -> None:
-        image = Image.from_png_file(resolve_resource_path("image/brightness/to_brighten.png"))
-        with pytest.raises(ValueError, match="Brightness factor has to be 0 or bigger"):
-            image.adjust_brightness(-1)
-
-
-class TestInvertColors:
-    def test_should_invert_colors_png(self) -> None:
-        image = Image.from_png_file(resolve_resource_path("image/original.png"))
-        image = image.invert_colors()
-        image2 = Image.from_png_file(resolve_resource_path("image/inverted_colors_original.png"))
-        assert image == image2
-
-    def test_should_invert_colors_jpeg(self) -> None:
-        image = Image.from_jpeg_file(resolve_resource_path("image/original.jpg"))
-        image = image.invert_colors()
-        image.to_jpeg_file(resolve_resource_path("image/inverted_colors_original1.jpg"))
-        image = Image.from_jpeg_file(resolve_resource_path("image/inverted_colors_original1.jpg"))
-        image2 = Image.from_jpeg_file(resolve_resource_path("image/inverted_colors_original.jpg"))
-        assert image == image2
-        Path.unlink(Path(resolve_resource_path("image/inverted_colors_original1.jpg")))
-
-
-class TestBlur:
-    def test_should_return_blurred_png_image(self) -> None:
-        image = Image.from_png_file(resolve_resource_path("image/boy.png"))
-        image = image.blur(2)
-        image.to_png_file(resolve_resource_path("image/blurredboy1.png"))
-        image = Image.from_png_file(resolve_resource_path("image/blurredboy1.png"))
-        image2 = Image.from_png_file(resolve_resource_path("image/blurredboy.png"))
-        assert image._image == image2._image
-
-    def test_should_return_blurred_jpg_image(self) -> None:
-        image = Image.from_jpeg_file(resolve_resource_path("image/boy.jpg"))
-        image = image.blur(2)
-        image.to_jpeg_file(resolve_resource_path("image/blurredboy1.jpg"))
-        image = Image.from_jpeg_file(resolve_resource_path("image/blurredboy1.jpg"))
-        image2 = Image.from_jpeg_file(resolve_resource_path("image/blurredboy.jpg"))
-        assert image._image == image2._image
-        Path.unlink(Path(resolve_resource_path("image/blurredboy1.jpg")))
-        Path.unlink(Path(resolve_resource_path("image/blurredboy1.png")))
-
-
-class TestCrop:
-    def test_should_crop_jpg_image(self) -> None:
-        image = Image.from_jpeg_file(resolve_resource_path("image/white.jpg"))
-        image = image.crop(0, 0, 100, 100)
-        image2 = Image.from_jpeg_file(resolve_resource_path("image/whiteCropped.jpg"))
-        assert image == image2
-
-    def test_should_crop_png_image(self) -> None:
-        image = Image.from_png_file(resolve_resource_path("image/white.png"))
-        image = image.crop(0, 0, 100, 100)
-        image2 = Image.from_png_file(resolve_resource_path("image/whiteCropped.png"))
-        assert image == image2
-
-
-class TestSharpen:
-    @pytest.mark.parametrize("factor", [-1, 0.5, 10])
-    def test_should_sharpen(self, factor: float) -> None:
-        image = Image.from_png_file(resolve_resource_path("image/sharpen/to_sharpen.png"))
-        image2 = image.sharpen(factor)
-        image2.to_png_file(resolve_resource_path("image/sharpen/sharpened_by_" + str(factor) + ".png"))
-        assert image != image2
-        assert image2 == Image.from_png_file(
-            resolve_resource_path("image/sharpen/sharpened_by_" + str(factor) + ".png"),
-        )
-
-    def test_should_not_sharpen(self) -> None:
-        image = Image.from_png_file(resolve_resource_path("image/sharpen/to_sharpen.png"))
-        image2 = image.sharpen(1)
-        assert image == image2
->>>>>>> 1752feb0
+            assert image.rotate_left()._repr_jpeg_() == expected._repr_jpeg_()