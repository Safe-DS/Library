from pathlib import Path
from tempfile import NamedTemporaryFile

import pytest
from safeds.data.image.containers import Image
from safeds.data.image.typing import ImageFormat
from safeds.data.tabular.containers import Table

from tests.helpers import resolve_resource_path


class TestFromJpegFile:
    @pytest.mark.parametrize(
        "path",
        ["image/white_square.jpg", Path("image/white_square.jpg")],
    )
    def test_should_load_jpeg_file(self, path: str | Path) -> None:
        Image.from_jpeg_file(resolve_resource_path(path))

    @pytest.mark.parametrize(
        "path",
        ["image/missing_file.jpg", Path("image/missing_file.jpg")],
    )
    def test_should_raise_if_file_not_found(self, path: str | Path) -> None:
        with pytest.raises(FileNotFoundError):
            Image.from_jpeg_file(resolve_resource_path(path))


class TestFromPngFile:
    @pytest.mark.parametrize(
        "path",
        ["image/white_square.png", Path("image/white_square.png")],
    )
    def test_should_load_png_file(self, path: str | Path) -> None:
        Image.from_png_file(resolve_resource_path(path))

    @pytest.mark.parametrize(
        "path",
        ["image/missing_file.png", Path("image/missing_file.png")],
    )
    def test_should_raise_if_file_not_found(self, path: str | Path) -> None:
        with pytest.raises(FileNotFoundError):
            Image.from_png_file(resolve_resource_path(path))


class TestFormat:
    @pytest.mark.parametrize(
        ("image", "format_"),
        [
            (Image.from_jpeg_file(resolve_resource_path("image/white_square.jpg")), ImageFormat.JPEG),
            (Image.from_png_file(resolve_resource_path("image/white_square.png")), ImageFormat.PNG),
        ],
    )
    def test_should_return_correct_format(self, image: Image, format_: ImageFormat) -> None:
        assert image.format == format_


class TestProperties:
    @pytest.mark.parametrize(
        ("image", "width", "height"),
        [
            (
                Image.from_jpeg_file(resolve_resource_path("image/white_square.jpg")),
                1,
                1,
            ),
            (
                Image.from_png_file(resolve_resource_path("image/snapshot_boxplot.png")),
                640,
                480,
            ),
        ],
        ids=["[1,1].jpg", "[640,480].png"],
    )
    def test_should_return_image_properties(self, image: Image, width: int, height: int) -> None:
        assert image.width == width
        assert image.height == height


class TestToJpegFile:
    @pytest.mark.parametrize(
        "path",
        ["image/white_square.jpg"],
    )
    def test_should_save_jpeg_file_by_str(self, path: str) -> None:
        image = Image.from_jpeg_file(resolve_resource_path(path))

        with NamedTemporaryFile() as tmp_file:
            tmp_file.close()
        with Path(tmp_file.name).open("wb") as tmp_write_file:
            image.to_jpeg_file(tmp_write_file.name)
        with Path(tmp_file.name).open("rb") as tmp_read_file:
            image_read_back = Image.from_jpeg_file(tmp_read_file.name)

        assert image._image.tobytes() == image_read_back._image.tobytes()

    @pytest.mark.parametrize(
        "path",
        ["image/white_square.jpg"],
    )
    def test_should_save_jpeg_file_by_path(self, path: str) -> None:
        image = Image.from_jpeg_file(resolve_resource_path(path))

        with NamedTemporaryFile() as tmp_file:
            tmp_file.close()
        with Path(tmp_file.name).open("wb") as tmp_write_file:
            image.to_jpeg_file(Path(tmp_write_file.name))
        with Path(tmp_file.name).open("rb") as tmp_read_file:
            image_read_back = Image.from_jpeg_file(tmp_read_file.name)

        assert image._image.tobytes() == image_read_back._image.tobytes()


class TestToPngFile:
    @pytest.mark.parametrize(
        "path",
        ["image/white_square.png"],
    )
    def test_should_save_png_file_by_str(self, path: str) -> None:
        image = Image.from_png_file(resolve_resource_path(path))

        with NamedTemporaryFile() as tmp_file:
            tmp_file.close()
        with Path(tmp_file.name).open("wb") as tmp_write_file:
            image.to_png_file(tmp_write_file.name)
        with Path(tmp_file.name).open("rb") as tmp_read_file:
            image_read_back = Image.from_png_file(tmp_read_file.name)

        assert image._image.tobytes() == image_read_back._image.tobytes()

    @pytest.mark.parametrize(
        "path",
        ["image/white_square.png"],
    )
    def test_should_save_png_file_by_path(self, path: str) -> None:
        image = Image.from_png_file(resolve_resource_path(path))

        with NamedTemporaryFile() as tmp_file:
            tmp_file.close()
        with Path(tmp_file.name).open("wb") as tmp_write_file:
            image.to_png_file(Path(tmp_write_file.name))
        with Path(tmp_file.name).open("rb") as tmp_read_file:
            image_read_back = Image.from_png_file(tmp_read_file.name)

        assert image._image.tobytes() == image_read_back._image.tobytes()


class TestReprJpeg:
    @pytest.mark.parametrize(
        "image",
        [Image.from_jpeg_file(resolve_resource_path("image/white_square.jpg"))],
    )
    def test_should_return_bytes_if_image_is_jpeg(self, image: Image) -> None:
        assert isinstance(image._repr_jpeg_(), bytes)

    @pytest.mark.parametrize(
        "image",
        [Image.from_png_file(resolve_resource_path("image/white_square.png"))],
    )
    def test_should_return_none_if_image_is_not_jpeg(self, image: Image) -> None:
        assert image._repr_jpeg_() is None


class TestReprPng:
    @pytest.mark.parametrize(
        "image",
        [Image.from_png_file(resolve_resource_path("image/white_square.png"))],
    )
    def test_should_return_bytes_if_image_is_png(self, image: Image) -> None:
        assert isinstance(image._repr_png_(), bytes)

    @pytest.mark.parametrize(
        "image",
        [Image.from_jpeg_file(resolve_resource_path("image/white_square.jpg"))],
    )
    def test_should_return_none_if_image_is_not_png(self, image: Image) -> None:
        assert image._repr_png_() is None


class TestResize:
    @pytest.mark.parametrize(
        ("image", "new_width", "new_height", "new_size"),
        [
            (
                Image.from_jpeg_file(resolve_resource_path("image/white_square.jpg")),
                2,
                3,
                (2, 3),
            ),
            (
                Image.from_png_file(resolve_resource_path("image/white_square.png")),
                2,
                3,
                (2, 3),
            ),
        ],
        ids=[".jpg", ".png"],
    )
    def test_should_return_resized_image(
        self,
        image: Image,
        new_width: int,
        new_height: int,
        new_size: tuple[int, int],
    ) -> None:
        assert image.resize(new_width, new_height)._image.size == new_size


class TestEQ:
    def test_should_be_equal(self) -> None:
        image = Image.from_png_file(resolve_resource_path("image/original.png"))
        image2 = Image.from_png_file(resolve_resource_path("image/copy.png"))
        assert image == image2

    def test_should_not_be_equal(self) -> None:
        image = Image.from_png_file(resolve_resource_path("image/original.png"))
        image2 = Image.from_png_file(resolve_resource_path("image/white_square.png"))
        assert image != image2

    def test_should_raise(self) -> None:
        image = Image.from_png_file(resolve_resource_path("image/original.png"))
        other = Table()
        assert (image.__eq__(other)) is NotImplemented


class TestFlipVertically:
    def test_should_flip_vertically(self) -> None:
        image = Image.from_png_file(resolve_resource_path("image/original.png"))
        image = image.flip_vertically()
        image2 = Image.from_png_file(resolve_resource_path("image/flip_vertically.png"))
        assert image == image2

    def test_should_be_original(self) -> None:
        image = Image.from_png_file(resolve_resource_path("image/original.png"))
        image2 = image.flip_vertically().flip_vertically()
        assert image == image2


class TestFlipHorizontally:
    def test_should_flip_horizontally(self) -> None:
        image = Image.from_png_file(resolve_resource_path("image/original.png"))
        image = image.flip_horizontally()
        image2 = Image.from_png_file(resolve_resource_path("image/flip_horizontally.png"))
        assert image == image2

    def test_should_be_original(self) -> None:
        image = Image.from_png_file(resolve_resource_path("image/original.png"))
        image2 = image.flip_horizontally().flip_horizontally()
        assert image == image2


<<<<<<< HEAD
class TestBlur:
    def test_should_return_blurred_png_image(self) -> None:
        image = Image.from_png_file(resolve_resource_path("image/boy.png"))
        image = image.blur(2)
        image.to_png_file(resolve_resource_path("image/blurredboy1.png"))
        image = Image.from_png_file(resolve_resource_path("image/blurredboy1.png"))
        image2 = Image.from_png_file(resolve_resource_path("image/blurredboy.png"))
        assert image._image == image2._image

    def test_should_return_blurred_jpg_image(self) -> None:
        image = Image.from_jpeg_file(resolve_resource_path("image/boy.jpg"))
        image = image.blur(2)
        image.to_jpeg_file(resolve_resource_path("image/blurredboy1.jpg"))
        image = Image.from_jpeg_file(resolve_resource_path("image/blurredboy1.jpg"))
        image2 = Image.from_jpeg_file(resolve_resource_path("image/blurredboy.jpg"))
        assert image._image == image2._image
        Path.unlink(Path(resolve_resource_path("image/blurredboy1.jpg")))
        Path.unlink(Path(resolve_resource_path("image/blurredboy1.png")))
=======
class TestCrop:
    def test_should_crop_jpg_image(self) -> None:
        image = Image.from_jpeg_file(resolve_resource_path("image/white.jpg"))
        image = image.crop(0, 0, 100, 100)
        image2 = Image.from_jpeg_file(resolve_resource_path("image/whiteCropped.jpg"))
        assert image == image2

    def test_should_crop_png_image(self) -> None:
        image = Image.from_png_file(resolve_resource_path("image/white.png"))
        image = image.crop(0, 0, 100, 100)
        image2 = Image.from_png_file(resolve_resource_path("image/whiteCropped.png"))
        assert image == image2
>>>>>>> eba8163d
<|MERGE_RESOLUTION|>--- conflicted
+++ resolved
@@ -249,7 +249,6 @@
         assert image == image2
 
 
-<<<<<<< HEAD
 class TestBlur:
     def test_should_return_blurred_png_image(self) -> None:
         image = Image.from_png_file(resolve_resource_path("image/boy.png"))
@@ -268,7 +267,7 @@
         assert image._image == image2._image
         Path.unlink(Path(resolve_resource_path("image/blurredboy1.jpg")))
         Path.unlink(Path(resolve_resource_path("image/blurredboy1.png")))
-=======
+
 class TestCrop:
     def test_should_crop_jpg_image(self) -> None:
         image = Image.from_jpeg_file(resolve_resource_path("image/white.jpg"))
@@ -281,4 +280,3 @@
         image = image.crop(0, 0, 100, 100)
         image2 = Image.from_png_file(resolve_resource_path("image/whiteCropped.png"))
         assert image == image2
->>>>>>> eba8163d
