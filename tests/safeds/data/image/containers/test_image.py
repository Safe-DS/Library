--- conflicted
+++ resolved
@@ -251,7 +251,6 @@
         assert image == image2
 
 
-<<<<<<< HEAD
 class TestAdjustContrast:
     @pytest.mark.parametrize("factor", [-2, 0.75, 5])
     def test_should_adjust_contrast(self, factor) -> None:
@@ -278,7 +277,8 @@
     def test_should_not_brighten(self) -> None:
         image = Image.from_png_file(resolve_resource_path("image/brightness/to_brighten.png"))
         image2 = image.adjust_brightness(1)
-=======
+        assert image == image2
+
 class TestCrop:
     def test_should_crop_jpg_image(self) -> None:
         image = Image.from_jpeg_file(resolve_resource_path("image/white.jpg"))
@@ -290,5 +290,4 @@
         image = Image.from_png_file(resolve_resource_path("image/white.png"))
         image = image.crop(0, 0, 100, 100)
         image2 = Image.from_png_file(resolve_resource_path("image/whiteCropped.png"))
->>>>>>> eba8163d
         assert image == image2