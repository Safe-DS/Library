--- conflicted
+++ resolved
@@ -206,21 +206,6 @@
         assert image.resize(new_width, new_height)._image.size == new_size
 
 
-<<<<<<< HEAD
-class TestConvertToGrayscale:
-    @pytest.mark.parametrize(
-        ("image", "expected"),
-        [
-            (Image.from_png_file(resolve_resource_path("image/snapshot_heatmap.png")),
-             Image.from_png_file(resolve_resource_path("image/snapshot_heatmap_grayscale.png"))),
-        ],
-        ids=["grayscale"],
-    )
-    def test_convert_to_grayscale(self, image: Image, expected: Image) -> None:
-        grayscale_image = image.convert_to_grayscale()
-        assert grayscale_image._image.tobytes() == expected._image.tobytes()
-
-=======
 class TestEQ:
     def test_should_be_equal(self) -> None:
         image = Image.from_png_file(resolve_resource_path("image/original.png"))
@@ -261,5 +246,4 @@
     def test_should_be_original(self) -> None:
         image = Image.from_png_file(resolve_resource_path("image/original.png"))
         image2 = image.flip_horizontally().flip_horizontally()
-        assert image == image2
->>>>>>> 54f4ae18
+        assert image == image2