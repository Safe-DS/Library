--- conflicted
+++ resolved
@@ -315,7 +315,6 @@
             image.adjust_brightness(-1)
 
 
-<<<<<<< HEAD
 
 class TestInvertColors:
     def test_should_invert_colors_png(self) -> None:
@@ -334,8 +333,6 @@
         Path.unlink(Path(resolve_resource_path("image/inverted_colors_original1.jpg")))
 
 
-=======
->>>>>>> 1f2aa648
 class TestBlur:
     def test_should_return_blurred_png_image(self) -> None:
         image = Image.from_png_file(resolve_resource_path("image/boy.png"))
