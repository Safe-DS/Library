--- conflicted
+++ resolved
@@ -249,7 +249,6 @@
         assert image == image2
 
 
-<<<<<<< HEAD
 class TestInvertColors:
     def test_should_invert_colors_png(self) -> None:
         image = Image.from_png_file(resolve_resource_path("image/original.png"))
@@ -265,7 +264,7 @@
         image2 = Image.from_jpeg_file(resolve_resource_path("image/inverted_colors_original.jpg"))
         assert image == image2
         Path.unlink(Path(resolve_resource_path("image/inverted_colors_original1.jpg")))
-=======
+
 class TestCrop:
     def test_should_crop_jpg_image(self) -> None:
         image = Image.from_jpeg_file(resolve_resource_path("image/white.jpg"))
@@ -277,5 +276,4 @@
         image = Image.from_png_file(resolve_resource_path("image/white.png"))
         image = image.crop(0, 0, 100, 100)
         image2 = Image.from_png_file(resolve_resource_path("image/whiteCropped.png"))
-        assert image == image2
->>>>>>> eba8163d
+        assert image == image2