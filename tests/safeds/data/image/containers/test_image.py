from pathlib import Path
from tempfile import NamedTemporaryFile

import pytest
from safeds.data.image.containers import Image
from safeds.data.image.typing import ImageFormat
from safeds.data.tabular.containers import Table

from tests.helpers import resolve_resource_path


class TestFromJpegFile:
    @pytest.mark.parametrize(
        "path",
        ["image/white_square.jpg", Path("image/white_square.jpg")],
    )
    def test_should_load_jpeg_file(self, path: str | Path) -> None:
        Image.from_jpeg_file(resolve_resource_path(path))

    @pytest.mark.parametrize(
        "path",
        ["image/missing_file.jpg", Path("image/missing_file.jpg")],
    )
    def test_should_raise_if_file_not_found(self, path: str | Path) -> None:
        with pytest.raises(FileNotFoundError):
            Image.from_jpeg_file(resolve_resource_path(path))


class TestFromPngFile:
    @pytest.mark.parametrize(
        "path",
        ["image/white_square.png", Path("image/white_square.png")],
    )
    def test_should_load_png_file(self, path: str | Path) -> None:
        Image.from_png_file(resolve_resource_path(path))

    @pytest.mark.parametrize(
        "path",
        ["image/missing_file.png", Path("image/missing_file.png")],
    )
    def test_should_raise_if_file_not_found(self, path: str | Path) -> None:
        with pytest.raises(FileNotFoundError):
            Image.from_png_file(resolve_resource_path(path))


class TestFormat:
    @pytest.mark.parametrize(
        ("image", "format_"),
        [
            (Image.from_jpeg_file(resolve_resource_path("image/white_square.jpg")), ImageFormat.JPEG),
            (Image.from_png_file(resolve_resource_path("image/white_square.png")), ImageFormat.PNG),
        ],
    )
    def test_should_return_correct_format(self, image: Image, format_: ImageFormat) -> None:
        assert image.format == format_


class TestProperties:
    @pytest.mark.parametrize(
        ("image", "width", "height"),
        [
            (
                Image.from_jpeg_file(resolve_resource_path("image/white_square.jpg")),
                1,
                1,
            ),
            (
                Image.from_png_file(resolve_resource_path("image/snapshot_boxplot.png")),
                640,
                480,
            ),
        ],
        ids=["[1,1].jpg", "[640,480].png"],
    )
    def test_should_return_image_properties(self, image: Image, width: int, height: int) -> None:
        assert image.width == width
        assert image.height == height


class TestToJpegFile:
    @pytest.mark.parametrize(
        "path",
        ["image/white_square.jpg"],
    )
    def test_should_save_jpeg_file_by_str(self, path: str) -> None:
        image = Image.from_jpeg_file(resolve_resource_path(path))

        with NamedTemporaryFile() as tmp_file:
            tmp_file.close()
        with Path(tmp_file.name).open("wb") as tmp_write_file:
            image.to_jpeg_file(tmp_write_file.name)
        with Path(tmp_file.name).open("rb") as tmp_read_file:
            image_read_back = Image.from_jpeg_file(tmp_read_file.name)

        assert image._image.tobytes() == image_read_back._image.tobytes()

    @pytest.mark.parametrize(
        "path",
        ["image/white_square.jpg"],
    )
    def test_should_save_jpeg_file_by_path(self, path: str) -> None:
        image = Image.from_jpeg_file(resolve_resource_path(path))

        with NamedTemporaryFile() as tmp_file:
            tmp_file.close()
        with Path(tmp_file.name).open("wb") as tmp_write_file:
            image.to_jpeg_file(Path(tmp_write_file.name))
        with Path(tmp_file.name).open("rb") as tmp_read_file:
            image_read_back = Image.from_jpeg_file(tmp_read_file.name)

        assert image._image.tobytes() == image_read_back._image.tobytes()


class TestToPngFile:
    @pytest.mark.parametrize(
        "path",
        ["image/white_square.png"],
    )
    def test_should_save_png_file_by_str(self, path: str) -> None:
        image = Image.from_png_file(resolve_resource_path(path))

        with NamedTemporaryFile() as tmp_file:
            tmp_file.close()
        with Path(tmp_file.name).open("wb") as tmp_write_file:
            image.to_png_file(tmp_write_file.name)
        with Path(tmp_file.name).open("rb") as tmp_read_file:
            image_read_back = Image.from_png_file(tmp_read_file.name)

        assert image._image.tobytes() == image_read_back._image.tobytes()

    @pytest.mark.parametrize(
        "path",
        ["image/white_square.png"],
    )
    def test_should_save_png_file_by_path(self, path: str) -> None:
        image = Image.from_png_file(resolve_resource_path(path))

        with NamedTemporaryFile() as tmp_file:
            tmp_file.close()
        with Path(tmp_file.name).open("wb") as tmp_write_file:
            image.to_png_file(Path(tmp_write_file.name))
        with Path(tmp_file.name).open("rb") as tmp_read_file:
            image_read_back = Image.from_png_file(tmp_read_file.name)

        assert image._image.tobytes() == image_read_back._image.tobytes()


class TestReprJpeg:
    @pytest.mark.parametrize(
        "image",
        [Image.from_jpeg_file(resolve_resource_path("image/white_square.jpg"))],
    )
    def test_should_return_bytes_if_image_is_jpeg(self, image: Image) -> None:
        assert isinstance(image._repr_jpeg_(), bytes)

    @pytest.mark.parametrize(
        "image",
        [Image.from_png_file(resolve_resource_path("image/white_square.png"))],
    )
    def test_should_return_none_if_image_is_not_jpeg(self, image: Image) -> None:
        assert image._repr_jpeg_() is None


class TestReprPng:
    @pytest.mark.parametrize(
        "image",
        [Image.from_png_file(resolve_resource_path("image/white_square.png"))],
    )
    def test_should_return_bytes_if_image_is_png(self, image: Image) -> None:
        assert isinstance(image._repr_png_(), bytes)

    @pytest.mark.parametrize(
        "image",
        [Image.from_jpeg_file(resolve_resource_path("image/white_square.jpg"))],
    )
    def test_should_return_none_if_image_is_not_png(self, image: Image) -> None:
        assert image._repr_png_() is None


class TestResize:
    @pytest.mark.parametrize(
        ("image", "new_width", "new_height", "new_size"),
        [
            (
                Image.from_jpeg_file(resolve_resource_path("image/white_square.jpg")),
                2,
                3,
                (2, 3),
            ),
            (
                Image.from_png_file(resolve_resource_path("image/white_square.png")),
                2,
                3,
                (2, 3),
            ),
        ],
        ids=[".jpg", ".png"],
    )
    def test_should_return_resized_image(
        self,
        image: Image,
        new_width: int,
        new_height: int,
        new_size: tuple[int, int],
    ) -> None:
        assert image.resize(new_width, new_height)._image.size == new_size


class TestEQ:
    def test_should_be_equal(self) -> None:
        image = Image.from_png_file(resolve_resource_path("image/original.png"))
        image2 = Image.from_png_file(resolve_resource_path("image/copy.png"))
        assert image == image2

    def test_should_not_be_equal(self) -> None:
        image = Image.from_png_file(resolve_resource_path("image/original.png"))
        image2 = Image.from_png_file(resolve_resource_path("image/white_square.png"))
        assert image != image2

    def test_should_raise(self) -> None:
        image = Image.from_png_file(resolve_resource_path("image/original.png"))
        other = Table()
        assert (image.__eq__(other)) is NotImplemented


class TestFlipVertically:
    def test_should_flip_vertically(self) -> None:
        image = Image.from_png_file(resolve_resource_path("image/original.png"))
        image = image.flip_vertically()
        image2 = Image.from_png_file(resolve_resource_path("image/flip_vertically.png"))
        assert image == image2

    def test_should_be_original(self) -> None:
        image = Image.from_png_file(resolve_resource_path("image/original.png"))
        image2 = image.flip_vertically().flip_vertically()
        assert image == image2


class TestFlipHorizontally:
    def test_should_flip_horizontally(self) -> None:
        image = Image.from_png_file(resolve_resource_path("image/original.png"))
        image = image.flip_horizontally()
        image2 = Image.from_png_file(resolve_resource_path("image/flip_horizontally.png"))
        assert image == image2

    def test_should_be_original(self) -> None:
        image = Image.from_png_file(resolve_resource_path("image/original.png"))
        image2 = image.flip_horizontally().flip_horizontally()
        assert image == image2


<<<<<<< HEAD
class TestInvertColors:
    def test_should_invert_colors_png(self) -> None:
        image = Image.from_png_file(resolve_resource_path("image/original.png"))
        image = image.invert_colors()
        image2 = Image.from_png_file(resolve_resource_path("image/inverted_colors_original.png"))
        assert image == image2

    def test_should_invert_colors_jpeg(self) -> None:
        image = Image.from_jpeg_file(resolve_resource_path("image/original.jpg"))
        image = image.invert_colors()
        image.to_jpeg_file(resolve_resource_path("image/inverted_colors_original1.jpg"))
        image = Image.from_jpeg_file(resolve_resource_path("image/inverted_colors_original1.jpg"))
        image2 = Image.from_jpeg_file(resolve_resource_path("image/inverted_colors_original.jpg"))
        assert image == image2
        Path.unlink(Path(resolve_resource_path("image/inverted_colors_original1.jpg")))
=======
class TestBlur:
    def test_should_return_blurred_png_image(self) -> None:
        image = Image.from_png_file(resolve_resource_path("image/boy.png"))
        image = image.blur(2)
        image.to_png_file(resolve_resource_path("image/blurredboy1.png"))
        image = Image.from_png_file(resolve_resource_path("image/blurredboy1.png"))
        image2 = Image.from_png_file(resolve_resource_path("image/blurredboy.png"))
        assert image._image == image2._image

    def test_should_return_blurred_jpg_image(self) -> None:
        image = Image.from_jpeg_file(resolve_resource_path("image/boy.jpg"))
        image = image.blur(2)
        image.to_jpeg_file(resolve_resource_path("image/blurredboy1.jpg"))
        image = Image.from_jpeg_file(resolve_resource_path("image/blurredboy1.jpg"))
        image2 = Image.from_jpeg_file(resolve_resource_path("image/blurredboy.jpg"))
        assert image._image == image2._image
        Path.unlink(Path(resolve_resource_path("image/blurredboy1.jpg")))
        Path.unlink(Path(resolve_resource_path("image/blurredboy1.png")))
>>>>>>> c6421762


class TestCrop:
    def test_should_crop_jpg_image(self) -> None:
        image = Image.from_jpeg_file(resolve_resource_path("image/white.jpg"))
        image = image.crop(0, 0, 100, 100)
        image2 = Image.from_jpeg_file(resolve_resource_path("image/whiteCropped.jpg"))
        assert image == image2

    def test_should_crop_png_image(self) -> None:
        image = Image.from_png_file(resolve_resource_path("image/white.png"))
        image = image.crop(0, 0, 100, 100)
        image2 = Image.from_png_file(resolve_resource_path("image/whiteCropped.png"))
        assert image == image2<|MERGE_RESOLUTION|>--- conflicted
+++ resolved
@@ -249,7 +249,6 @@
         assert image == image2
 
 
-<<<<<<< HEAD
 class TestInvertColors:
     def test_should_invert_colors_png(self) -> None:
         image = Image.from_png_file(resolve_resource_path("image/original.png"))
@@ -265,7 +264,8 @@
         image2 = Image.from_jpeg_file(resolve_resource_path("image/inverted_colors_original.jpg"))
         assert image == image2
         Path.unlink(Path(resolve_resource_path("image/inverted_colors_original1.jpg")))
-=======
+
+
 class TestBlur:
     def test_should_return_blurred_png_image(self) -> None:
         image = Image.from_png_file(resolve_resource_path("image/boy.png"))
@@ -284,7 +284,6 @@
         assert image._image == image2._image
         Path.unlink(Path(resolve_resource_path("image/blurredboy1.jpg")))
         Path.unlink(Path(resolve_resource_path("image/blurredboy1.png")))
->>>>>>> c6421762
 
 
 class TestCrop:
