import math
import sys
import warnings
from typing import TypeVar

import pytest
import torch
from safeds._config import _get_device
from safeds.data.image.containers import ImageList
from safeds.data.image.containers._empty_image_list import _EmptyImageList
from safeds.data.image.containers._multi_size_image_list import _MultiSizeImageList
from safeds.data.labeled.containers import ImageDataset
from safeds.data.labeled.containers._image_dataset import _ColumnAsTensor, _TableAsTensor
from safeds.data.tabular.containers import Column, Table
from safeds.data.tabular.transformation import OneHotEncoder
from safeds.exceptions import (
    IndexOutOfBoundsError,
    NonNumericColumnError,
    OutOfBoundsError,
    OutputLengthMismatchError,
    TransformerNotFittedError,
)
from torch import Tensor
from torch.types import Device

from tests.helpers import (
    configure_test_with_device,
    get_devices,
    get_devices_ids,
    images_all,
    plane_png_path,
    resolve_resource_path,
    white_square_png_path,
)

T = TypeVar("T", Column, Table, ImageList)


@pytest.mark.parametrize("device", get_devices(), ids=get_devices_ids())
class TestImageDatasetInit:
    @pytest.mark.parametrize(
        ("input_data", "output_data", "error", "error_msg"),
        [
            (
                _MultiSizeImageList(),
                Table(),
                ValueError,
                r"The given input ImageList contains images of different sizes.",
            ),
            (_EmptyImageList(), Table(), ValueError, r"The given input ImageList contains no images."),
            (
                ImageList.from_files(resolve_resource_path([plane_png_path, plane_png_path])),
                ImageList.from_files(resolve_resource_path([plane_png_path, white_square_png_path])),
                ValueError,
                r"The given output ImageList contains images of different sizes.",
            ),
            (
                ImageList.from_files(resolve_resource_path(plane_png_path)),
                _EmptyImageList(),
                OutputLengthMismatchError,
                r"The length of the output container differs",
            ),
            (
                ImageList.from_files(resolve_resource_path(plane_png_path)),
                Table(),
                OutputLengthMismatchError,
                r"The length of the output container differs",
            ),
            (
                ImageList.from_files(resolve_resource_path(plane_png_path)),
                Column("column", [1, 2]),
                OutputLengthMismatchError,
                r"The length of the output container differs",
            ),
            (
                ImageList.from_files(resolve_resource_path(plane_png_path)),
                ImageList.from_files(resolve_resource_path([plane_png_path, plane_png_path])),
                OutputLengthMismatchError,
                r"The length of the output container differs",
            ),
            (
                ImageList.from_files(resolve_resource_path(plane_png_path)),
                Table({"a": ["1"]}),
                NonNumericColumnError,
                r"Tried to do a numerical operation on one or multiple non-numerical columns: \nColumns \['a'\] are not numerical.",
            ),
            (
                ImageList.from_files(resolve_resource_path(plane_png_path)),
                Table({"a": [2]}),
                ValueError,
                r"Columns \['a'\] have values outside of the interval \[0, 1\].",
            ),
            (
                ImageList.from_files(resolve_resource_path(plane_png_path)),
                Table({"a": [-1]}),
                ValueError,
                r"Columns \['a'\] have values outside of the interval \[0, 1\].",
            ),
        ],
    )
    def test_should_raise_with_invalid_data(
        self,
        input_data: ImageList,
        output_data: T,
        error: type[Exception],
        error_msg: str,
        device: Device,
    ) -> None:
        configure_test_with_device(device)
        with pytest.raises(error, match=error_msg):
            ImageDataset(input_data, output_data)


@pytest.mark.parametrize("device", get_devices(), ids=get_devices_ids())
class TestLength:
    def test_should_return_length(self, device: Device) -> None:
        configure_test_with_device(device)
        image_dataset = ImageDataset(ImageList.from_files(resolve_resource_path(plane_png_path)), Column("images", [1]))
        assert len(image_dataset) == 1
        assert image_dataset._input._tensor.device == _get_device()
        assert image_dataset._output._tensor.device == _get_device()


@pytest.mark.parametrize("device", get_devices(), ids=get_devices_ids())
class TestEq:
    @pytest.mark.parametrize(
        "image_dataset_output",
        [
            Column("images", [1]),
            Table({"images": [1]}),
            plane_png_path,
        ],
    )
    def test_should_be_equal(self, image_dataset_output: str | Column | Table, device: Device) -> None:
        configure_test_with_device(device)
        image_dataset1 = ImageDataset(
            ImageList.from_files(resolve_resource_path(plane_png_path)),
            (
                ImageList.from_files(resolve_resource_path(image_dataset_output))
                if isinstance(image_dataset_output, str)
                else image_dataset_output
            ),
        )  # type: ignore[type-var]
        image_dataset2 = ImageDataset(
            ImageList.from_files(resolve_resource_path(plane_png_path)),
            (
                ImageList.from_files(resolve_resource_path(image_dataset_output))
                if isinstance(image_dataset_output, str)
                else image_dataset_output
            ),
        )  # type: ignore[type-var]
        assert image_dataset1 is not image_dataset2
        assert image_dataset1 == image_dataset2
        assert image_dataset1._input._tensor.device == _get_device()
        assert image_dataset1._output._tensor.device == _get_device()
        assert image_dataset2._input._tensor.device == _get_device()
        assert image_dataset2._output._tensor.device == _get_device()

    @pytest.mark.parametrize(
        "image_dataset1_output",
        [
            Column("images", [1]),
            Table({"images": [1]}),
            plane_png_path,
        ],
    )
    @pytest.mark.parametrize(
        ("image_dataset2_input", "image_dataset2_output"),
        [
            (plane_png_path, Column("ims", [1])),
            (plane_png_path, Table({"ims": [1]})),
            (plane_png_path, Column("images", [0])),
            (plane_png_path, Table({"images": [0], "others": [1]})),
            (plane_png_path, white_square_png_path),
            (white_square_png_path, Column("images", [1])),
            (white_square_png_path, Table({"images": [1]})),
            (white_square_png_path, plane_png_path),
        ],
    )
    def test_should_not_be_equal(
        self,
        image_dataset1_output: str | Column | Table,
        image_dataset2_input: str,
        image_dataset2_output: str | Column | Table,
        device: Device,
    ) -> None:
        configure_test_with_device(device)
        image_dataset1 = ImageDataset(
            ImageList.from_files(resolve_resource_path(plane_png_path)),
            (
                ImageList.from_files(resolve_resource_path(image_dataset1_output))
                if isinstance(image_dataset1_output, str)
                else image_dataset1_output
            ),
        )  # type: ignore[type-var]
        image_dataset2 = ImageDataset(
            ImageList.from_files(resolve_resource_path(image_dataset2_input)),
            (
                ImageList.from_files(resolve_resource_path(image_dataset2_output))
                if isinstance(image_dataset2_output, str)
                else image_dataset2_output
            ),
        )  # type: ignore[type-var]
        assert image_dataset1 != image_dataset2
        assert image_dataset1._input._tensor.device == _get_device()
        assert image_dataset1._output._tensor.device == _get_device()
        assert image_dataset2._input._tensor.device == _get_device()
        assert image_dataset2._output._tensor.device == _get_device()

    def test_should_be_not_implemented(self, device: Device) -> None:
        configure_test_with_device(device)
        image_dataset = ImageDataset(ImageList.from_files(resolve_resource_path(plane_png_path)), Column("images", [1]))
        other = Table()
        assert image_dataset.__eq__(other) is NotImplemented


@pytest.mark.parametrize("device", get_devices(), ids=get_devices_ids())
class TestHash:
    @pytest.mark.parametrize(
        "image_dataset_output",
        [
            Column("images", [1]),
            Table({"images": [1]}),
            plane_png_path,
        ],
    )
    def test_hash_should_be_equal(self, image_dataset_output: str | Column | Table, device: Device) -> None:
        configure_test_with_device(device)
        image_dataset1 = ImageDataset(
            ImageList.from_files(resolve_resource_path(plane_png_path)),
            (
                ImageList.from_files(resolve_resource_path(image_dataset_output))
                if isinstance(image_dataset_output, str)
                else image_dataset_output
            ),
        )  # type: ignore[type-var]
        image_dataset2 = ImageDataset(
            ImageList.from_files(resolve_resource_path(plane_png_path)),
            (
                ImageList.from_files(resolve_resource_path(image_dataset_output))
                if isinstance(image_dataset_output, str)
                else image_dataset_output
            ),
        )  # type: ignore[type-var]
        assert image_dataset1 is not image_dataset2
        assert hash(image_dataset1) == hash(image_dataset2)
        assert image_dataset1._input._tensor.device == _get_device()
        assert image_dataset1._output._tensor.device == _get_device()
        assert image_dataset2._input._tensor.device == _get_device()
        assert image_dataset2._output._tensor.device == _get_device()

    @pytest.mark.parametrize(
        "image_dataset1_output",
        [
            Column("images", [1]),
            Table({"images": [1]}),
            plane_png_path,
        ],
    )
    @pytest.mark.parametrize(
        ("image_dataset2_input", "image_dataset2_output"),
        [
            (plane_png_path, Column("ims", [1])),
            (plane_png_path, Table({"ims": [1]})),
            (plane_png_path, Column("images", [0])),
            (plane_png_path, Table({"images": [0], "others": [1]})),
            (plane_png_path, white_square_png_path),
            (white_square_png_path, Column("images", [1])),
            (white_square_png_path, Table({"images": [1]})),
            (white_square_png_path, plane_png_path),
        ],
    )
    def test_hash_should_not_be_equal(
        self,
        image_dataset1_output: str | Column | Table,
        image_dataset2_input: str,
        image_dataset2_output: str | Column | Table,
        device: Device,
    ) -> None:
        configure_test_with_device(device)
        image_dataset1 = ImageDataset(
            ImageList.from_files(resolve_resource_path(plane_png_path)),
            (
                ImageList.from_files(resolve_resource_path(image_dataset1_output))
                if isinstance(image_dataset1_output, str)
                else image_dataset1_output
            ),
        )  # type: ignore[type-var]
        image_dataset2 = ImageDataset(
            ImageList.from_files(resolve_resource_path(image_dataset2_input)),
            (
                ImageList.from_files(resolve_resource_path(image_dataset2_output))
                if isinstance(image_dataset2_output, str)
                else image_dataset2_output
            ),
        )  # type: ignore[type-var]
        assert hash(image_dataset1) != hash(image_dataset2)
        assert image_dataset1._input._tensor.device == _get_device()
        assert image_dataset1._output._tensor.device == _get_device()
        assert image_dataset2._input._tensor.device == _get_device()
        assert image_dataset2._output._tensor.device == _get_device()


@pytest.mark.parametrize("device", get_devices(), ids=get_devices_ids())
class TestSizeOf:
    @pytest.mark.parametrize(
        "image_dataset_output",
        [
            Column("images", [1]),
            Table({"images": [1]}),
            plane_png_path,
        ],
    )
    def test_should_size_be_greater_than_normal_object(
        self,
        image_dataset_output: str | Column | Table,
        device: Device,
    ) -> None:
        configure_test_with_device(device)
        image_dataset = ImageDataset(
            ImageList.from_files(resolve_resource_path(plane_png_path)),
            (
                ImageList.from_files(resolve_resource_path(image_dataset_output))
                if isinstance(image_dataset_output, str)
                else image_dataset_output
            ),
        )  # type: ignore[type-var]
        assert sys.getsizeof(image_dataset) > sys.getsizeof(object())
        assert image_dataset._input._tensor.device == _get_device()
        assert image_dataset._output._tensor.device == _get_device()


@pytest.mark.parametrize("device", get_devices(), ids=get_devices_ids())
class TestShuffle:
    def test_should_be_different_order(self, device: Device) -> None:
        configure_test_with_device(device)
        torch.manual_seed(1234)
        image_list = ImageList.from_files(resolve_resource_path(images_all())).resize(10, 10)
        image_dataset = ImageDataset(image_list, Column("images", images_all()))
        image_dataset_shuffled = image_dataset.shuffle()
        batch = image_dataset._get_batch(0, len(image_dataset))
        batch_shuffled = image_dataset_shuffled._get_batch(0, len(image_dataset))
        assert not torch.all(torch.eq(batch[0], batch_shuffled[0]))
        assert not torch.all(torch.eq(batch[1], batch_shuffled[1]))
        assert image_dataset._input._tensor.device == _get_device()
        assert image_dataset._output._tensor.device == _get_device()


@pytest.mark.parametrize("device", get_devices(), ids=get_devices_ids())
class TestBatch:
    @pytest.mark.parametrize(
        ("batch_number", "batch_size"),
        [
            (-1, len(images_all())),
            (1, len(images_all())),
            (2, math.ceil(len(images_all()) / 2)),
            (3, math.ceil(len(images_all()) / 3)),
            (4, math.ceil(len(images_all()) / 4)),
        ],
    )
    def test_should_raise_index_out_of_bounds_error(self, batch_number: int, batch_size: int, device: Device) -> None:
        configure_test_with_device(device)
        image_list = ImageList.from_files(resolve_resource_path(images_all())).resize(10, 10)
        image_dataset = ImageDataset(image_list, Column("images", images_all()))
        with pytest.raises(IndexOutOfBoundsError):
            image_dataset._get_batch(batch_number, batch_size)

    def test_should_raise_out_of_bounds_error(self, device: Device) -> None:
        configure_test_with_device(device)
        image_list = ImageList.from_files(resolve_resource_path(images_all())).resize(10, 10)
        image_dataset = ImageDataset(image_list, Column("images", images_all()))
        with pytest.raises(OutOfBoundsError):
            image_dataset._get_batch(0, -1)

    def test_get_batch_device(self, device: Device) -> None:
        configure_test_with_device(device)
        image_list = ImageList.from_files(resolve_resource_path(images_all())).resize(10, 10)
        image_dataset = ImageDataset(image_list, Column("images", images_all()))
        batch = image_dataset._get_batch(0)
        assert batch[0].device == _get_device()
        assert batch[1].device == _get_device()


@pytest.mark.parametrize("device", get_devices(), ids=get_devices_ids())
<<<<<<< HEAD
@pytest.mark.parametrize(
    "shuffle",
    [
        True,
        False
    ]
)
=======
@pytest.mark.parametrize("shuffle", [True, False])
>>>>>>> a76f0a16
class TestSplit:

    @pytest.mark.parametrize(
        "output",
        [
            Column("images", images_all()[:4] + images_all()[5:]),
<<<<<<< HEAD
            Table({"0": [1, 0, 0, 0, 0, 0], "1": [0, 1, 0, 0, 0, 0], "2": [0, 0, 1, 0, 0, 0], "3": [0, 0, 0, 1, 0, 0], "4": [0, 0, 0, 0, 1, 0], "5": [0, 0, 0, 0, 0, 1]}),
            _EmptyImageList(),
        ],
        ids=["Column", "Table", "ImageList"]
=======
            Table(
                {
                    "0": [1, 0, 0, 0, 0, 0],
                    "1": [0, 1, 0, 0, 0, 0],
                    "2": [0, 0, 1, 0, 0, 0],
                    "3": [0, 0, 0, 1, 0, 0],
                    "4": [0, 0, 0, 0, 1, 0],
                    "5": [0, 0, 0, 0, 0, 1],
                },
            ),
            _EmptyImageList(),
        ],
        ids=["Column", "Table", "ImageList"],
>>>>>>> a76f0a16
    )
    def test_should_split(self, device: Device, shuffle: bool, output: Column | Table | ImageList) -> None:
        configure_test_with_device(device)
        image_list = ImageList.from_files(resolve_resource_path(images_all())).remove_duplicate_images().resize(10, 10)
        if isinstance(output, _EmptyImageList):
            output = image_list
        image_dataset = ImageDataset(image_list, output)  # type: ignore[type-var]
        image_dataset1, image_dataset2 = image_dataset.split(0.4, shuffle=shuffle)
        offset = len(image_dataset1)
        assert len(image_dataset1) == round(0.4 * len(image_dataset))
        assert len(image_dataset2) == len(image_dataset) - offset
        assert len(image_dataset1.get_input()) == round(0.4 * len(image_dataset))
        assert len(image_dataset2.get_input()) == len(image_dataset) - offset
        im1_output = image_dataset1.get_output()
        im2_output = image_dataset2.get_output()
        if isinstance(im1_output, Table):
            assert im1_output.row_count == round(0.4 * len(image_dataset))
        else:
            assert len(im1_output) == round(0.4 * len(image_dataset))
        if isinstance(im2_output, Table):
            assert im2_output.row_count == len(image_dataset) - offset
        else:
            assert len(im2_output) == len(image_dataset) - offset

        assert image_dataset != image_dataset1
        assert image_dataset != image_dataset2
        assert image_dataset1 != image_dataset2

        for i, image in enumerate(image_dataset1.get_input().to_images()):
            index = image_list.index(image)[0]
            if not shuffle:
                assert index == i
            out = image_dataset1.get_output()
            if isinstance(out, ImageList):
                assert image_list.index(out.get_image(i))[0] == index
            elif isinstance(out, Column) and isinstance(output, Column):
                assert output.to_list().index(out.to_list()[i]) == index
            elif isinstance(out, Table) and isinstance(output, Table):
                assert output.get_column(str(index)).to_list()[index] == 1

        for i, image in enumerate(image_dataset2.get_input().to_images()):
            index = image_list.index(image)[0]
            if not shuffle:
                assert index == i + offset
            out = image_dataset2.get_output()
            if isinstance(out, ImageList):
                assert image_list.index(out.get_image(i))[0] == index
            elif isinstance(out, Column) and isinstance(output, Column):
                assert output.to_list().index(out.to_list()[i]) == index
            elif isinstance(out, Table) and isinstance(output, Table):
                assert output.get_column(str(index)).to_list()[index] == 1

        image_dataset._batch_size = len(image_dataset)
        image_dataset1._batch_size = 1
        image_dataset2._batch_size = 1
        image_dataset_batch = next(iter(image_dataset))

        for i, b in enumerate(iter(image_dataset1)):
            assert b[0] in image_dataset_batch[0]
            index = (b[0] == image_dataset_batch[0]).all(dim=[1, 2, 3]).nonzero()[0][0]
            if not shuffle:
                assert index == i
            assert torch.all(torch.eq(b[0], image_dataset_batch[0][index]))
            assert torch.all(torch.eq(b[1], image_dataset_batch[1][index]))

        for i, b in enumerate(iter(image_dataset2)):
            assert b[0] in image_dataset_batch[0]
            index = (b[0] == image_dataset_batch[0]).all(dim=[1, 2, 3]).nonzero()[0][0]
            if not shuffle:
                assert index == i + offset
            assert torch.all(torch.eq(b[0], image_dataset_batch[0][index]))
            assert torch.all(torch.eq(b[1], image_dataset_batch[1][index]))

<<<<<<< HEAD
    @pytest.mark.parametrize(
        "percentage",
        [-1, -0.1, 1.1, 2]
    )
=======
    @pytest.mark.parametrize("percentage", [-1, -0.1, 1.1, 2])
>>>>>>> a76f0a16
    def test_should_raise(self, device: Device, shuffle: bool, percentage: float) -> None:
        configure_test_with_device(device)
        image_list = ImageList.from_files(resolve_resource_path(images_all())).resize(10, 10)
        image_dataset = ImageDataset(image_list, Column("images", images_all()))
        with pytest.raises(OutOfBoundsError):
            image_dataset.split(percentage, shuffle=shuffle)


<<<<<<< HEAD

=======
>>>>>>> a76f0a16
@pytest.mark.parametrize("device", get_devices(), ids=get_devices_ids())
class TestTableAsTensor:
    def test_should_raise_if_not_one_hot_encoded(self, device: Device) -> None:
        configure_test_with_device(device)
        with pytest.raises(
            ValueError,
            match=r"The given table is not correctly one hot encoded as it contains rows that have a sum not equal to 1.",
        ):
            _TableAsTensor(Table({"a": [0.2, 0.2, 0.2, 0.3, 0.2]}))

    @pytest.mark.parametrize(
        ("tensor", "error_msg"),
        [
            (torch.randn(10), r"Tensor has an invalid amount of dimensions. Needed 2 dimensions but got 1."),
            (torch.randn(10, 10, 10), r"Tensor has an invalid amount of dimensions. Needed 2 dimensions but got 3."),
            (torch.randn(10, 10), r"Tensor and column_names have different amounts of classes \(10!=2\)."),
        ],
    )
    def test_should_raise_from_tensor(self, tensor: Tensor, error_msg: str, device: Device) -> None:
        configure_test_with_device(device)
        tensor = tensor.to(_get_device())
        with pytest.raises(ValueError, match=error_msg):
            _TableAsTensor._from_tensor(tensor, ["a", "b"])

    def test_eq_should_be_not_implemented(self, device: Device) -> None:
        configure_test_with_device(device)
        assert _TableAsTensor(Table()).__eq__(Table()) is NotImplemented


@pytest.mark.parametrize("device", get_devices(), ids=get_devices_ids())
class TestColumnAsTensor:
    @pytest.mark.parametrize(
        ("tensor", "one_hot_encoder", "error", "error_msg"),
        [
            (
                torch.randn(10),
                OneHotEncoder(),
                ValueError,
                r"Tensor has an invalid amount of dimensions. Needed 2 dimensions but got 1.",
            ),
            (
                torch.randn(10, 10, 10),
                OneHotEncoder(),
                ValueError,
                r"Tensor has an invalid amount of dimensions. Needed 2 dimensions but got 3.",
            ),
            (torch.randn(10, 10), OneHotEncoder(), TransformerNotFittedError, r""),
            (
                torch.randn(10, 10),
                OneHotEncoder().fit(Table({"b": ["a", "b", "c"]})),
                ValueError,
                r"Tensor and one_hot_encoder have different amounts of classes \(10!=3\).",
            ),
        ],
    )
    def test_should_raise_from_tensor(
        self,
        tensor: Tensor,
        one_hot_encoder: OneHotEncoder,
        error: type[Exception],
        error_msg: str,
        device: Device,
    ) -> None:
        configure_test_with_device(device)
        tensor = tensor.to(_get_device())
        with pytest.raises(error, match=error_msg):
            _ColumnAsTensor._from_tensor(tensor, "a", one_hot_encoder)

    def test_eq_should_be_not_implemented(self, device: Device) -> None:
        configure_test_with_device(device)
        assert _ColumnAsTensor(Column("column", [1])).__eq__(Table()) is NotImplemented

    def test_should_not_warn(self, device: Device) -> None:
        configure_test_with_device(device)
        with warnings.catch_warnings():
            warnings.filterwarnings("error")
            _ColumnAsTensor(Column("column", [1, 2, 3]))<|MERGE_RESOLUTION|>--- conflicted
+++ resolved
@@ -382,29 +382,13 @@
 
 
 @pytest.mark.parametrize("device", get_devices(), ids=get_devices_ids())
-<<<<<<< HEAD
-@pytest.mark.parametrize(
-    "shuffle",
-    [
-        True,
-        False
-    ]
-)
-=======
 @pytest.mark.parametrize("shuffle", [True, False])
->>>>>>> a76f0a16
 class TestSplit:
 
     @pytest.mark.parametrize(
         "output",
         [
             Column("images", images_all()[:4] + images_all()[5:]),
-<<<<<<< HEAD
-            Table({"0": [1, 0, 0, 0, 0, 0], "1": [0, 1, 0, 0, 0, 0], "2": [0, 0, 1, 0, 0, 0], "3": [0, 0, 0, 1, 0, 0], "4": [0, 0, 0, 0, 1, 0], "5": [0, 0, 0, 0, 0, 1]}),
-            _EmptyImageList(),
-        ],
-        ids=["Column", "Table", "ImageList"]
-=======
             Table(
                 {
                     "0": [1, 0, 0, 0, 0, 0],
@@ -418,7 +402,6 @@
             _EmptyImageList(),
         ],
         ids=["Column", "Table", "ImageList"],
->>>>>>> a76f0a16
     )
     def test_should_split(self, device: Device, shuffle: bool, output: Column | Table | ImageList) -> None:
         configure_test_with_device(device)
@@ -492,14 +475,7 @@
             assert torch.all(torch.eq(b[0], image_dataset_batch[0][index]))
             assert torch.all(torch.eq(b[1], image_dataset_batch[1][index]))
 
-<<<<<<< HEAD
-    @pytest.mark.parametrize(
-        "percentage",
-        [-1, -0.1, 1.1, 2]
-    )
-=======
     @pytest.mark.parametrize("percentage", [-1, -0.1, 1.1, 2])
->>>>>>> a76f0a16
     def test_should_raise(self, device: Device, shuffle: bool, percentage: float) -> None:
         configure_test_with_device(device)
         image_list = ImageList.from_files(resolve_resource_path(images_all())).resize(10, 10)
@@ -508,10 +484,6 @@
             image_dataset.split(percentage, shuffle=shuffle)
 
 
-<<<<<<< HEAD
-
-=======
->>>>>>> a76f0a16
 @pytest.mark.parametrize("device", get_devices(), ids=get_devices_ids())
 class TestTableAsTensor:
     def test_should_raise_if_not_one_hot_encoded(self, device: Device) -> None:
