import pytest
from safeds.data.tabular.containers import Table
from safeds.exceptions import UnknownColumnNameError


@pytest.mark.parametrize(
    ("table", "column_names", "expected"),
    [
        (
            Table({"A": [1], "B": [2]}),
            [],
            Table({}),
        ),
        (
            Table({"A": [1], "B": [2]}),
            ["A"],
            Table({"A": [1]}),
        ),
        (
            Table({"A": [1], "B": [2]}),
            ["B"],
            Table({"B": [2]}),
        ),
        (
            Table({"A": [1], "B": [2]}),
            ["A", "B"],
            Table({"A": [1], "B": [2]}),
        ),
        # Related to https://github.com/Safe-DS/Stdlib/issues/115
        (
            Table({"A": [1], "B": [2], "C": [3]}),
            ["C", "A"],
            Table({"C": [3], "A": [1]}),
        ),
        (
            Table(),
            [],
            Table(),
        ),
    ],
    ids=["No Column Name", "First Column", "Second Column", "All columns", "Last and first columns", "empty"],
)
def test_should_keep_only_listed_columns(table: Table, column_names: list[str], expected: Table) -> None:
    transformed_table = table.keep_only_columns(column_names)
    assert transformed_table.schema == expected.schema
    assert transformed_table == expected


@pytest.mark.parametrize("table", [Table({"A": [1], "B": [2]}), Table()], ids=["table", "empty"])
def test_should_raise_error_if_column_name_unknown(table: Table) -> None:
<<<<<<< HEAD
    with pytest.raises(UnknownColumnNameError):
=======
    with pytest.raises(UnknownColumnNameError, match=r"Could not find column\(s\) 'C'"):
>>>>>>> 57b05728
        table.keep_only_columns(["C"])<|MERGE_RESOLUTION|>--- conflicted
+++ resolved
@@ -48,9 +48,5 @@
 
 @pytest.mark.parametrize("table", [Table({"A": [1], "B": [2]}), Table()], ids=["table", "empty"])
 def test_should_raise_error_if_column_name_unknown(table: Table) -> None:
-<<<<<<< HEAD
-    with pytest.raises(UnknownColumnNameError):
-=======
     with pytest.raises(UnknownColumnNameError, match=r"Could not find column\(s\) 'C'"):
->>>>>>> 57b05728
         table.keep_only_columns(["C"])