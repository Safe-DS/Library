--- conflicted
+++ resolved
@@ -45,13 +45,12 @@
     assert transformed_table == expected
 
 
-<<<<<<< HEAD
-@pytest.mark.parametrize("table", [Table({"A": [1], "B": [2]}), Table()], ids=["table", "empty"])
+@pytest.mark.parametrize(
+    "table",
+    [
+        Table({"A": [1], "B": [2]}),
+        Table()],
+    ids=["table", "empty"])
 def test_should_raise_error_if_column_name_unknown(table: Table) -> None:
-    with pytest.raises(UnknownColumnNameError):
-=======
-def test_should_raise_error_if_column_name_unknown() -> None:
-    table = Table({"A": [1], "B": [2]})
-    with pytest.raises(UnknownColumnNameError, match=r"Could not find column\(s\) 'C'"):
->>>>>>> 2761f476
+    with pytest.raises(UnknownColumnNameError,  match=r"Could not find column\(s\) 'C'"):
         table.keep_only_columns(["C"])