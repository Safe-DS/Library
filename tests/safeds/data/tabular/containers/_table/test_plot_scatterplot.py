import pytest
<<<<<<< HEAD
from safeds.data.image.containers import ImagePil
=======
>>>>>>> 4499b875
from safeds.data.tabular.containers import Table
from safeds.exceptions import UnknownColumnNameError
from syrupy import SnapshotAssertion


def test_should_match_snapshot(snapshot_png: SnapshotAssertion) -> None:
    table = Table({"A": [1, 2, 3], "B": [2, 4, 7]})
<<<<<<< HEAD
    current = table.plot_scatterplot("A", "B")
    snapshot = ImagePil.from_png_file(resolve_resource_path("./image/snapshot_scatterplot.png"))

    # Inlining the expression into the assert causes pytest to hang if the assertion fails when run from PyCharm.
    assertion = snapshot._image.tobytes() == current._image.tobytes()
    assert assertion
=======
    scatterplot = table.plot_scatterplot("A", "B")
    assert scatterplot == snapshot_png
>>>>>>> 4499b875


@pytest.mark.parametrize(
    ("table", "col1", "col2", "error_message"),
    [
        (Table({"A": [1, 2, 3], "B": [2, 4, 7]}), "C", "A", r"Could not find column\(s\) 'C'"),
        (Table({"A": [1, 2, 3], "B": [2, 4, 7]}), "B", "C", r"Could not find column\(s\) 'C'"),
        (Table({"A": [1, 2, 3], "B": [2, 4, 7]}), "C", "D", r"Could not find column\(s\) 'C, D'"),
        (Table(), "C", "D", r"Could not find column\(s\) 'C, D'"),
    ],
    ids=["First argument doesn't exist", "Second argument doesn't exist", "Both arguments do not exist", "empty"],
)
def test_should_raise_if_column_does_not_exist(table: Table, col1: str, col2: str, error_message: str) -> None:
    with pytest.raises(UnknownColumnNameError, match=error_message):
        table.plot_scatterplot(col1, col2)<|MERGE_RESOLUTION|>--- conflicted
+++ resolved
@@ -1,8 +1,4 @@
 import pytest
-<<<<<<< HEAD
-from safeds.data.image.containers import ImagePil
-=======
->>>>>>> 4499b875
 from safeds.data.tabular.containers import Table
 from safeds.exceptions import UnknownColumnNameError
 from syrupy import SnapshotAssertion
@@ -10,17 +6,8 @@
 
 def test_should_match_snapshot(snapshot_png: SnapshotAssertion) -> None:
     table = Table({"A": [1, 2, 3], "B": [2, 4, 7]})
-<<<<<<< HEAD
-    current = table.plot_scatterplot("A", "B")
-    snapshot = ImagePil.from_png_file(resolve_resource_path("./image/snapshot_scatterplot.png"))
-
-    # Inlining the expression into the assert causes pytest to hang if the assertion fails when run from PyCharm.
-    assertion = snapshot._image.tobytes() == current._image.tobytes()
-    assert assertion
-=======
     scatterplot = table.plot_scatterplot("A", "B")
     assert scatterplot == snapshot_png
->>>>>>> 4499b875
 
 
 @pytest.mark.parametrize(
