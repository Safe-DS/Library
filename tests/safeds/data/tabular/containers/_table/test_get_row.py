import pytest
from safeds.data.tabular.containers import Row, Table
from safeds.exceptions import IndexOutOfBoundsError


@pytest.mark.parametrize(
    ("table1", "expected"),
    [
        (Table({"A": [1], "B": [2]}), Row({"A": 1, "B": 2})),
    ],
    ids=["table with one row"],
)
def test_should_get_row(table1: Table, expected: Row) -> None:
    assert table1.get_row(0) == expected


@pytest.mark.parametrize(
<<<<<<< HEAD
    ("index", "table"),
    [
        (-1, Table({"A": [1], "B": [2]})),
        (5, Table({"A": [1], "B": [2]})),
        (0, Table()),
    ],
    ids=["<0", "too high", "empty"],
)
def test_should_raise_error_if_index_out_of_bounds(index: int, table: Table) -> None:
    with pytest.raises(IndexOutOfBoundsError):
=======
    ("index", "expected_error_message"),
    [(-1, r"There is no element at index '-1'."), (5, r"There is no element at index '5'.")],
    ids=["<0", "too high"],
)
def test_should_raise_error_if_index_out_of_bounds(index: int, expected_error_message: str) -> None:
    table = Table({"A": [1], "B": [2]})
    with pytest.raises(IndexOutOfBoundsError, match=expected_error_message):
>>>>>>> 2761f476
        table.get_row(index)<|MERGE_RESOLUTION|>--- conflicted
+++ resolved
@@ -15,7 +15,6 @@
 
 
 @pytest.mark.parametrize(
-<<<<<<< HEAD
     ("index", "table"),
     [
         (-1, Table({"A": [1], "B": [2]})),
@@ -26,13 +25,14 @@
 )
 def test_should_raise_error_if_index_out_of_bounds(index: int, table: Table) -> None:
     with pytest.raises(IndexOutOfBoundsError):
-=======
+        table.get_row(index)
+
+@pytest.mark.parametrize(
     ("index", "expected_error_message"),
     [(-1, r"There is no element at index '-1'."), (5, r"There is no element at index '5'.")],
     ids=["<0", "too high"],
 )
-def test_should_raise_error_if_index_out_of_bounds(index: int, expected_error_message: str) -> None:
+def test_should_raise_error_if_index_out_of_bounds_error_message(index: int, expected_error_message: str) -> None:
     table = Table({"A": [1], "B": [2]})
     with pytest.raises(IndexOutOfBoundsError, match=expected_error_message):
->>>>>>> 2761f476
         table.get_row(index)