--- conflicted
+++ resolved
@@ -41,10 +41,7 @@
     expected: Table,
 ) -> None:
     table.sort_rows(comparator)
-<<<<<<< HEAD
-=======
     assert table.schema == expected.schema
->>>>>>> 57b05728
     assert table == expected
 
 
