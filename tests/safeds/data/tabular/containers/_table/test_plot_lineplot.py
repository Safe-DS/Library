import _pytest
import matplotlib.pyplot as plt
import pytest
from safeds.data.image.containers import Image
from safeds.data.tabular.containers import Table
from safeds.data.tabular.exceptions import UnknownColumnNameError

from tests.helpers import resolve_resource_path


def test_plot_lineplot(monkeypatch: _pytest.monkeypatch) -> None:
    monkeypatch.setattr(plt, "show", lambda: None)
    table = Table.from_dict({"A": [1, 2, 3], "B": [2, 4, 7]})
    table.plot_lineplot("A", "B")


def test_plot_lineplot_wrong_column_name() -> None:
    table = Table.from_dict({"A": [1, 2, 3], "B": [2, 4, 7]})
    with pytest.raises(UnknownColumnNameError):
        table.plot_lineplot("C", "A")


def test_plot_lineplot_legacy_check() -> None:
    table = Table.from_dict({"A": [1, 2, 3], "B": [2, 4, 7]})
<<<<<<< HEAD
=======
    # table.plot_lineplot("A", "B").to_png_file(resolve_resource_path("./image/snapshot_lineplot.png"))
>>>>>>> 6e9f0141
    current = table.plot_lineplot("A", "B")
    snapshot = Image.from_png_file(resolve_resource_path("./image/snapshot_lineplot.png"))
    assert snapshot._image.tobytes() == current._image.tobytes()<|MERGE_RESOLUTION|>--- conflicted
+++ resolved
@@ -4,7 +4,6 @@
 from safeds.data.image.containers import Image
 from safeds.data.tabular.containers import Table
 from safeds.data.tabular.exceptions import UnknownColumnNameError
-
 from tests.helpers import resolve_resource_path
 
 
@@ -19,13 +18,8 @@
     with pytest.raises(UnknownColumnNameError):
         table.plot_lineplot("C", "A")
 
-
 def test_plot_lineplot_legacy_check() -> None:
     table = Table.from_dict({"A": [1, 2, 3], "B": [2, 4, 7]})
-<<<<<<< HEAD
-=======
-    # table.plot_lineplot("A", "B").to_png_file(resolve_resource_path("./image/snapshot_lineplot.png"))
->>>>>>> 6e9f0141
     current = table.plot_lineplot("A", "B")
     snapshot = Image.from_png_file(resolve_resource_path("./image/snapshot_lineplot.png"))
     assert snapshot._image.tobytes() == current._image.tobytes()