import pytest
from safeds.data.tabular.containers import Column, Table
<<<<<<< HEAD
from safeds.data.tabular.exceptions import DuplicateColumnNameError
=======
from safeds.data.tabular.exceptions import ColumnSizeError
>>>>>>> 25df46d9


@pytest.mark.parametrize(
    ("table1", "column1", "column2", "expected"),
    [
        (
            Table.from_dict({"col1": [1, 2, 1], "col2": [1, 2, 4]}),
            Column("col3", [0, -1, -2]),
            Column("col4", ["a", "b", "c"]),
            Table.from_dict({"col1": [1, 2, 1], "col2": [1, 2, 4], "col3": [0, -1, -2], "col4": ["a", "b", "c"]}),
        ),
    ],
    ids=["add 2 columns"],
)
def test_should_add_columns(table1: Table, column1: Column, column2: Column, expected: Table) -> None:
    table1 = table1.add_columns([column1, column2])
    assert table1 == expected


@pytest.mark.parametrize(
    ("table1", "table2", "expected"),
    [
        (
            Table.from_dict({"col1": [1, 2, 1], "col2": [1, 2, 4]}),
            Table.from_dict({"col3": [0, -1, -2], "col4": ["a", "b", "c"]}),
            Table.from_dict({"col1": [1, 2, 1], "col2": [1, 2, 4], "col3": [0, -1, -2], "col4": ["a", "b", "c"]}),
        ),
    ],
    ids=["add a table with 2 columns"],
)
def test_should_add_columns_from_table(table1: Table, table2: Table, expected: Table) -> None:
    table1 = table1.add_columns(table2)
    assert table1 == expected


<<<<<<< HEAD
def test_should_raise_duplicate_column_name_error() -> None:
    table1 = Table.from_dict({"col1": [1, 2, 1], "col2": [1, 2, 4]})
    with pytest.raises(DuplicateColumnNameError):
        table1 = table1.add_column(Column("col1", ["a", "b", "c"]))
=======
@pytest.mark.parametrize(
    ("table", "columns"),
    [
        (Table.from_dict({"col1": [1, 2, 1], "col2": [1, 2, 4]}),
         [Column("col3", ["a", "b", "c", "d"]), Column("col4", ["e", "f", "g", "h"])]),
    ],
    ids=["Two Columns with too many values"]
)
def test_should_raise_error_if_column_size_invalid(table, columns) -> None:
    with pytest.raises(ColumnSizeError):
        table = table.add_columns(columns)
>>>>>>> 25df46d9
<|MERGE_RESOLUTION|>--- conflicted
+++ resolved
@@ -1,10 +1,6 @@
 import pytest
 from safeds.data.tabular.containers import Column, Table
-<<<<<<< HEAD
-from safeds.data.tabular.exceptions import DuplicateColumnNameError
-=======
 from safeds.data.tabular.exceptions import ColumnSizeError
->>>>>>> 25df46d9
 
 
 @pytest.mark.parametrize(
@@ -40,12 +36,6 @@
     assert table1 == expected
 
 
-<<<<<<< HEAD
-def test_should_raise_duplicate_column_name_error() -> None:
-    table1 = Table.from_dict({"col1": [1, 2, 1], "col2": [1, 2, 4]})
-    with pytest.raises(DuplicateColumnNameError):
-        table1 = table1.add_column(Column("col1", ["a", "b", "c"]))
-=======
 @pytest.mark.parametrize(
     ("table", "columns"),
     [
@@ -56,5 +46,4 @@
 )
 def test_should_raise_error_if_column_size_invalid(table, columns) -> None:
     with pytest.raises(ColumnSizeError):
-        table = table.add_columns(columns)
->>>>>>> 25df46d9
+        table = table.add_columns(columns)