--- conflicted
+++ resolved
@@ -40,20 +40,12 @@
 def test_should_raise_if_index_out_of_bounds(start: int, end: int, step: int, error_message: str) -> None:
     table = Table({"col1": [1, 2, 1], "col2": [1, 2, 4]})
 
-<<<<<<< HEAD
-    with pytest.raises(ValueError, match="The given index is out of bounds"):
-=======
     with raises(IndexOutOfBoundsError, match=error_message):
->>>>>>> 57b05728
         table.slice_rows(start, end, step)
 
 
 def test_should_raise_if_index_out_of_bounds_on_empty() -> None:
     table = Table()
 
-<<<<<<< HEAD
-    with pytest.raises(ValueError, match="The given index is out of bounds"):
-=======
     with pytest.raises(IndexOutOfBoundsError, match="There is no element at index '2'"):
->>>>>>> 57b05728
         table.slice_rows(2, 5, 1)