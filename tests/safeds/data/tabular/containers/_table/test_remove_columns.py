--- conflicted
+++ resolved
@@ -18,11 +18,7 @@
     assert table1 == expected
 
 
-<<<<<<< HEAD
-def test_should_raise_error_if_column_name_unknown() -> None:
-=======
 def test_should_raise_if_column_not_found() -> None:
->>>>>>> f6abcff1
     table = Table.from_dict({"A": [1], "B": [2]})
     with pytest.raises(UnknownColumnNameError):
         table.remove_columns(["C"])