--- conflicted
+++ resolved
@@ -1,6 +1,5 @@
 import pytest
 from safeds.data.tabular.containers import Table
-from safeds.data.tabular.typing import Schema
 
 
 @pytest.mark.parametrize(
@@ -36,11 +35,6 @@
     #test if schema stayed the same
     schema = table.schema
     train_table, test_table = table.split_rows(percentage_in_first)
-<<<<<<< HEAD
-=======
-    print(result_train_table.schema)
-    # print(train_table.schema)
->>>>>>> a6705d7a
     assert result_test_table == test_table
     assert schema == train_table.schema
     assert result_train_table == train_table
