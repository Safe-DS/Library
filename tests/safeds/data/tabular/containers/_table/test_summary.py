from statistics import stdev

import pytest
from safeds.data.tabular.containers import Table


@pytest.mark.parametrize(
    ("table", "expected"),
    [
        (
            Table({"col1": [1, 2, 1], "col2": ["a", "b", "c"]}),
            Table(
                {
                    "metrics": [
                        "maximum",
                        "minimum",
                        "mean",
                        "mode",
                        "median",
                        "sum",
                        "variance",
                        "standard deviation",
                        "idness",
                        "stability",
                    ],
                    "col1": [
                        "2",
                        "1",
                        str(4.0 / 3),
                        "[1]",
                        "1.0",
                        "4",
                        str(1.0 / 3),
                        str(stdev([1, 2, 1])),
                        str(2.0 / 3),
                        str(2.0 / 3),
                    ],
                    "col2": [
                        "-",
                        "-",
                        "-",
                        "['a', 'b', 'c']",
                        "-",
                        "-",
                        "-",
                        "-",
                        "1.0",
                        str(1.0 / 3),
                    ],
                },
            ),
        ),
        (
            Table(),
            Table(
                {
                    "metrics": [
                        "maximum",
                        "minimum",
                        "mean",
                        "mode",
                        "median",
                        "sum",
                        "variance",
                        "standard deviation",
                        "idness",
                        "stability",
                    ],
                },
            ),
        ),
        (
            Table({"col": [], "gg": []}),
            Table(
                {
                    "metrics": [
                        "maximum",
                        "minimum",
                        "mean",
                        "mode",
                        "median",
                        "sum",
                        "variance",
                        "standard deviation",
                        "idness",
                        "stability",
                    ],
                    "col": [
<<<<<<< HEAD
                        "-", "-", "-", "-", "-", "-", "-", "-", "-", "-",
                    ],
                    "gg": [
                        "-", "-", "-", "-", "-", "-", "-", "-", "-", "-",
                    ]
=======
                        "-",
                        "-",
                        "-",
                        "-",
                        "-",
                        "-",
                        "-",
                        "-",
                        "-",
                        "-",
                    ],
                    "gg": [
                        "-",
                        "-",
                        "-",
                        "-",
                        "-",
                        "-",
                        "-",
                        "-",
                        "-",
                        "-",
                    ],
>>>>>>> 57b05728
                },
            ),
        ),
    ],
    ids=["Column of integers and Column of characters", "empty", "empty with columns"],
)
def test_should_make_summary(table: Table, expected: Table) -> None:
<<<<<<< HEAD
=======
    assert expected.schema == table.summary().schema
>>>>>>> 57b05728
    assert expected == table.summary()<|MERGE_RESOLUTION|>--- conflicted
+++ resolved
@@ -86,13 +86,6 @@
                         "stability",
                     ],
                     "col": [
-<<<<<<< HEAD
-                        "-", "-", "-", "-", "-", "-", "-", "-", "-", "-",
-                    ],
-                    "gg": [
-                        "-", "-", "-", "-", "-", "-", "-", "-", "-", "-",
-                    ]
-=======
                         "-",
                         "-",
                         "-",
@@ -116,7 +109,6 @@
                         "-",
                         "-",
                     ],
->>>>>>> 57b05728
                 },
             ),
         ),
@@ -124,8 +116,5 @@
     ids=["Column of integers and Column of characters", "empty", "empty with columns"],
 )
 def test_should_make_summary(table: Table, expected: Table) -> None:
-<<<<<<< HEAD
-=======
     assert expected.schema == table.summary().schema
->>>>>>> 57b05728
     assert expected == table.summary()