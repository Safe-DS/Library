--- conflicted
+++ resolved
@@ -2,43 +2,16 @@
 from _pytest.python_api import raises
 from safeds.data.tabular.containers import Row, Table
 from safeds.data.tabular.typing import Anything, Integer, Schema
-from safeds.exceptions import UnknownColumnNameError
+from safeds.exceptions import UnknownColumnNameError, SchemaMismatchError
 
 
 @pytest.mark.parametrize(
-<<<<<<< HEAD
-    ("table", "row", "expected"),
-=======
     ("table", "row", "expected", "expected_schema"),
->>>>>>> 88bb00bc
     [
         (
             Table({"col1": [1, 2, 1], "col2": [1, 2, 4]}),
             Row({"col1": 5, "col2": 6}),
             Table({"col1": [1, 2, 1, 5], "col2": [1, 2, 4, 6]}),
-<<<<<<< HEAD
-        ),
-        (Table({"col2": [], "col4": []}), Row({"col2": 5, "col4": 6}), Table({"col2": [5], "col4": [6]})),
-        (Table(), Row({"col2": 5, "col4": 6}), Table({"col2": [5], "col4": [6]})),
-    ],
-    ids=["add row", "add row to rowless table", "add row to empty table"],
-)
-def test_should_add_row(table: Table, row: Row, expected: Table) -> None:
-    table = table.add_row(row)
-    assert table == expected
-
-
-def test_should_raise_error_if_row_schema_invalid() -> None:
-    table1 = Table({"col1": [1, 2, 1], "col2": [1, 2, 4]})
-    row = Row({"col1": 5, "col2": "Hallo"})
-    with raises(SchemaMismatchError, match=r"Failed because at least two schemas didn't match."):
-        table1.add_row(row)
-
-
-def test_should_raise_schema_mismatch() -> None:
-    with raises(SchemaMismatchError, match=r"Failed because at least two schemas didn't match."):
-        Table({"a": [], "b": []}).add_row(Row({"beer": None, "rips": None}))
-=======
             Schema({"col1": Integer(), "col2": Integer()}),
         ),
         (
@@ -53,8 +26,15 @@
             Table({"col1": [1, 2, 1, "5"], "col2": [1, 2, 4, None]}),
             Schema({"col1": Anything(), "col2": Integer(is_nullable=True)}),
         ),
+        (
+            Table({"col1": [1, 2, 1], "col2": [1, 2, 4]}),
+            Row({"col1": 5, "col2": 6}),
+            Table({"col1": [1, 2, 1, 5], "col2": [1, 2, 4, 6]}),
+        ),
+        (Table({"col2": [], "col4": []}), Row({"col2": 5, "col4": 6}), Table({"col2": [5], "col4": [6]})),
+        (Table(), Row({"col2": 5, "col4": 6}), Table({"col2": [5], "col4": [6]})),
     ],
-    ids=["added row", "different schemas", "different schemas and nullable"],
+    ids=["added row", "different schemas", "different schemas and nullable", "add row to rowless table", "add row to empty table"],
 )
 def test_should_add_row(table: Table, row: Row, expected: Table, expected_schema: Schema) -> None:
     table = table.add_row(row)
@@ -77,4 +57,8 @@
 def test_should_raise_error_if_row_column_names_invalid(table: Table, row: Row, expected_error_msg: str) -> None:
     with raises(UnknownColumnNameError, match=expected_error_msg):
         table.add_row(row)
->>>>>>> 88bb00bc
+
+
+def test_should_raise_schema_mismatch() -> None:
+    with raises(SchemaMismatchError, match=r"Failed because at least two schemas didn't match."):
+        Table({"a": [], "b": []}).add_row(Row({"beer": None, "rips": None}))