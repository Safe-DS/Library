--- conflicted
+++ resolved
@@ -18,10 +18,7 @@
 )
 def test_should_create_table_from_json_file(path: str | Path, expected: Table) -> None:
     table = Table.from_json_file(resolve_resource_path(path))
-<<<<<<< HEAD
-=======
     assert table.schema == expected.schema
->>>>>>> 57b05728
     assert table == expected
 
 
@@ -33,11 +30,6 @@
     ],
     ids=["by string", "by path"],
 )
-<<<<<<< HEAD
-def test_should_raise_error_if_file_not_found(path: str | Path) -> None:
-    with pytest.raises(FileNotFoundError):
-        Table.from_json_file(path)
-=======
 def test_should_raise_error_if_file_not_found(path: str | Path, expected_error_message: str) -> None:
     with pytest.raises(FileNotFoundError, match=expected_error_message):
         Table.from_json_file(resolve_resource_path(path))
@@ -65,5 +57,4 @@
 )
 def test_should_raise_error_if_wrong_file_extension(path: str | Path, expected_error_message: str) -> None:
     with pytest.raises(WrongFileExtensionError, match=expected_error_message):
-        Table.from_json_file(resolve_resource_path(path))
->>>>>>> 57b05728
+        Table.from_json_file(resolve_resource_path(path))