import pytest
from safeds.data.image.containers import Image
from safeds.data.tabular.containers import Table
from safeds.exceptions import NonNumericColumnError

from tests.helpers import resolve_resource_path


@pytest.mark.parametrize(
    ("table", "path"),
    [
        (Table({"A": [1, 2, 3]}), "./image/snapshot_boxplots/one_column.png"),
        (
            Table({"A": [1, 2, 3], "B": ["A", "A", "Bla"], "C": [True, True, False], "D": [1.0, 2.1, 4.5]}),
            "./image/snapshot_boxplots/four_columns_some_non_numeric.png",
        ),
        (
            Table({"A": [1, 2, 3], "B": [1.0, 2.1, 4.5], "C": [1, 2, 3], "D": [1.0, 2.1, 4.5]}),
            "./image/snapshot_boxplots/four_columns_all_numeric.png",
        ),
    ],
    ids=["one column", "four columns (some non-numeric)", "four columns (all numeric)"],
)
def test_should_match_snapshot(table: Table, path: str) -> None:
    current = table.plot_boxplots()
    snapshot = Image.from_png_file(resolve_resource_path(path))

    # Inlining the expression into the assert causes pytest to hang if the assertion fails when run from PyCharm.
    assertion = snapshot._image.tobytes() == current._image.tobytes()
    assert assertion


def test_should_raise_if_column_contains_non_numerical_values() -> None:
    table = Table.from_dict({"A": ["1", "2", "3.5"], "B": ["0.2", "4", "77"]})
    with pytest.raises(
        NonNumericColumnError,
        match=(
<<<<<<< HEAD
            r"Tried to do a numerical operation on one or multiple non-numerical Columns: \nThis table contains only"
=======
            r"Tried to do a numerical operation on one or multiple non-numerical columns: \nThis table contains only"
>>>>>>> 1752feb0
            r" non-numerical columns."
        ),
    ):
        table.plot_boxplots()


def test_should_fail_on_empty_table() -> None:
    with pytest.raises(NonNumericColumnError):
        Table().plot_boxplots()<|MERGE_RESOLUTION|>--- conflicted
+++ resolved
@@ -35,11 +35,7 @@
     with pytest.raises(
         NonNumericColumnError,
         match=(
-<<<<<<< HEAD
-            r"Tried to do a numerical operation on one or multiple non-numerical Columns: \nThis table contains only"
-=======
             r"Tried to do a numerical operation on one or multiple non-numerical columns: \nThis table contains only"
->>>>>>> 1752feb0
             r" non-numerical columns."
         ),
     ):
