<<<<<<< HEAD
import _pytest
import matplotlib.pyplot as plt
import pytest
=======
from safeds.data.image.containers import Image
>>>>>>> 4bc4c090
from safeds.data.tabular.containers import Table

from tests.helpers import resolve_resource_path

<<<<<<< HEAD
@pytest.mark.parametrize(
    "table",
    [
        Table.from_dict({"A": [1, 2, "A"], "B": [1, 2, 3]}),
        Table.from_dict({"A": [1, 2, 3.5], "B": [2, 4, 7]}),
    ],
    ids=["non numerical", "numerical"]
)
def test_should_plot_correlation_heatmap(table: Table, monkeypatch: _pytest.monkeypatch) -> None:
    monkeypatch.setattr(plt, "show", lambda: None)
    table.plot_correlation_heatmap()
=======

def test_should_match_snapshot() -> None:
    table = Table.from_dict({"A": [1, 2, 3.5], "B": [0.2, 4, 77]})
    current = table.plot_correlation_heatmap()
    legacy = Image.from_png_file(resolve_resource_path("./image/snapshot_heatmap.png"))
    assert legacy._image.tobytes() == current._image.tobytes()
>>>>>>> 4bc4c090
<|MERGE_RESOLUTION|>--- conflicted
+++ resolved
@@ -1,31 +1,11 @@
-<<<<<<< HEAD
-import _pytest
-import matplotlib.pyplot as plt
-import pytest
-=======
 from safeds.data.image.containers import Image
->>>>>>> 4bc4c090
 from safeds.data.tabular.containers import Table
 
 from tests.helpers import resolve_resource_path
 
-<<<<<<< HEAD
-@pytest.mark.parametrize(
-    "table",
-    [
-        Table.from_dict({"A": [1, 2, "A"], "B": [1, 2, 3]}),
-        Table.from_dict({"A": [1, 2, 3.5], "B": [2, 4, 7]}),
-    ],
-    ids=["non numerical", "numerical"]
-)
-def test_should_plot_correlation_heatmap(table: Table, monkeypatch: _pytest.monkeypatch) -> None:
-    monkeypatch.setattr(plt, "show", lambda: None)
-    table.plot_correlation_heatmap()
-=======
 
 def test_should_match_snapshot() -> None:
     table = Table.from_dict({"A": [1, 2, 3.5], "B": [0.2, 4, 77]})
     current = table.plot_correlation_heatmap()
     legacy = Image.from_png_file(resolve_resource_path("./image/snapshot_heatmap.png"))
-    assert legacy._image.tobytes() == current._image.tobytes()
->>>>>>> 4bc4c090
+    assert legacy._image.tobytes() == current._image.tobytes()