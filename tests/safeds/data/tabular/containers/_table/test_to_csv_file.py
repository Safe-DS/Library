--- conflicted
+++ resolved
@@ -17,20 +17,13 @@
     ids=["by String", "empty"],
 )
 def test_should_create_csv_file_from_table_by_str(table: Table) -> None:
-<<<<<<< HEAD
-    with NamedTemporaryFile() as tmp_table_file:
-=======
     with NamedTemporaryFile(suffix=".csv") as tmp_table_file:
->>>>>>> 57b05728
         tmp_table_file.close()
         with Path(tmp_table_file.name).open("w", encoding="utf-8") as tmp_file:
             table.to_csv_file(resolve_resource_path(tmp_file.name))
         with Path(tmp_table_file.name).open("r", encoding="utf-8") as tmp_file:
             table_r = Table.from_csv_file(tmp_file.name)
-<<<<<<< HEAD
-=======
     assert table.schema == table_r.schema
->>>>>>> 57b05728
     assert table_r == table
 
 
@@ -43,11 +36,7 @@
     ids=["by String", "empty"],
 )
 def test_should_create_csv_file_from_table_by_path(table: Table) -> None:
-<<<<<<< HEAD
-    with NamedTemporaryFile(suffix=".xlsx") as tmp_table_file:
-=======
     with NamedTemporaryFile(suffix=".csv") as tmp_table_file:
->>>>>>> 57b05728
         tmp_table_file.close()
         with Path(tmp_table_file.name).open("w", encoding="utf-8") as tmp_file:
             table.to_csv_file(Path(tmp_file.name))
