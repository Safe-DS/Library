from pathlib import Path
from tempfile import NamedTemporaryFile

import pytest
from safeds.data.tabular.containers import Table
from safeds.exceptions import WrongFileExtensionError

from tests.helpers import resolve_resource_path

<<<<<<< HEAD

@pytest.mark.parametrize(
    "table",
    [
        (Table({"col1": ["col1_1"], "col2": ["col2_1"]})),
        (Table()),
    ],
    ids=["by String", "empty"],
)
def test_should_create_csv_file_from_table_by_str(table: Table) -> None:
    with NamedTemporaryFile() as tmp_table_file:
=======
def test_should_create_csv_file_from_table_by_str() -> None:
    table = Table({"col1": ["col1_1"], "col2": ["col2_1"]})
    with NamedTemporaryFile(suffix=".csv") as tmp_table_file:
>>>>>>> 2761f476
        tmp_table_file.close()
        with Path(tmp_table_file.name).open("w", encoding="utf-8") as tmp_file:
            table.to_csv_file(resolve_resource_path(tmp_file.name))
        with Path(tmp_table_file.name).open("r", encoding="utf-8") as tmp_file:
            table_r = Table.from_csv_file(tmp_file.name)
    assert table_r == table


<<<<<<< HEAD
@pytest.mark.parametrize(
    "table",
    [
        (Table({"col1": ["col1_1"], "col2": ["col2_1"]})),
        (Table()),
    ],
    ids=["by String", "empty"],
)
def test_should_create_csv_file_from_table_by_path(table: Table) -> None:
    with NamedTemporaryFile(suffix=".xlsx") as tmp_table_file:
=======
def test_should_create_csv_file_from_table_by_path() -> None:
    table = Table({"col1": ["col1_1"], "col2": ["col2_1"]})
    with NamedTemporaryFile(suffix=".csv") as tmp_table_file:
>>>>>>> 2761f476
        tmp_table_file.close()
        with Path(tmp_table_file.name).open("w", encoding="utf-8") as tmp_file:
            table.to_csv_file(Path(tmp_file.name))
        with Path(tmp_table_file.name).open("r", encoding="utf-8") as tmp_file:
            table_r = Table.from_csv_file(Path(tmp_file.name))
    assert table == table_r


def test_should_raise_error_if_wrong_file_extension() -> None:
    table = Table({"col1": ["col1_1"], "col2": ["col2_1"]})
    with NamedTemporaryFile(suffix=".invalid_file_extension") as tmp_table_file:
        tmp_table_file.close()
        with Path(tmp_table_file.name).open("w", encoding="utf-8") as tmp_file, pytest.raises(
            WrongFileExtensionError,
            match=(
                r".invalid_file_extension has a wrong file extension. Please provide a file with the following"
                r" extension\(s\): .csv"
            ),
        ):
            table.to_csv_file(Path(tmp_file.name))<|MERGE_RESOLUTION|>--- conflicted
+++ resolved
@@ -7,7 +7,6 @@
 
 from tests.helpers import resolve_resource_path
 
-<<<<<<< HEAD
 
 @pytest.mark.parametrize(
     "table",
@@ -18,12 +17,7 @@
     ids=["by String", "empty"],
 )
 def test_should_create_csv_file_from_table_by_str(table: Table) -> None:
-    with NamedTemporaryFile() as tmp_table_file:
-=======
-def test_should_create_csv_file_from_table_by_str() -> None:
-    table = Table({"col1": ["col1_1"], "col2": ["col2_1"]})
     with NamedTemporaryFile(suffix=".csv") as tmp_table_file:
->>>>>>> 2761f476
         tmp_table_file.close()
         with Path(tmp_table_file.name).open("w", encoding="utf-8") as tmp_file:
             table.to_csv_file(resolve_resource_path(tmp_file.name))
@@ -32,7 +26,6 @@
     assert table_r == table
 
 
-<<<<<<< HEAD
 @pytest.mark.parametrize(
     "table",
     [
@@ -42,12 +35,7 @@
     ids=["by String", "empty"],
 )
 def test_should_create_csv_file_from_table_by_path(table: Table) -> None:
-    with NamedTemporaryFile(suffix=".xlsx") as tmp_table_file:
-=======
-def test_should_create_csv_file_from_table_by_path() -> None:
-    table = Table({"col1": ["col1_1"], "col2": ["col2_1"]})
     with NamedTemporaryFile(suffix=".csv") as tmp_table_file:
->>>>>>> 2761f476
         tmp_table_file.close()
         with Path(tmp_table_file.name).open("w", encoding="utf-8") as tmp_file:
             table.to_csv_file(Path(tmp_file.name))
