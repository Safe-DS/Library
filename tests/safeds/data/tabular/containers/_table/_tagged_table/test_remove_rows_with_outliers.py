import pytest
from safeds.data.tabular.containers import TaggedTable

from tests.helpers import assert_that_tagged_tables_are_equal


@pytest.mark.parametrize(
    ("table", "expected"),
    [
        (
            TaggedTable(
                {
                    "feature": [1.0, 11.0, 1.0, 1.0, 1.0, 1.0, 1.0, 1.0, 1.0, 1.0],
                    "target": [1.0, 1.0, 1.0, 1.0, 1.0, 1.0, 1.0, 1.0, 1.0, 1.0],
                },
                "target",
            ),
            TaggedTable(
                {
                    "feature": [1.0, 1.0, 1.0, 1.0, 1.0, 1.0, 1.0, 1.0, 1.0],
                    "target": [1.0, 1.0, 1.0, 1.0, 1.0, 1.0, 1.0, 1.0, 1.0],
                },
                "target",
            ),
        ),
<<<<<<< HEAD
        (
            TaggedTable(
                {
                    "feature": [1.0, 1.0, 1.0, 1.0, 1.0, 1.0, 1.0, 1.0, 1.0, 1.0],
                    "target": [1.0, 1.0, 1.0, 1.0, 1.0, 1.0, 1.0, 1.0, 1.0, 1.0],
                },
                "target",
            ),
            TaggedTable(
                {
                    "feature": [1.0, 1.0, 1.0, 1.0, 1.0, 1.0, 1.0, 1.0, 1.0, 1.0],
                    "target": [1.0, 1.0, 1.0, 1.0, 1.0, 1.0, 1.0, 1.0, 1.0, 1.0],
                },
                "target",
            )
        ),
    ],
    ids=["with_outliers", "no_outliers"]
=======
    ],
>>>>>>> 1016eefc
)
def test_should_remove_rows_with_outliers(table: TaggedTable, expected: TaggedTable) -> None:
    new_table = table.remove_rows_with_outliers()
    assert_that_tagged_tables_are_equal(new_table, expected)<|MERGE_RESOLUTION|>--- conflicted
+++ resolved
@@ -23,7 +23,6 @@
                 "target",
             ),
         ),
-<<<<<<< HEAD
         (
             TaggedTable(
                 {
@@ -42,9 +41,6 @@
         ),
     ],
     ids=["with_outliers", "no_outliers"]
-=======
-    ],
->>>>>>> 1016eefc
 )
 def test_should_remove_rows_with_outliers(table: TaggedTable, expected: TaggedTable) -> None:
     new_table = table.remove_rows_with_outliers()
