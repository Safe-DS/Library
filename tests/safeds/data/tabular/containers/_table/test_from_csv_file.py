--- conflicted
+++ resolved
@@ -7,7 +7,6 @@
 from tests.helpers import resolve_resource_path
 
 
-<<<<<<< HEAD
 @pytest.mark.parametrize(
     ("path", "expected"),
     [
@@ -19,15 +18,8 @@
 )
 def test_should_create_table_from_csv_file(path: str | Path, expected: Table) -> None:
     table = Table.from_csv_file(resolve_resource_path(path))
+    assert table.schema == expected.schema
     assert table == expected
-=======
-@pytest.mark.parametrize("path", ["table.csv", Path("table.csv")], ids=["by String", "by path"])
-def test_should_create_table_from_csv_file(path: str | Path) -> None:
-    table1 = Table.from_csv_file(resolve_resource_path(path))
-    table2 = Table({"A": [1], "B": [2]})
-    assert table1.schema == table2.schema
-    assert table1 == table2
->>>>>>> ca22ed12
 
 
 @pytest.mark.parametrize(
