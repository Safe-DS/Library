import pytest
from safeds.data.tabular.containers import Column, Table
from safeds.exceptions import (
    ColumnSizeError,
    DuplicateColumnNameError,
    UnknownColumnNameError,
)


@pytest.mark.parametrize(
    ("table", "column_name", "column", "expected"),
    [
        (
            Table(
                {
                    "A": [1, 2, 3],
                    "B": [4, 5, 6],
                    "C": ["a", "b", "c"],
                },
            ),
            "C",
            Column("C", ["d", "e", "f"]),
            Table(
                {
                    "A": [1, 2, 3],
                    "B": [4, 5, 6],
                    "C": ["d", "e", "f"],
                },
            ),
        ),
        (
            Table(
                {
                    "A": [1, 2, 3],
                    "B": [4, 5, 6],
                    "C": ["a", "b", "c"],
                },
            ),
            "C",
            Column("D", ["d", "e", "f"]),
            Table(
                {
                    "A": [1, 2, 3],
                    "B": [4, 5, 6],
                    "D": ["d", "e", "f"],
                },
            ),
        ),
    ],
)
def test_should_replace_column(table: Table, column_name: str, column: Column, expected: Table) -> None:
    result = table.replace_column(column_name, column)
    assert result == expected


@pytest.mark.parametrize(
    ("old_column_name", "column_values", "column_name", "error", "error_message"),
    [
        ("D", ["d", "e", "f"], "C", UnknownColumnNameError, r"Could not find column\(s\) 'D'"),
        ("C", ["d", "e", "f"], "B", DuplicateColumnNameError, r"Column 'B' already exists."),
        ("C", ["d", "e"], "D", ColumnSizeError, r"Expected a column of size 3 but got column of size 2."),
    ],
    ids=["UnknownColumnNameError", "DuplicateColumnNameError", "ColumnSizeError"],
)
def test_should_raise_error(
    old_column_name: str,
    column_values: list[str],
    column_name: str,
    error: type[Exception],
    error_message: str,
) -> None:
    input_table: Table = Table(
        {
            "A": [1, 2, 3],
            "B": [4, 5, 6],
            "C": ["a", "b", "c"],
        },
    )
    column = Column(column_name, column_values)

<<<<<<< HEAD
    with pytest.raises(error):
        input_table.replace_column(old_column_name, column)


def test_should_fail_on_empty_table() -> None:
    with pytest.raises(UnknownColumnNameError):
        Table().replace_column("col", Column("a", [1, 2]))
=======
    with pytest.raises(error, match=error_message):
        input_table.replace_column(old_column_name, column)
>>>>>>> 2761f476
<|MERGE_RESOLUTION|>--- conflicted
+++ resolved
@@ -78,15 +78,10 @@
     )
     column = Column(column_name, column_values)
 
-<<<<<<< HEAD
-    with pytest.raises(error):
+    with pytest.raises(error, match=error_message):
         input_table.replace_column(old_column_name, column)
 
 
 def test_should_fail_on_empty_table() -> None:
     with pytest.raises(UnknownColumnNameError):
-        Table().replace_column("col", Column("a", [1, 2]))
-=======
-    with pytest.raises(error, match=error_message):
-        input_table.replace_column(old_column_name, column)
->>>>>>> 2761f476
+        Table().replace_column("col", Column("a", [1, 2]))