import pytest
from safeds.data.tabular.containers import Column, Table
from safeds.exceptions import (
    ColumnSizeError,
    DuplicateColumnNameError,
    UnknownColumnNameError,
)


@pytest.mark.parametrize(
    ("table", "column_name", "columns", "expected"),
    [
        (
            Table(
                {
                    "A": [1, 2, 3],
                    "B": [4, 5, 6],
                    "C": ["a", "b", "c"],
                },
            ),
            "B",
            [Column("B", ["d", "e", "f"]), Column("D", [3, 4, 5])],
            Table(
                {
                    "A": [1, 2, 3],
                    "B": ["d", "e", "f"],
                    "D": [3, 4, 5],
                    "C": ["a", "b", "c"],
                },
            ),
        ),
        (
            Table(
                {
                    "A": [1, 2, 3],
                    "B": [4, 5, 6],
                    "C": ["a", "b", "c"],
                },
            ),
            "C",
            Column("D", ["d", "e", "f"]),
            Table(
                {
                    "A": [1, 2, 3],
                    "B": [4, 5, 6],
                    "D": ["d", "e", "f"],
                },
            ),
        ),
        (
            Table(
                {
                    "A": [1, 2, 3],
                    "B": [4, 5, 6],
                    "C": ["a", "b", "c"],
                },
            ),
            "B",
            Table(
                {
                    "D": [7, 8, 9],
                    "E": ["c", "b", "a"],
                },
            ),
            Table(
                {
                    "A": [1, 2, 3],
                    "D": [7, 8, 9],
                    "E": ["c", "b", "a"],
                    "C": ["a", "b", "c"],
                },
            ),
        ),
    ],
    ids=["list[Column]", "Column", "Table"],
)
<<<<<<< HEAD
def test_should_replace_column(
    table: Table,
    column_name: str,
    columns: Column | list[Column] | Table,
    expected: Table,
) -> None:
    result = table.replace_column(column_name, columns)
=======
def test_should_replace_column(table: Table, column_name: str, column: Column, expected: Table) -> None:
    result = table.replace_column(column_name, column)
    assert result.schema == expected.schema
>>>>>>> afb98be2
    assert result == expected


@pytest.mark.parametrize(
    ("old_column_name", "column", "error", "error_message"),
    [
        ("D", Column("C", ["d", "e", "f"]), UnknownColumnNameError, r"Could not find column\(s\) 'D'"),
        (
            "C",
            [Column("B", ["d", "e", "f"]), Column("D", [3, 2, 1])],
            DuplicateColumnNameError,
            r"Column 'B' already exists.",
        ),
        (
            "C",
            Table({"D": [7, 8], "E": ["c", "b"]}),
            ColumnSizeError,
            r"Expected a column of size 3 but got column of size 2.",
        ),
    ],
    ids=["UnknownColumnNameError", "DuplicateColumnNameError", "ColumnSizeError"],
)
def test_should_raise_error(
    old_column_name: str,
    column: Column | list[Column] | Table,
    error: type[Exception],
    error_message: str,
) -> None:
    input_table: Table = Table(
        {
            "A": [1, 2, 3],
            "B": [4, 5, 6],
            "C": ["a", "b", "c"],
        },
    )

    with pytest.raises(error, match=error_message):
        input_table.replace_column(old_column_name, column)<|MERGE_RESOLUTION|>--- conflicted
+++ resolved
@@ -74,7 +74,6 @@
     ],
     ids=["list[Column]", "Column", "Table"],
 )
-<<<<<<< HEAD
 def test_should_replace_column(
     table: Table,
     column_name: str,
@@ -82,11 +81,7 @@
     expected: Table,
 ) -> None:
     result = table.replace_column(column_name, columns)
-=======
-def test_should_replace_column(table: Table, column_name: str, column: Column, expected: Table) -> None:
-    result = table.replace_column(column_name, column)
     assert result.schema == expected.schema
->>>>>>> afb98be2
     assert result == expected
 
 
