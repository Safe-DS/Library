--- conflicted
+++ resolved
@@ -16,15 +16,14 @@
     assert renamed_table.number_of_columns == 2
 
 
-<<<<<<< HEAD
-@pytest.mark.parametrize("table", [Table({"A": [1], "B": [2]}), Table()], ids=["normal", "empty"])
+@pytest.mark.parametrize(
+    "table",
+    [
+        Table({"A": [1], "B": [2]}),
+        Table()
+    ], ids=["normal", "empty"])
 def test_should_raise_if_old_column_does_not_exist(table: Table) -> None:
-    with pytest.raises(UnknownColumnNameError):
-=======
-def test_should_raise_if_old_column_does_not_exist() -> None:
-    table: Table = Table({"A": [1], "B": [2]})
     with pytest.raises(UnknownColumnNameError, match=r"Could not find column\(s\) 'C'"):
->>>>>>> 2761f476
         table.rename_column("C", "D")
 
 
