--- conflicted
+++ resolved
@@ -50,16 +50,11 @@
 def test_should_raise_if_value_not_in_range(percentage_in_first: float) -> None:
     table = Table({"col1": [1, 2, 1], "col2": [1, 2, 4]})
 
-<<<<<<< HEAD
-    with pytest.raises(ValueError, match="the given percentage is not in range"):
+    with pytest.raises(ValueError, match=r"The given percentage is not between 0 and 1"):
         table.split(percentage_in_first)
 
 
 def test_should_split_empty_table() -> None:
     t1, t2 = Table().split(0.4)
     assert t1.number_of_rows == 0
-    assert t2.number_of_rows == 0
-=======
-    with pytest.raises(ValueError, match=r"The given percentage is not between 0 and 1"):
-        table.split(percentage_in_first)
->>>>>>> 2761f476
+    assert t2.number_of_rows == 0