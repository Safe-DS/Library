--- conflicted
+++ resolved
@@ -14,7 +14,6 @@
     assert table1.get_column("col1") == expected
 
 
-<<<<<<< HEAD
 @pytest.mark.parametrize(
     "table",
     [
@@ -24,10 +23,5 @@
     ids=["no col3", "empty"],
 )
 def test_should_raise_error_if_column_name_unknown(table: Table) -> None:
-    with pytest.raises(UnknownColumnNameError):
-=======
-def test_should_raise_error_if_column_name_unknown() -> None:
-    table = Table({"col1": ["col1_1"], "col2": ["col2_1"]})
-    with pytest.raises(UnknownColumnNameError, match=r"Could not find column\(s\) 'col3'"):
->>>>>>> 2761f476
+    with pytest.raises(UnknownColumnNameError,  match=r"Could not find column\(s\) 'col3'"):
         table.get_column("col3")