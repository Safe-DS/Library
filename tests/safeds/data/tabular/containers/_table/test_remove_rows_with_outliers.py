import pytest
from safeds.data.tabular.containers import Table


@pytest.mark.parametrize(
    ("table", "expected"),
    [
        (
            Table(
                {
                    "col1": ["A", "B", "C"],
                    "col2": [1.0, 2.0, 3.0],
                    "col3": [2, 3, 1],
                },
            ),
            Table(
                {
                    "col1": ["A", "B", "C"],
                    "col2": [1.0, 2.0, 3.0],
                    "col3": [2, 3, 1],
                },
            ),
        ),
        (
            Table(
                {
                    "col1": [
                        "A",
                        "B",
                        "A",
                        "outlier",
                        "a",
                        "a",
                        "a",
                        "a",
                        "a",
                        "a",
                        "a",
                        "a",
                    ],
                    "col2": [1.0, 2.0, 3.0, 4.0, 1.0, 1.0, 1.0, 1.0, 1.0, 1.0, 1.0, None],
                    "col3": [2, 3, 1, 1_000_000_000, 1, 1, 1, 1, 1, 1, 1, 1],
                },
            ),
            Table(
                {
                    "col1": [
                        "A",
                        "B",
                        "A",
                        "a",
                        "a",
                        "a",
                        "a",
                        "a",
                        "a",
                        "a",
                        "a",
                    ],
                    "col2": [1.0, 2.0, 3.0, 1.0, 1.0, 1.0, 1.0, 1.0, 1.0, 1.0, None],
                    "col3": [2, 3, 1, 1, 1, 1, 1, 1, 1, 1, 1],
                },
            ),
        ),
        (
            Table(
                {
                    "col1": [],
                    "col2": [],
                },
            ),
            Table(
                {
                    "col1": [],
                    "col2": [],
                },
            ),
        ),
        (Table(), 0),
    ],
    ids=["no outliers", "with outliers", "no rows", "empty"],
)
<<<<<<< HEAD
def test_should_remove_rows_with_outliers(table: Table, expected: int) -> None:
=======
def test_should_remove_rows_with_outliers(table: Table, expected: Table) -> None:
>>>>>>> ca22ed12
    updated_table = table.remove_rows_with_outliers()
    assert updated_table.schema == expected.schema
    assert updated_table.number_of_rows == expected.number_of_rows
    assert updated_table == expected<|MERGE_RESOLUTION|>--- conflicted
+++ resolved
@@ -75,16 +75,13 @@
                     "col2": [],
                 },
             ),
+            0,
         ),
         (Table(), 0),
     ],
     ids=["no outliers", "with outliers", "no rows", "empty"],
 )
-<<<<<<< HEAD
-def test_should_remove_rows_with_outliers(table: Table, expected: int) -> None:
-=======
 def test_should_remove_rows_with_outliers(table: Table, expected: Table) -> None:
->>>>>>> ca22ed12
     updated_table = table.remove_rows_with_outliers()
     assert updated_table.schema == expected.schema
     assert updated_table.number_of_rows == expected.number_of_rows
