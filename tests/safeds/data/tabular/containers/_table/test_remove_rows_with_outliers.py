import pytest
from safeds.data.tabular.containers import Table


@pytest.mark.parametrize(
    ("table", "expected"),
    [
        (
            Table(
                {
                    "col1": ["A", "B", "C"],
                    "col2": [1.0, 2.0, 3.0],
                    "col3": [2, 3, 1],
                },
            ),
            Table(
                {
                    "col1": ["A", "B", "C"],
                    "col2": [1.0, 2.0, 3.0],
                    "col3": [2, 3, 1],
                },
            ),
        ),
        (
            Table(
                {
                    "col1": [
                        "A",
                        "B",
                        "A",
                        "outlier",
                        "a",
                        "a",
                        "a",
                        "a",
                        "a",
                        "a",
                        "a",
                        "a",
                    ],
                    "col2": [1.0, 2.0, 3.0, 4.0, 1.0, 1.0, 1.0, 1.0, 1.0, 1.0, 1.0, None],
                    "col3": [2, 3, 1, 1_000_000_000, 1, 1, 1, 1, 1, 1, 1, 1],
                },
            ),
            Table(
                {
                    "col1": [
                        "A",
                        "B",
                        "A",
                        "a",
                        "a",
                        "a",
                        "a",
                        "a",
                        "a",
                        "a",
                        "a",
                    ],
                    "col2": [1.0, 2.0, 3.0, 1.0, 1.0, 1.0, 1.0, 1.0, 1.0, 1.0, None],
                    "col3": [2, 3, 1, 1, 1, 1, 1, 1, 1, 1, 1],
                },
            ),
        ),
        (
            Table(
                {
                    "col1": [],
                    "col2": [],
                },
            ),
            Table(
                {
                    "col1": [],
                    "col2": [],
                },
            ),
        ),
<<<<<<< HEAD
        (Table(), 0),
    ],
    ids=["no outliers", "with outliers", "no rows", "empty"],
)
def test_should_remove_rows_with_outliers(table: Table, expected: int) -> None:
=======
        (Table(), Table()),
    ],
    ids=["no outliers", "with outliers", "no rows", "empty"],
)
def test_should_remove_rows_with_outliers(table: Table, expected: Table) -> None:
>>>>>>> 57b05728
    updated_table = table.remove_rows_with_outliers()
    assert updated_table.schema == expected.schema
    assert updated_table.number_of_rows == expected.number_of_rows
    assert updated_table == expected<|MERGE_RESOLUTION|>--- conflicted
+++ resolved
@@ -76,19 +76,11 @@
                 },
             ),
         ),
-<<<<<<< HEAD
-        (Table(), 0),
-    ],
-    ids=["no outliers", "with outliers", "no rows", "empty"],
-)
-def test_should_remove_rows_with_outliers(table: Table, expected: int) -> None:
-=======
         (Table(), Table()),
     ],
     ids=["no outliers", "with outliers", "no rows", "empty"],
 )
 def test_should_remove_rows_with_outliers(table: Table, expected: Table) -> None:
->>>>>>> 57b05728
     updated_table = table.remove_rows_with_outliers()
     assert updated_table.schema == expected.schema
     assert updated_table.number_of_rows == expected.number_of_rows
