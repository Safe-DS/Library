from collections.abc import Callable

import pytest
from safeds.data.tabular.containers import Column, Table


@pytest.mark.parametrize(
    ("query", "col1", "col2", "col3", "col4"),
    [
        (None, 0, 1, 2, 3),
        (
            lambda col1, col2: (col1.name < col2.name) - (col1.name > col2.name),
            3,
            2,
            1,
            0,
        ),
    ],
    ids=["no query", "with query"],
)
def test_should_return_sorted_table(
    query: Callable[[Column, Column], int],
    col1: int,
    col2: int,
    col3: int,
    col4: int,
) -> None:
    columns = [
        Column("col1", ["A", "B", "C", "A", "D"]),
        Column("col2", ["Test1", "Test1", "Test3", "Test1", "Test4"]),
        Column("col3", [1, 2, 3, 4, 5]),
        Column("col4", [2, 3, 1, 4, 6]),
    ]
    table1 = Table(
        {
            "col2": ["Test1", "Test1", "Test3", "Test1", "Test4"],
            "col3": [1, 2, 3, 4, 5],
            "col4": [2, 3, 1, 4, 6],
            "col1": ["A", "B", "C", "A", "D"],
        },
    )
    if query is not None:
        table_sorted = table1.sort_columns(query)
    else:
        table_sorted = table1.sort_columns()
    table_sorted_columns = table_sorted.to_columns()
    assert table_sorted_columns[0] == columns[col1]
    assert table_sorted_columns[1] == columns[col2]
    assert table_sorted_columns[2] == columns[col3]
    assert table_sorted_columns[3] == columns[col4]
    assert table_sorted.number_of_columns == 4
    assert table_sorted.number_of_rows == table1.number_of_rows
<<<<<<< HEAD
=======
    assert table_sorted.schema == table1.schema
>>>>>>> 57b05728


def test_should_not_sort_anything_on_empty_table() -> None:
    assert Table() == Table().sort_columns()<|MERGE_RESOLUTION|>--- conflicted
+++ resolved
@@ -50,10 +50,7 @@
     assert table_sorted_columns[3] == columns[col4]
     assert table_sorted.number_of_columns == 4
     assert table_sorted.number_of_rows == table1.number_of_rows
-<<<<<<< HEAD
-=======
     assert table_sorted.schema == table1.schema
->>>>>>> 57b05728
 
 
 def test_should_not_sort_anything_on_empty_table() -> None:
