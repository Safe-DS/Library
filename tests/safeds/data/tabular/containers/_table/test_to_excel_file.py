--- conflicted
+++ resolved
@@ -26,10 +26,7 @@
             table.to_excel_file(Path(tmp_file.name))
         with Path(tmp_table_file.name).open("r", encoding="utf-8") as tmp_file:
             table_r = Table.from_excel_file(Path(tmp_file.name))
-<<<<<<< HEAD
     assert table.schema == table_r.schema
-    assert table == table_r
-=======
     assert table == table_r
 
 
@@ -44,5 +41,4 @@
                 r" extension\(s\): \['.xls', '.xlsx', '.xlsm', '.xlsb', '.odf', '.ods', '.odt'\]"
             ),
         ):
-            table.to_excel_file(Path(tmp_file.name))
->>>>>>> 2761f476
+            table.to_excel_file(Path(tmp_file.name))