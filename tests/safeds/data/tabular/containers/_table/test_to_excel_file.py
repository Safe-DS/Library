--- conflicted
+++ resolved
@@ -21,12 +21,8 @@
             table.to_excel_file(tmp_file.name)
         with Path(tmp_table_file.name).open("r", encoding="utf-8") as tmp_file:
             table_r = Table.from_excel_file(tmp_file.name)
-<<<<<<< HEAD
-    assert table_r == table
-=======
     assert table.schema == table_r.schema
     assert table == table_r
->>>>>>> 57b05728
 
 
 @pytest.mark.parametrize(
@@ -44,9 +40,6 @@
             table.to_excel_file(Path(tmp_file.name))
         with Path(tmp_table_file.name).open("r", encoding="utf-8") as tmp_file:
             table_r = Table.from_excel_file(Path(tmp_file.name))
-<<<<<<< HEAD
-    assert table_r == table
-=======
     assert table.schema == table_r.schema
     assert table == table_r
 
@@ -62,5 +55,4 @@
                 r" extension\(s\): \['.xls', '.xlsx', '.xlsm', '.xlsb', '.odf', '.ods', '.odt'\]"
             ),
         ):
-            table.to_excel_file(Path(tmp_file.name))
->>>>>>> 57b05728
+            table.to_excel_file(Path(tmp_file.name))