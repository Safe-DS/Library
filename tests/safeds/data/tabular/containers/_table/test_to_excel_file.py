from pathlib import Path
from tempfile import NamedTemporaryFile

import pytest
from safeds.data.tabular.containers import Table
from safeds.exceptions import WrongFileExtensionError


@pytest.mark.parametrize(
    "table",
    [
        (Table({"col1": ["col1_1"], "col2": ["col2_1"]})),
        (Table()),
    ],
    ids=["by String", "empty"],
)
def test_should_create_excel_file_from_table_by_str(table: Table) -> None:
    with NamedTemporaryFile(suffix=".xlsx") as tmp_table_file:
        tmp_table_file.close()
        with Path(tmp_table_file.name).open("w", encoding="utf-8") as tmp_file:
            table.to_excel_file(tmp_file.name)
        with Path(tmp_table_file.name).open("r", encoding="utf-8") as tmp_file:
            table_r = Table.from_excel_file(tmp_file.name)
<<<<<<< HEAD
    assert table_r == table
=======
    assert table.schema == table_r.schema
    assert table == table_r
>>>>>>> ca22ed12


@pytest.mark.parametrize(
    "table",
    [
        (Table({"col1": ["col1_1"], "col2": ["col2_1"]})),
        (Table()),
    ],
    ids=["by String", "empty"],
)
def test_should_create_excel_file_from_table_by_path(table: Table) -> None:
    with NamedTemporaryFile(suffix=".xlsx") as tmp_table_file:
        tmp_table_file.close()
        with Path(tmp_table_file.name).open("w", encoding="utf-8") as tmp_file:
            table.to_excel_file(Path(tmp_file.name))
        with Path(tmp_table_file.name).open("r", encoding="utf-8") as tmp_file:
            table_r = Table.from_excel_file(Path(tmp_file.name))
<<<<<<< HEAD
    assert table_r == table
=======
    assert table.schema == table_r.schema
    assert table == table_r
>>>>>>> ca22ed12


def test_should_raise_error_if_wrong_file_extension() -> None:
    table = Table({"col1": ["col1_1"], "col2": ["col2_1"]})
    with NamedTemporaryFile(suffix=".invalid_file_extension") as tmp_table_file:
        tmp_table_file.close()
        with Path(tmp_table_file.name).open("w", encoding="utf-8") as tmp_file, pytest.raises(
            WrongFileExtensionError,
            match=(
                r".invalid_file_extension has a wrong file extension. Please provide a file with the following"
                r" extension\(s\): \['.xls', '.xlsx', '.xlsm', '.xlsb', '.odf', '.ods', '.odt'\]"
            ),
        ):
            table.to_excel_file(Path(tmp_file.name))<|MERGE_RESOLUTION|>--- conflicted
+++ resolved
@@ -21,12 +21,8 @@
             table.to_excel_file(tmp_file.name)
         with Path(tmp_table_file.name).open("r", encoding="utf-8") as tmp_file:
             table_r = Table.from_excel_file(tmp_file.name)
-<<<<<<< HEAD
-    assert table_r == table
-=======
     assert table.schema == table_r.schema
     assert table == table_r
->>>>>>> ca22ed12
 
 
 @pytest.mark.parametrize(
@@ -44,12 +40,8 @@
             table.to_excel_file(Path(tmp_file.name))
         with Path(tmp_table_file.name).open("r", encoding="utf-8") as tmp_file:
             table_r = Table.from_excel_file(Path(tmp_file.name))
-<<<<<<< HEAD
-    assert table_r == table
-=======
     assert table.schema == table_r.schema
     assert table == table_r
->>>>>>> ca22ed12
 
 
 def test_should_raise_error_if_wrong_file_extension() -> None:
