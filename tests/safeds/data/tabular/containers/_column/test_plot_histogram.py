--- conflicted
+++ resolved
@@ -1,33 +1,14 @@
-<<<<<<< HEAD
-from safeds.data.image.containers import ImagePil
-=======
->>>>>>> 4499b875
 from safeds.data.tabular.containers import Table
 from syrupy import SnapshotAssertion
 
 
 def test_should_match_snapshot_numeric(snapshot_png: SnapshotAssertion) -> None:
     table = Table({"A": [1, 2, 3]})
-<<<<<<< HEAD
-    current = table.get_column("A").plot_histogram()
-    snapshot = ImagePil.from_png_file(resolve_resource_path("./image/snapshot_histogram_numeric.png"))
-
-    # Inlining the expression into the assert causes pytest to hang if the assertion fails when run from PyCharm.
-    assertion = snapshot._image.tobytes() == current._image.tobytes()
-    assert assertion
-=======
     histogram = table.get_column("A").plot_histogram()
     assert histogram == snapshot_png
->>>>>>> 4499b875
 
 
 def test_should_match_snapshot_str(snapshot_png: SnapshotAssertion) -> None:
     table = Table({"A": ["A", "B", "Apple"]})
-<<<<<<< HEAD
-    current = table.get_column("A").plot_histogram()
-    snapshot = ImagePil.from_png_file(resolve_resource_path("./image/snapshot_histogram_str.png"))
-    assert snapshot._image.tobytes() == current._image.tobytes()
-=======
     histogram = table.get_column("A").plot_histogram()
-    assert histogram == snapshot_png
->>>>>>> 4499b875
+    assert histogram == snapshot_png