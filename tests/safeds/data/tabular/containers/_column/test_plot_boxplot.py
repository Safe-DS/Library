import pytest
<<<<<<< HEAD
from safeds.data.image.containers import ImagePil
=======
>>>>>>> 4499b875
from safeds.data.tabular.containers import Table
from safeds.exceptions import NonNumericColumnError
from syrupy import SnapshotAssertion


def test_should_match_snapshot(snapshot_png: SnapshotAssertion) -> None:
    table = Table({"A": [1, 2, 3]})
<<<<<<< HEAD
    current = table.get_column("A").plot_boxplot()
    snapshot = ImagePil.from_png_file(resolve_resource_path("./image/snapshot_boxplot.png"))

    # Inlining the expression into the assert causes pytest to hang if the assertion fails when run from PyCharm.
    assertion = snapshot._image.tobytes() == current._image.tobytes()
    assert assertion
=======
    boxplot = table.get_column("A").plot_boxplot()
    assert boxplot == snapshot_png
>>>>>>> 4499b875


def test_should_raise_if_column_contains_non_numerical_values() -> None:
    table = Table({"A": [1, 2, "A"]})
    with pytest.raises(NonNumericColumnError):
        table.get_column("A").plot_boxplot()<|MERGE_RESOLUTION|>--- conflicted
+++ resolved
@@ -1,8 +1,4 @@
 import pytest
-<<<<<<< HEAD
-from safeds.data.image.containers import ImagePil
-=======
->>>>>>> 4499b875
 from safeds.data.tabular.containers import Table
 from safeds.exceptions import NonNumericColumnError
 from syrupy import SnapshotAssertion
@@ -10,17 +6,8 @@
 
 def test_should_match_snapshot(snapshot_png: SnapshotAssertion) -> None:
     table = Table({"A": [1, 2, 3]})
-<<<<<<< HEAD
-    current = table.get_column("A").plot_boxplot()
-    snapshot = ImagePil.from_png_file(resolve_resource_path("./image/snapshot_boxplot.png"))
-
-    # Inlining the expression into the assert causes pytest to hang if the assertion fails when run from PyCharm.
-    assertion = snapshot._image.tobytes() == current._image.tobytes()
-    assert assertion
-=======
     boxplot = table.get_column("A").plot_boxplot()
     assert boxplot == snapshot_png
->>>>>>> 4499b875
 
 
 def test_should_raise_if_column_contains_non_numerical_values() -> None:
