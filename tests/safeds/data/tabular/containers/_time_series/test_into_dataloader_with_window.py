--- conflicted
+++ resolved
@@ -1,3 +1,4 @@
+import pytest
 from safeds.data.tabular.containers import TimeSeries
 
 
@@ -27,16 +28,12 @@
             "other": [3, 9, 12, 3, 9, 12, 3, 9, 12, 3],
             "target": [1, 3, 2, 1, 3, 2, 1, 3, 2, 1],
         },
-<<<<<<< HEAD
-        "target", "time")
+        "target",
+        "time",
+    )
+    dataset._into_dataloader_with_window(3, 2, 1)
     dataloader = dataset._into_dataloader_with_window(3, 2, 1)
     for (data,target) in dataloader:
         data[0]
     len(dataloader)
-=======
-        "target",
-        "time",
-    )
-    dataset._into_dataloader_with_window(3, 2, 1)
->>>>>>> cd0dd432
     assert True