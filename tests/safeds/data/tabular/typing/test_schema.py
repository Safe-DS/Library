--- conflicted
+++ resolved
@@ -4,13 +4,9 @@
 
 import pandas as pd
 import pytest
-<<<<<<< HEAD
-from safeds.data.tabular.typing import Anything, Boolean, ColumnType, Integer, RealNumber, Schema, String
-=======
 
 
 from safeds.data.tabular.typing import Boolean, ColumnType, Integer, RealNumber, Schema, String, Anything
->>>>>>> 923cad00
 from safeds.exceptions import UnknownColumnNameError
 
 if TYPE_CHECKING:
