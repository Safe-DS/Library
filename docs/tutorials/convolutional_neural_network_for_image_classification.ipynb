--- conflicted
+++ resolved
@@ -29,9 +29,7 @@
   },
   {
    "cell_type": "markdown",
-   "source": [
-    "## Load data into an `ImageDataset`"
-   ],
+   "source": "## Load data into an `ImageDataset`",
    "metadata": {
     "collapsed": false
    },
@@ -49,14 +47,10 @@
   },
   {
    "cell_type": "code",
-   "execution_count": 1,
+   "execution_count": null,
    "id": "initial_id",
    "metadata": {
-    "collapsed": true,
-    "ExecuteTime": {
-     "end_time": "2024-05-24T11:02:34.265631400Z",
-     "start_time": "2024-05-24T11:02:31.513808800Z"
-    }
+    "collapsed": true
    },
    "source": [
     "from safeds.data.image.containers import ImageList\n",
@@ -87,19 +81,11 @@
     ")"
    ],
    "metadata": {
-    "collapsed": false,
-    "ExecuteTime": {
-     "end_time": "2024-05-24T11:02:34.316676800Z",
-     "start_time": "2024-05-24T11:02:34.264630700Z"
-    }
+    "collapsed": false
    },
    "id": "66dcf95a3fa51f23",
-<<<<<<< HEAD
-   "execution_count": 2
-=======
-   "execution_count": null,
-   "outputs": []
->>>>>>> 47747da4
+   "execution_count": null,
+   "outputs": []
   },
   {
    "cell_type": "markdown",
@@ -119,25 +105,15 @@
     "dataset = ImageDataset[Column](images, labels, shuffle=True)"
    ],
    "metadata": {
-    "collapsed": false,
-    "ExecuteTime": {
-     "end_time": "2024-05-24T11:02:34.326514800Z",
-     "start_time": "2024-05-24T11:02:34.316676800Z"
-    }
+    "collapsed": false
    },
    "id": "32056ddf5396e070",
-<<<<<<< HEAD
-   "execution_count": 3
-=======
-   "execution_count": null,
-   "outputs": []
->>>>>>> 47747da4
-  },
-  {
-   "cell_type": "markdown",
-   "source": [
-    "## Create the neural network with a `NeuralNetworkClassifier`"
-   ],
+   "execution_count": null,
+   "outputs": []
+  },
+  {
+   "cell_type": "markdown",
+   "source": "## Create the neural network with a `NeuralNetworkClassifier`",
    "metadata": {
     "collapsed": false
    },
@@ -170,25 +146,15 @@
     "]"
    ],
    "metadata": {
-    "collapsed": false,
-    "ExecuteTime": {
-     "end_time": "2024-05-24T11:02:34.332207400Z",
-     "start_time": "2024-05-24T11:02:34.327515700Z"
-    }
+    "collapsed": false
    },
    "id": "806a8091249d533a",
-<<<<<<< HEAD
-   "execution_count": 4
-=======
-   "execution_count": null,
-   "outputs": []
->>>>>>> 47747da4
-  },
-  {
-   "cell_type": "markdown",
-   "source": [
-    "2. Create a `NeuralNetworkClassifier` from an `InputConversion`, the list of `Layer` instances:"
-   ],
+   "execution_count": null,
+   "outputs": []
+  },
+  {
+   "cell_type": "markdown",
+   "source": "2. Create a `NeuralNetworkClassifier` from an `InputConversion`, the list of `Layer` instances:",
    "metadata": {
     "collapsed": false
    },
@@ -206,25 +172,15 @@
     ")"
    ],
    "metadata": {
-    "collapsed": false,
-    "ExecuteTime": {
-     "end_time": "2024-05-24T11:02:34.346109100Z",
-     "start_time": "2024-05-24T11:02:34.333213900Z"
-    }
+    "collapsed": false
    },
    "id": "af68cc0d32655d32",
-<<<<<<< HEAD
-   "execution_count": 5
-=======
-   "execution_count": null,
-   "outputs": []
->>>>>>> 47747da4
-  },
-  {
-   "cell_type": "markdown",
-   "source": [
-    "## Fit and predict the `NeuralNetworkClassifier`"
-   ],
+   "execution_count": null,
+   "outputs": []
+  },
+  {
+   "cell_type": "markdown",
+   "source": "## Fit and predict the `NeuralNetworkClassifier`",
    "metadata": {
     "collapsed": false
    },
@@ -246,19 +202,11 @@
     "cnn_fitted = cnn.fit(dataset, epoch_size=32, batch_size=16)"
    ],
    "metadata": {
-    "collapsed": false,
-    "ExecuteTime": {
-     "end_time": "2024-05-24T11:02:53.551571800Z",
-     "start_time": "2024-05-24T11:02:34.338597700Z"
-    }
+    "collapsed": false
    },
    "id": "381627a94d500675",
-<<<<<<< HEAD
-   "execution_count": 6
-=======
-   "execution_count": null,
-   "outputs": []
->>>>>>> 47747da4
+   "execution_count": null,
+   "outputs": []
   },
   {
    "cell_type": "markdown",
@@ -276,19 +224,11 @@
     "prediction = cnn_fitted.predict(dataset.get_input())"
    ],
    "metadata": {
-    "collapsed": false,
-    "ExecuteTime": {
-     "end_time": "2024-05-24T11:02:53.722943800Z",
-     "start_time": "2024-05-24T11:02:53.544059300Z"
-    }
+    "collapsed": false
    },
    "id": "62f63dd68362c8b7",
-<<<<<<< HEAD
-   "execution_count": 7
-=======
-   "execution_count": null,
-   "outputs": []
->>>>>>> 47747da4
+   "execution_count": null,
+   "outputs": []
   },
   {
    "cell_type": "markdown",
@@ -306,19 +246,11 @@
     "shuffled_prediction = prediction.shuffle()"
    ],
    "metadata": {
-    "collapsed": false,
-    "ExecuteTime": {
-     "end_time": "2024-05-24T11:02:53.726021100Z",
-     "start_time": "2024-05-24T11:02:53.723942600Z"
-    }
+    "collapsed": false
    },
    "id": "779277d73e30554d",
-<<<<<<< HEAD
-   "execution_count": 8
-=======
-   "execution_count": null,
-   "outputs": []
->>>>>>> 47747da4
+   "execution_count": null,
+   "outputs": []
   },
   {
    "cell_type": "markdown",
@@ -332,37 +264,15 @@
   },
   {
    "cell_type": "code",
-<<<<<<< HEAD
-   "outputs": [
-    {
-     "data": {
-      "text/plain": "<safeds.data.image.containers._single_size_image_list._SingleSizeImageList at 0x268b83baad0>",
-      "image/png": "iVBORw0KGgoAAAANSUhEUgAAAFwAAABcCAYAAADj79JYAAATsklEQVR4nO2df1SUVf7HXwMzAzj8DlA0EOSnpBYQ+XMpXRcS0d1a66xma2mk1fGobXvc8IC1rEuUuR3bdltPethdyz3+wko4ICkg7Ia1SCioIQeQX4qKDDDDMDPMPN8/ivlqzMAzw48tm9dfHObe+7n3/dznPvc+n8+9D9ixczcjGfhDEARhXA1LJJIfo12H8TRqxy74uGMX3EaUSiXd3d1W57MLbgNarZZnnnmGQ4cOWZ3XLrgNHD58mLq6Opqbm63OKx2D+liNRqOhra0NLy8vpFIpfX193Lx5k9bWVgwGAwDu7u6EhYXh6+v7P61rd3c32dnZpKenc+rUKXp7e5kwYYLo/N8Lwevr69myZQv19fU4ODjg4uLC5MmTmTZtGjKZDICbN29SU1ODn58fr7zyCosWLcLR0XHc61paWkpISAgPP/wwZ86c4erVq4SEhIjO/70QvKOjg/j4eI4cOYKbm9uQaT///HOysrKoqKhg8+bNODs7j1MtQa/XU1BQwMqVK1EoFHh5edHc3GyV4N+LMby7uxuFQoFcLh827dy5c3nllVfo6upCq9WOQ+3+n6amJgCmT5+Oi4sLgYGBnD9/Hp1OJ7qM74XgRqMRmUzGt4uxYZFKpaIuzmhz6dIl/P39cXV1xdHRkejoaOrr662aHtosuF6vp7Gx0aqrawmj0YhEIhEtOICDg4NV6UdKb28vVVVVzJgxAxcXFwDCw8Pp6+vjwoULosuxSnCj0YhSqeTEiROsWrWKhIQEjh49ykhfS+h0OqRSKQ4O4qqjVCpRKBSmB+p4oFQqaWlp4f777zddaCcnJ1asWMF7771nmk0Nh+iHZk9PD6dOnaK0tBSdTscLL7xAd3c3p0+fJikpCXd3d5saIggCGo0GmUwmWvCenh4mTJgwroJXVlbi5ubGvffee8f/4+PjycjI4Ny5c0RHRw9bzrAtFASBkydP8vLLL/PFF1+wdOlS3nzzTRYtWsScOXPo6OiwaYk7gMFgQK1W4+bmJmqIEAQBtVqNi4vLuE0LOzs72bNnD8uXLx/UKWQyGS+99BI7d+7EaDQOW9aQPfzq1au88847nD9/nu3btxMVFYWrq6tJmIkTJ+Ll5UVdXd2gKy+W/v5+dDodCoVCVHq9Xk93dzcBAQHjNoZnZ2fzwAMPMHv2bLO//+IXv2Dv3r189dVXxMTEDFmWxR6en5/PmjVr8PLy4tChQ8yePXtQL5RIJMTFxVFUVGRjU74RXK1Wi16t6XQ6VCoV99xzj802reHChQscPnyYlJQUpFLz/VMmk7Fq1Sry8/OH7eUWBT958iSenp6EhYWhUqksFjBv3jxKSkpsHlb6+/vRaDS4urqKSm8wGNDr9eOy4FGr1XzwwQe8+uqrw97B8fHxNDY20tjYOGQ6i4K//vrrrF+/ntraWrZt28aOHTs4deoUXV1dd6SbOnUq999/PwcPHhTfktvQ6/VcvXoVrVYragw0GAxotdoxF9xoNHL69GkkEgkLFiwYNr2/vz8RERGUl5eLageCGYxGo6BWq4XGxkbhwIEDwrp164SHHnpIePnll4Xq6mrBaDQKgiAIdXV1QlxcnNDX12euGLMM2FWpVEJWVpYwf/58IS4uTnjmmWeEXbt2CSdPnhSuXbs2KF97e7uwZcsWob6+XrQtc3aHS9fa2iqsXr1aKCsrM7VzOD777DPhd7/7ndDV1WXRrtU+zVu3bpGTk8M//vEPJBIJYWFh+Pj4UFhYyNGjRwkMDBRTjFnfYltbG9XV1Xz11VecO3eOS5cuodPpCAwMJCIigrlz56LT6Th9+jSZmZl4eXmJsjWc3e/S3d3N5s2biYmJYeXKlcA3PX44iZRKJampqaxbt44lS5aYtWuzE9lgMNDY2EhTUxPt7e1IJBKWLVsm+uEn1pnb3d1NS0sLdXV1nD9/Hq1Wy/z580lMTLSmuqLs9vf3c+nSJd566y0uXLjAT3/6U/R6PY6OjvT399+RdmB1PFDMwN/t7e3MmTOHTZs2mbVr99rfRnt7O7t27aKoqIiFCxcSFxdHcHAwTk5OyOVynJycTGkFQTAruCAI+Pr6DpoE2AW30MO7u7vp7+/H1dXVKseCWLt2wcfZ7vfi9eyPCbvg44xdcDt27Iwi9lnKONu1OUxCr9dz+fJlvL290ev1BAQEjF7t7mJsFtxgMFBcXExZWRkqlYqPP/54XJ26P1RsnqU4OTkREBBAQ0MDhYWFnDlzZjTrdddis+Ctra188sknZGZmsnHjRtavX091dfWIPfh3OzYJrlKpePvtt4mLi2PBggUkJibS0dHB7t27qa2ttYs+BFYLbjAY2LVrF3K5nKeeegqpVEpcXBze3t7MnDmT3bt3c/369bGo66B6HDhwgOPHj4+5rdHEasGLi4s5d+4c6enpJk+7u7s7kZGRxMTEEBgYyF//+tdRr+jtGI1G9u3bR2pqKhUVFWNqa7SxSnCVSsWhQ4f47W9/OyisYe7cudTW1vL888+Tm5vLjRs3RrWiAwiCQHFxMaWlpaxbt+4HNzMSLbjBYODkyZP4+fkRFRU16Pe4uDhqamrw8PBg8eLF5ObmjmpFB2htbeX48eOsXr2aSZMmjcnzQq1WU1BQwNmzZ2lra6O3txeNRkNfXx9arZa+vj5xjmIziJ6HK5VKTp06xcqVK82GNAQFBdHb20tnZychISG0tLTYVKGh6OvrIzMzk6ioKObPn2/Tlg8x6PV63nrrLQAmT55scqc5ODjg4OCA0WjE09MTV1dXHBwc8PT05J577sHf35+oqCimTJliMWxPtOCXL18GIDY21uxtPBCg3traKsrhagsZGRk4Ozuzdu1aXFxcrI64FYuHhwcZGRns2LGDlJSUOxzjA660hoYGNBoNgiDQ0dFBa2sr5eXlvP7666ZQkvj4eN544w08PDxM+UULfuLECebOnWsxgFKhUBAfH49MJkOpVOLt7W1reweh1+s5ePAg1dXVHD582FSHAR/iaCORSHjwwQd59NFHOXHiBFu3bh10V0+dOtVsXqPRyM2bN3n22WeJjY0dFOQqegyvqqrivvvus/i7XC4nMTGR6dOno9FoRi1QR6fTcezYMcrKyti1a9cdF3ysejh8E7725JNPolKpyMvLE53PaDSSk5ODl5cXTz/99KD6WTWGiw1JHq2ed+XKFfbt20dXVxcbNmwgODh4TOxYws/Pj7Vr17Jx40YSExPvGBosUVBQQGFhIW+//fYdXv4BRPdwa3YcaLXaEXm89Xo9//rXv1i5ciVBQUGkp6cza9asQQ+iyZMnm54tY8WMGTOYPXs2H3zwwZDpBEHgzJkz7Nu3j/T0dItDzu0ZhmTFihVCaWnpcMmE/v5+YcWKFUJxcfGQ6SzZLSoqEiIiIoSf/exnQkNDw5Bl6HQ64cEHHxRaW1uHrddwdofixo0bQlxcnNDS0mIxTVNTk5CSkiLk5eUJBoPBol3RPXz9+vUcOXIEpVI5ZLpz586hUqmYN2+e2KLvIDw8nISEBEJCQrh58+aQaWUyGcuWLRtRuLQYfHx8ePbZZ9m/f7/ZrSVdXV1kZmYSGxvLokWLhtzJIVrwOXPm4ObmxieffIJerzebRqVS8dFHH/HCCy/YvB1k8uTJZGZmsnDhQtLS0jh27NiQ+2eSkpI4c+YMGo3GJntiSUpKoqGhgStXrtzx/46ODtLS0vD19WX16tVmx+3bES24QqHg6aefJj8/n3feeWdQ7+vv7+fIkSMIgsAjjzwiviUWbD3++ONkZWXx/vvv8+KLL5r2SH6XoKAgnJ2daWhoGJHN4fD39yc0NJTy8nLTg7qzs5O0tDQCAgLYunWrqF0cVvs0W1pa2LNnD8ePH+fee+9l6tSpyOVyOjs70Wq1ZGRkMG3atOENi/QtarVasrOzOXr0KMuWLeOJJ57Ay8vLtE9Tr9fzl7/8BTc3N9asWTPsvp+R+DSLiorIzc0lLS0NiUTC7t27kUgk/OY3vxl2GjziUDedTkdtbS3Xr19Hr9fj6upKZGSk6K0g1jRc+HZll52dTXt7OzNmzGDBggVERUXh5OREVVUVe/fuZdOmTcNuwx6J4Ldu3WL79u0kJiZSWVmJRqNh8+bN+Pn5DZv3BxlbKAgCly5doqSkhJqaGoxGI4899hizZ8/m4MGD/Pe//+W9994b8qE1Uq99bm4uGRkZLF26lPXr14sS+3a7PyjBB9Dr9XR1dVFTU8P777+PUqlkw4YNfPjhhyxevJjnn39+TOzCN3d2XV0dwcHBph3JYvhBC347BoOBzz//nJ07d+Lk5ER5eTmFhYWEh4ePqV1ruWsEH0CtVvPZZ5+xb98+IiIiyMjIMDtFsws+ynbb2tpobm4mOjra7IkTdsF/ZHbt2Lm7sQ8p42zXvgNinLELPs7YBR9nvpeCj1WYxfcBqwPytVotgiDQ19d3h2NgqGmm8O02aYVCMewLeo1Gw6effoparSY0NJT77rtvVEMu/teInqUYjUZKSkrYv38//f39ODs7m949D4QrDBRx+9/flo0gCEyYMIHnnnuO6dOnW5wtNDU1sXHjRubNm0dHRwednZ2EhoaycOFCoqOjR3yw2P96liJa8L6+Pt599108PT1JSEhAKpVaFRNiNBrJzc2lpqaGP/zhD3h4eJhteH5+PqdPn+a1115Do9Fw69YtiouLycnJob29nZiYGHx8fHB2diYsLIxHHnlE9CvS2xs+YLe1tZXU1FTc3NxISUlh5syZok+XswarN1XJ5XLTrR0QEGBTpVatWsWWLVsG+QVv59///jexsbHI5XLkcjkeHh4EBwezZs0a6uvrqaqq4saNG2i1WtO5KUFBQTz22GM8/PDDeHp64u7uLrozFBYW4uXlxaxZs0hNTSUyMpINGzYQGBg47PBnC6IFd3BwYNKkSXz99dfodDqbIqvc3NyYN28eH3/8scU0lZWVrF692qz90NBQQkND7/h/f38/VVVVFBQUkJWVhVQq5cUXXyQyMlJUnS5fvkxSUhIJCQn88pe/JCcnhzfffJPw8HCWL19OeHj4qEZ3WdVN3d3d6e3ttei1F0NMTAxffvml2d86Ojpob28nKChIdHlSqZTY2FheffVVfv/739Pc3Ex9fb3o/J2dnUycOBH4JohzzZo1bNu2DW9vb/70pz9x9uzZUZ0xWSW4XC4fcXjZtGnTLHrYa2pqCA0NtelWlkgk+Pj4mGY3YjEYDHcMjxKJhKCgIH7961+zdOlSMjMzuXjxotX1sYRV00KFQkFvb++g44iswdxxRgNcvHjRbLC/NWi1WtGuL71ej1arNRszORBk5OTkxHPPPUdKSgrJycmmU/xtxaoe7urqik6nG5HgQ9He3o6/v7/N+Q0GA52dnaIPHzMajTg6Og45RickJHDgwAEaGhrYvn07//znP6mrq7P5LrfqUkml0jFdBQ4skGzl2rVrODs7iz5WVSxTp04lPT2d6upqysrK2LlzJx4eHixbtoyYmJix+wbEhAkT0Gg0I+7hlkQdabx3c3MzQUFBosuwxpZUKuWBBx4gKiqKzs5OvvzyS/785z9z7do1lixZwuLFi4mJiRm2TKsF1+l0os/KtsRQgo+k7ObmZqZMmSI6vS0TALlczsSJE0lOTiY5OZm6ujpyc3PZtm0bTk5O/OpXv+InP/kJvr6+Zh/+Vgk+sJQfaQ+3tAPMzc1tRJtqKyoqmDlzpuj0o7GDIjQ0lE2bNvHSSy9RWVlJXl4eRUVFREREsHz5csLCwu5Ib9VDUyqVIpPJxmyn8cSJE8nPzycnJ4dbt25ZlddgMFBSUsLixYtF53F0dEQQBJu3AN7OwI7stLQ0tm7dypUrVzh8+PCgdFYJLpFImDNnDq+99hrHjh0bdPCvGLq7uy1uXfn5z39OVlYWpaWlJCcn89RTT7Fnzx5RF7ipqQkXFxerzm1xdHRELpfb1A5LODg40NjYyBdffGH2kGCrfZpGo5GysjI++ugjKioqCAwMZNasWYSHhxMaGoqvr6/pew4DCwqdTkdFRQUffvghFy9eJCgoiLy8vCHf2vX09FBZWUlBQQGlpaXMnz+fpKQkQkJCUCgUuLi43PFllL1799Le3k5qauqQ9f/uy6t3330XmUzGhg0bxDTfLHq9np6eHhobGzl06BBnz57lj3/8I7GxsYPsjsiJrNFoqK2tpba2lqamJpqbm1GpVMhkMqRSKY6OjqbjpydNmsSjjz7K9OnT8fT0xMHBQfRr0uvXr1NcXEx5eTlqtdp0Mv+UKVMIDg7Gz8+PzMxM1q5dy0MPPTRkWd8V/D//+Q9/+9vfyM7Otmo812g01NXVcfHiRa5du0ZLSwt9fX1ER0fz+OOPD9qANSaBQIIgmFZvOp3O9MkZLy+vQS+7bH0vff36dRoaGmhtbaWhoYEbN27Q0NCAp6cnb7zxxrCLnu/a7enp4cknn2THjh1Dfk5AEAQaGxspLS3l8uXLtLW14enpSUBAAFOmTCE0NJSwsDCLB8/fFZFXOp0OtVqNWq1GoVDg6ek5bC81Z/fTTz/l73//u9mH3MAwUVJSglKpZMmSJcTExBAZGYm7uztubm6iPuJ0Vwg+mnbj4uLIy8vD29sblUpFTU0N+/fvp6qqiuTkZNPCxtYvq9gF/47d7du34+Ligo+PD19//TVXr17liSeeID4+3qaD4S3ZtQv+LU1NTaZNYdHR0cyYMWNUv91pF9yMXa1Wi0QiGZMP69mjZ+38OPg/ZDsJkUzu8lsAAAAASUVORK5CYII="
-     },
-     "execution_count": 9,
-     "metadata": {},
-     "output_type": "execute_result"
-    }
-   ],
-=======
->>>>>>> 47747da4
    "source": [
     "shuffled_prediction.get_input().remove_image_by_index(list(range(9, len(prediction))))"
    ],
    "metadata": {
-    "collapsed": false,
-    "ExecuteTime": {
-     "end_time": "2024-05-24T11:02:53.740548300Z",
-     "start_time": "2024-05-24T11:02:53.726021100Z"
-    }
+    "collapsed": false
    },
    "id": "a5ddbbfba41aa7f",
-<<<<<<< HEAD
-   "execution_count": 9
-=======
-   "execution_count": null,
-   "outputs": []
->>>>>>> 47747da4
+   "execution_count": null,
+   "outputs": []
   },
   {
    "cell_type": "markdown",
@@ -376,36 +286,15 @@
   },
   {
    "cell_type": "code",
-<<<<<<< HEAD
-   "outputs": [
-    {
-     "data": {
-      "text/plain": "['squares',\n 'squares',\n 'triangles',\n 'circles',\n 'triangles',\n 'squares',\n 'squares',\n 'squares',\n 'triangles']"
-     },
-     "execution_count": 10,
-     "metadata": {},
-     "output_type": "execute_result"
-    }
-   ],
-=======
->>>>>>> 47747da4
    "source": [
     "shuffled_prediction.get_output().to_list()[0:9]"
    ],
    "metadata": {
-    "collapsed": false,
-    "ExecuteTime": {
-     "end_time": "2024-05-24T11:02:53.749142100Z",
-     "start_time": "2024-05-24T11:02:53.741553600Z"
-    }
+    "collapsed": false
    },
    "id": "7081595d7100fb42",
-<<<<<<< HEAD
-   "execution_count": 10
-=======
-   "execution_count": null,
-   "outputs": []
->>>>>>> 47747da4
+   "execution_count": null,
+   "outputs": []
   }
  ],
  "metadata": {
