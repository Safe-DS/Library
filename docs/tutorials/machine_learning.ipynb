{
 "cells": [
  {
   "cell_type": "markdown",
   "source": [
    "# Machine Learning\n",
    "\n",
    "This tutorial explains how to train a machine learning model in Safe-DS and use it to make predictions.\n",
    "\n",
    "## Create a `TabularDataset`\n",
    "\n",
    "First, we need to create a `TabularDataset` from the training data. `TabularDataset`s are used to train supervised machine learning models, because they keep track of the target\n",
    "column. A `TabularDataset` can be created from a `Table` by calling the `to_tabular_dataset` method:"
   ],
   "metadata": {
    "collapsed": false
   }
  },
  {
   "cell_type": "code",
   "source": [
    "from safeds.data.tabular.containers import Table\n",
    "\n",
    "training_set = Table({\n",
    "    \"a\":      [3, 4,  8,  6, 5],\n",
    "    \"b\":      [2, 2,  1,  6, 3],\n",
    "    \"c\":      [1, 1,  1,  1, 1],\n",
    "    \"result\": [6, 7, 10, 13, 9]\n",
    "})\n",
    "\n",
    "tabular_dataset = training_set.to_tabular_dataset(\n",
    "    target_name=\"result\"\n",
    ")"
   ],
   "metadata": {
    "collapsed": false,
    "ExecuteTime": {
     "end_time": "2024-05-24T11:02:44.215544400Z",
     "start_time": "2024-05-24T11:02:44.130282Z"
    }
   },
<<<<<<< HEAD
   "outputs": [],
   "execution_count": 1
=======
   "execution_count": null,
   "outputs": []
>>>>>>> 47747da4
  },
  {
   "cell_type": "markdown",
   "source": [
    "## Create and train model\n",
    "\n",
    "In this example, we want to predict the column `result`, which is the sum of `a`, `b`, and `c`. We will train a linear regression model with this training data. In Safe-DS, machine learning models are modeled as classes. First, their constructor must be called to configure hyperparameters, which returns a model object. Then, training is started by calling the `fit` method on the model object and passing the training data:"
   ],
   "metadata": {
    "collapsed": false
   }
  },
  {
   "cell_type": "code",
   "source": [
    "from safeds.ml.classical.regression import LinearRegressor\n",
    "\n",
    "model = LinearRegressor()\n",
    "fitted_model = model.fit(tabular_dataset)"
   ],
   "metadata": {
    "collapsed": false,
    "ExecuteTime": {
     "end_time": "2024-05-24T11:02:44.803610500Z",
     "start_time": "2024-05-24T11:02:44.211538900Z"
    }
   },
<<<<<<< HEAD
   "outputs": [],
   "execution_count": 2
=======
   "execution_count": null,
   "outputs": []
>>>>>>> 47747da4
  },
  {
   "cell_type": "markdown",
   "source": [
    "## Predicting new values\n",
    "\n",
    "The `fit` method returns the fitted model, the original model is **not** changed. Predictions are made by calling the `predict` method on the fitted model. The `predict` method takes a `Table` as input and returns a `Table` with the predictions:"
   ],
   "metadata": {
    "collapsed": false
   }
  },
  {
   "cell_type": "code",
   "source": [
    "test_set = Table({\n",
    "    \"a\": [1, 1, 0, 2, 4],\n",
    "    \"b\": [2, 0, 5, 2, 7],\n",
    "    \"c\": [1, 4, 3, 2, 1]})\n",
    "\n",
    "fitted_model.predict(dataset=test_set)\n"
   ],
   "metadata": {
    "collapsed": false,
    "ExecuteTime": {
     "end_time": "2024-05-24T11:02:44.810121100Z",
     "start_time": "2024-05-24T11:02:44.803610500Z"
    }
   },
<<<<<<< HEAD
   "outputs": [
    {
     "data": {
      "text/plain": "+-----+-----+-----+----------+\n|   a |   b |   c |   result |\n| --- | --- | --- |      --- |\n| i64 | i64 | i64 |      f64 |\n+============================+\n|   1 |   2 |   1 |  4.00000 |\n|   1 |   0 |   4 |  2.00000 |\n|   0 |   5 |   3 |  6.00000 |\n|   2 |   2 |   2 |  5.00000 |\n|   4 |   7 |   1 | 12.00000 |\n+-----+-----+-----+----------+",
      "text/html": "<div><style>\n.dataframe > thead > tr,\n.dataframe > tbody > tr {\n  text-align: right;\n  white-space: pre-wrap;\n}\n</style>\n<small>shape: (5, 4)</small><table border=\"1\" class=\"dataframe\"><thead><tr><th>a</th><th>b</th><th>c</th><th>result</th></tr><tr><td>i64</td><td>i64</td><td>i64</td><td>f64</td></tr></thead><tbody><tr><td>1</td><td>2</td><td>1</td><td>4.0</td></tr><tr><td>1</td><td>0</td><td>4</td><td>2.0</td></tr><tr><td>0</td><td>5</td><td>3</td><td>6.0</td></tr><tr><td>2</td><td>2</td><td>2</td><td>5.0</td></tr><tr><td>4</td><td>7</td><td>1</td><td>12.0</td></tr></tbody></table></div>"
     },
     "execution_count": 3,
     "metadata": {},
     "output_type": "execute_result"
    }
   ],
   "execution_count": 3
=======
   "execution_count": null,
   "outputs": []
>>>>>>> 47747da4
  },
  {
   "cell_type": "markdown",
   "source": [
    "## Metrics\n",
    "\n",
    "A machine learning metric, also known as an evaluation metric, is a measure used to assess the performance of a machine learning model on a test set or is used during cross-validation to gain insights about performance and compare different models or parameter settings.\n",
    "In `Safe-DS`, the available metrics are: `Accuracy`, `Confusion Matrix`, `F1-Score`, `Precision`, and `Recall`. Before we go through each of these in detail, we need an understanding of the different `components of evaluation metrics`.\n"
   ],
   "metadata": {
    "collapsed": false
   }
  },
  {
   "cell_type": "markdown",
   "source": [
    "## Components of evaluation metrics\n",
    "\n",
    "These are distinct elements or parts that contribute to the overall assessment of an evaluation measure.\n",
    "* `True positives` TP: the positive tuples that the classifier correctly labeled.\n",
    "* `False positives` FP : the negative tuples that were falsely labeled as positive.\n",
    "* `True negatives` TN: the negative tuples that the classifier correctly labeled.\n",
    "* `False negatives` FN: the positive tuples that were falsely labeled as negative.\n"
   ],
   "metadata": {
    "collapsed": false
   }
  },
  {
   "cell_type": "markdown",
   "source": [
    "The confusion matrix is divided into four cells, representing different combinations of predicted and true labels:\n",
    "* The top-left cell represents the `True Negatives`. The value 1 in this cell indicates that one instance was correctly predicted as the negative class (0).\n",
    "* The top-right cell represents the `False Positives`. The value 1 in this cell indicates that one instance was incorrectly predicted as the positive class (1) while the true label is negative (0).\n",
    "* The bottom-left cell represents the `False Negatives`. The value 1 in this cell indicates that one instance was incorrectly predicted as the negative class (0) while the true label is positive (1).\n",
    "* The bottom-right cell represents the `True Positives`. The value 2 in this cell indicates that two instances were correctly predicted as the positive class (1)."
   ],
   "metadata": {
    "collapsed": false
   }
  },
  {
   "cell_type": "markdown",
   "source": [
    "## Accuracy\n",
    "Accuracy, also known as `classification rate`, can be defined as the proportion of correctly classified instances out of the total number of instances. That is, it provides a measure of how well a classification model performs overall.\n",
    "* Formula: $ Accuracy = \\frac{TP+TN}{TP+FP+TN+FN} $\n",
    "\n",
    "Let's consider the same dataset used for deriving the confusion matrix to get the accuracy:"
   ],
   "metadata": {
    "collapsed": false
   }
  },
  {
   "cell_type": "code",
   "source": [
    "from safeds.data.tabular.containers import Column\n",
    "from safeds.ml.metrics import ClassificationMetrics\n",
    "\n",
    "predicted = Column(\"predicted\", [0, 1, 1, 1, 0])\n",
    "expected = Column(\"predicted\", [0, 1, 1, 0, 1])\n",
    "\n",
    "f1_score = ClassificationMetrics.accuracy(predicted, expected)\n",
    "print(\"Accuracy:\", f1_score)"
   ],
   "metadata": {
    "collapsed": false,
    "ExecuteTime": {
     "end_time": "2024-05-24T11:02:44.814607700Z",
     "start_time": "2024-05-24T11:02:44.811632200Z"
    }
   },
<<<<<<< HEAD
   "outputs": [
    {
     "name": "stdout",
     "output_type": "stream",
     "text": [
      "Accuracy: 0.6\n"
     ]
    }
   ],
   "execution_count": 4
=======
   "execution_count": null,
   "outputs": []
>>>>>>> 47747da4
  },
  {
   "cell_type": "markdown",
   "source": [
    "The accuracy score 0.6 is calculated as the ratio of the number of correct predictions (3) to the total number of instances (5).\n",
    "* `Accuracy` is suitable when the classes are balanced and there is no significant class imbalance. However, accuracy alone may not always provide a complete picture of a model's performance, especially when dealing with imbalanced datasets. In such cases, other metrics like precision and recall may provide a more comprehensive evaluation of the model's performance."
   ],
   "metadata": {
    "collapsed": false
   }
  },
  {
   "cell_type": "markdown",
   "source": [
    "## F1-Score\n",
    "The F1-Score is the harmonic mean of precision and recall. That is, it combines precision and recall into a single value.\n",
    "* Formula: $ F1-Score = \\frac{2PR}{P+R} $\n",
    "\n",
    "Let's consider the following dataset to get a better understanding:"
   ],
   "metadata": {
    "collapsed": false
   }
  },
  {
   "cell_type": "code",
   "source": [
    "from safeds.data.tabular.containers import Column\n",
    "from safeds.ml.metrics import ClassificationMetrics\n",
    "\n",
    "predicted = Column(\"predicted\", [0, 1, 1, 1, 0])\n",
    "expected = Column(\"predicted\", [0, 1, 1, 0, 1])\n",
    "\n",
    "f1_score = ClassificationMetrics.f1_score(predicted, expected, positive_class=1)\n",
    "print(\"F1 Score:\", f1_score)"
   ],
   "metadata": {
    "collapsed": false,
    "ExecuteTime": {
     "end_time": "2024-05-24T11:02:44.818103600Z",
     "start_time": "2024-05-24T11:02:44.815606100Z"
    }
   },
<<<<<<< HEAD
   "outputs": [
    {
     "name": "stdout",
     "output_type": "stream",
     "text": [
      "F1 Score: 0.6666666666666666\n"
     ]
    }
   ],
   "execution_count": 5
=======
   "execution_count": null,
   "outputs": []
>>>>>>> 47747da4
  },
  {
   "cell_type": "markdown",
   "source": [
    "Out of the 5 instances in the dataset, 3 have been correctly predicted. However, there is one false positive (4th instance) and one false negative (5th instance). The harmonic mean of precision and recall in this dataset has an f1-score of approximately 0.67.\n",
    "* The `F1-score` is suitable when there is an imbalance between the classes, especially when the values of the false positives and false negatives differs.\n"
   ],
   "metadata": {
    "collapsed": false
   }
  },
  {
   "cell_type": "markdown",
   "source": [
    "## Precision\n",
    "The ability of a classification model to identify only the relevant data points. It measures the proportion of correctly predicted positive instances (true positives) out of all instances predicted as positive (both true positives and false positives).\n",
    "* Formula: $ P = \\frac{TP}{TP+FP} $\n",
    "\n",
    "Let's consider the following dataset to get a clearer picture of Precision:"
   ],
   "metadata": {
    "collapsed": false
   }
  },
  {
   "cell_type": "code",
   "source": [
    "from safeds.data.tabular.containers import Column\n",
    "from safeds.ml.metrics import ClassificationMetrics\n",
    "\n",
    "predicted = Column(\"predicted\", [0, 1, 1, 1, 0])\n",
    "expected = Column(\"predicted\", [0, 1, 1, 0, 1])\n",
    "\n",
    "precision = ClassificationMetrics.precision(predicted, expected, positive_class=1)\n",
    "print(\"Precision:\", precision)"
   ],
   "metadata": {
    "collapsed": false,
    "ExecuteTime": {
     "end_time": "2024-05-24T11:02:44.821613300Z",
     "start_time": "2024-05-24T11:02:44.819103500Z"
    }
   },
<<<<<<< HEAD
   "outputs": [
    {
     "name": "stdout",
     "output_type": "stream",
     "text": [
      "Precision: 0.6666666666666666\n"
     ]
    }
   ],
   "execution_count": 6
=======
   "execution_count": null,
   "outputs": []
>>>>>>> 47747da4
  },
  {
   "cell_type": "markdown",
   "source": [
    "The classifier correctly predicts 2 true positive and 1 true negative. However, it also has one false positive, predicting a negative instance as positive. Using the above precision formular, we get a precision score of approximately 0.67. A precision score of 1 indicates that all positive predictions made by the model are correct, while a lower score suggests a higher proportion of false positives.\n",
    "* Precision is useful when the focus is on minimizing the negative tuples that were falsely labeled as positive."
   ],
   "metadata": {
    "collapsed": false
   }
  },
  {
   "cell_type": "markdown",
   "source": [
    "## Recall\n",
    "Also known as `sensitivity` or `true positive rate`, is the ability of a classification model to identify all the relevant data points.\n",
    "* Formula: $ R = \\frac{TP}{TP + FN} $\n",
    "\n",
    "Considering the same dataset used so far, let's calculate the recall score to understand it better:"
   ],
   "metadata": {
    "collapsed": false
   }
  },
  {
   "cell_type": "code",
   "source": [
    "from safeds.data.tabular.containers import Column\n",
    "from safeds.ml.metrics import ClassificationMetrics\n",
    "\n",
    "predicted = Column(\"predicted\", [0, 1, 1, 1, 0])\n",
    "expected = Column(\"predicted\", [0, 1, 1, 0, 1])\n",
    "\n",
    "recall = ClassificationMetrics.recall(predicted, expected, positive_class=1)\n",
    "print(\"Recall:\", recall)"
   ],
   "metadata": {
    "collapsed": false,
    "ExecuteTime": {
     "end_time": "2024-05-24T11:02:44.855970500Z",
     "start_time": "2024-05-24T11:02:44.821613300Z"
    }
   },
<<<<<<< HEAD
   "outputs": [
    {
     "name": "stdout",
     "output_type": "stream",
     "text": [
      "Recall: 0.6666666666666666\n"
     ]
    }
   ],
   "execution_count": 7
=======
   "execution_count": null,
   "outputs": []
>>>>>>> 47747da4
  },
  {
   "cell_type": "markdown",
   "source": [
    "The classifier misses one positive instance, resulting in one false negative, where a positive instance is incorrectly classified as negative. Using the above recall formular, we get a recall score of approximately 0.67. A recall score of 1 indicates that all positive instances in the dataset are correctly identified by the model, while a lower score suggests a higher proportion of false negatives.\n",
    "* Recall is useful when the focus is on minimizing the positive tuples that were falsely labeled as negative.\n"
   ],
   "metadata": {
    "collapsed": false
   }
  }
 ],
 "metadata": {
  "kernelspec": {
   "display_name": "Python 3",
   "language": "python",
   "name": "python3"
  },
  "language_info": {
   "codemirror_mode": {
    "name": "ipython",
    "version": 2
   },
   "file_extension": ".py",
   "mimetype": "text/x-python",
   "name": "python",
   "nbconvert_exporter": "python",
   "pygments_lexer": "ipython2",
   "version": "2.7.6"
  }
 },
 "nbformat": 4,
 "nbformat_minor": 0
}<|MERGE_RESOLUTION|>--- conflicted
+++ resolved
@@ -33,19 +33,10 @@
     ")"
    ],
    "metadata": {
-    "collapsed": false,
-    "ExecuteTime": {
-     "end_time": "2024-05-24T11:02:44.215544400Z",
-     "start_time": "2024-05-24T11:02:44.130282Z"
-    }
-   },
-<<<<<<< HEAD
-   "outputs": [],
-   "execution_count": 1
-=======
-   "execution_count": null,
-   "outputs": []
->>>>>>> 47747da4
+    "collapsed": false
+   },
+   "execution_count": null,
+   "outputs": []
   },
   {
    "cell_type": "markdown",
@@ -67,19 +58,10 @@
     "fitted_model = model.fit(tabular_dataset)"
    ],
    "metadata": {
-    "collapsed": false,
-    "ExecuteTime": {
-     "end_time": "2024-05-24T11:02:44.803610500Z",
-     "start_time": "2024-05-24T11:02:44.211538900Z"
-    }
-   },
-<<<<<<< HEAD
-   "outputs": [],
-   "execution_count": 2
-=======
-   "execution_count": null,
-   "outputs": []
->>>>>>> 47747da4
+    "collapsed": false
+   },
+   "execution_count": null,
+   "outputs": []
   },
   {
    "cell_type": "markdown",
@@ -103,29 +85,10 @@
     "fitted_model.predict(dataset=test_set)\n"
    ],
    "metadata": {
-    "collapsed": false,
-    "ExecuteTime": {
-     "end_time": "2024-05-24T11:02:44.810121100Z",
-     "start_time": "2024-05-24T11:02:44.803610500Z"
-    }
-   },
-<<<<<<< HEAD
-   "outputs": [
-    {
-     "data": {
-      "text/plain": "+-----+-----+-----+----------+\n|   a |   b |   c |   result |\n| --- | --- | --- |      --- |\n| i64 | i64 | i64 |      f64 |\n+============================+\n|   1 |   2 |   1 |  4.00000 |\n|   1 |   0 |   4 |  2.00000 |\n|   0 |   5 |   3 |  6.00000 |\n|   2 |   2 |   2 |  5.00000 |\n|   4 |   7 |   1 | 12.00000 |\n+-----+-----+-----+----------+",
-      "text/html": "<div><style>\n.dataframe > thead > tr,\n.dataframe > tbody > tr {\n  text-align: right;\n  white-space: pre-wrap;\n}\n</style>\n<small>shape: (5, 4)</small><table border=\"1\" class=\"dataframe\"><thead><tr><th>a</th><th>b</th><th>c</th><th>result</th></tr><tr><td>i64</td><td>i64</td><td>i64</td><td>f64</td></tr></thead><tbody><tr><td>1</td><td>2</td><td>1</td><td>4.0</td></tr><tr><td>1</td><td>0</td><td>4</td><td>2.0</td></tr><tr><td>0</td><td>5</td><td>3</td><td>6.0</td></tr><tr><td>2</td><td>2</td><td>2</td><td>5.0</td></tr><tr><td>4</td><td>7</td><td>1</td><td>12.0</td></tr></tbody></table></div>"
-     },
-     "execution_count": 3,
-     "metadata": {},
-     "output_type": "execute_result"
-    }
-   ],
-   "execution_count": 3
-=======
-   "execution_count": null,
-   "outputs": []
->>>>>>> 47747da4
+    "collapsed": false
+   },
+   "execution_count": null,
+   "outputs": []
   },
   {
    "cell_type": "markdown",
@@ -193,27 +156,10 @@
     "print(\"Accuracy:\", f1_score)"
    ],
    "metadata": {
-    "collapsed": false,
-    "ExecuteTime": {
-     "end_time": "2024-05-24T11:02:44.814607700Z",
-     "start_time": "2024-05-24T11:02:44.811632200Z"
-    }
-   },
-<<<<<<< HEAD
-   "outputs": [
-    {
-     "name": "stdout",
-     "output_type": "stream",
-     "text": [
-      "Accuracy: 0.6\n"
-     ]
-    }
-   ],
-   "execution_count": 4
-=======
-   "execution_count": null,
-   "outputs": []
->>>>>>> 47747da4
+    "collapsed": false
+   },
+   "execution_count": null,
+   "outputs": []
   },
   {
    "cell_type": "markdown",
@@ -251,27 +197,10 @@
     "print(\"F1 Score:\", f1_score)"
    ],
    "metadata": {
-    "collapsed": false,
-    "ExecuteTime": {
-     "end_time": "2024-05-24T11:02:44.818103600Z",
-     "start_time": "2024-05-24T11:02:44.815606100Z"
-    }
-   },
-<<<<<<< HEAD
-   "outputs": [
-    {
-     "name": "stdout",
-     "output_type": "stream",
-     "text": [
-      "F1 Score: 0.6666666666666666\n"
-     ]
-    }
-   ],
-   "execution_count": 5
-=======
-   "execution_count": null,
-   "outputs": []
->>>>>>> 47747da4
+    "collapsed": false
+   },
+   "execution_count": null,
+   "outputs": []
   },
   {
    "cell_type": "markdown",
@@ -309,27 +238,10 @@
     "print(\"Precision:\", precision)"
    ],
    "metadata": {
-    "collapsed": false,
-    "ExecuteTime": {
-     "end_time": "2024-05-24T11:02:44.821613300Z",
-     "start_time": "2024-05-24T11:02:44.819103500Z"
-    }
-   },
-<<<<<<< HEAD
-   "outputs": [
-    {
-     "name": "stdout",
-     "output_type": "stream",
-     "text": [
-      "Precision: 0.6666666666666666\n"
-     ]
-    }
-   ],
-   "execution_count": 6
-=======
-   "execution_count": null,
-   "outputs": []
->>>>>>> 47747da4
+    "collapsed": false
+   },
+   "execution_count": null,
+   "outputs": []
   },
   {
    "cell_type": "markdown",
@@ -367,27 +279,10 @@
     "print(\"Recall:\", recall)"
    ],
    "metadata": {
-    "collapsed": false,
-    "ExecuteTime": {
-     "end_time": "2024-05-24T11:02:44.855970500Z",
-     "start_time": "2024-05-24T11:02:44.821613300Z"
-    }
-   },
-<<<<<<< HEAD
-   "outputs": [
-    {
-     "name": "stdout",
-     "output_type": "stream",
-     "text": [
-      "Recall: 0.6666666666666666\n"
-     ]
-    }
-   ],
-   "execution_count": 7
-=======
-   "execution_count": null,
-   "outputs": []
->>>>>>> 47747da4
+    "collapsed": false
+   },
+   "execution_count": null,
+   "outputs": []
   },
   {
    "cell_type": "markdown",
