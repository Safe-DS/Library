--- conflicted
+++ resolved
@@ -30,29 +30,10 @@
     "titanic.slice_rows(0, 15)"
    ],
    "metadata": {
-    "collapsed": false,
-    "ExecuteTime": {
-     "end_time": "2024-05-24T11:02:24.423332200Z",
-     "start_time": "2024-05-24T11:02:24.331233200Z"
-    }
-   },
-<<<<<<< HEAD
-   "outputs": [
-    {
-     "data": {
-      "text/plain": "+-----+----------------------+--------+----------+---+----------+-------+---------------+----------+\n|  id | name                 | sex    |      age | … |     fare | cabin | port_embarked | survived |\n| --- | ---                  | ---    |      --- |   |      --- | ---   |           --- |      --- |\n| i64 | str                  | str    |      f64 |   |      f64 | str   |           str |      i64 |\n+==================================================================================================+\n|   0 | Abbing, Mr. Anthony  | male   | 42.00000 | … |  7.55000 | null  |   Southampton |        0 |\n|   1 | Abbott, Master.      | male   | 13.00000 | … | 20.25000 | null  |   Southampton |        0 |\n|     | Eugene Joseph        |        |          |   |          |       |               |          |\n|   2 | Abbott, Mr. Rossmore | male   | 16.00000 | … | 20.25000 | null  |   Southampton |        0 |\n|     | Edward               |        |          |   |          |       |               |          |\n|   3 | Abbott, Mrs. Stanton | female | 35.00000 | … | 20.25000 | null  |   Southampton |        1 |\n|     | (Rosa Hun…           |        |          |   |          |       |               |          |\n|   4 | Abelseth, Miss.      | female | 16.00000 | … |  7.65000 | null  |   Southampton |        1 |\n|     | Karen Marie          |        |          |   |          |       |               |          |\n|   … | …                    | …      |        … | … |        … | …     |             … |        … |\n|  10 | Adahl, Mr. Mauritz   | male   | 30.00000 | … |  7.25000 | null  |   Southampton |        0 |\n|     | Nils Martin          |        |          |   |          |       |               |          |\n|  11 | Adams, Mr. John      | male   | 26.00000 | … |  8.05000 | null  |   Southampton |        0 |\n|  12 | Ahlin, Mrs. Johan    | female | 40.00000 | … |  9.47500 | null  |   Southampton |        0 |\n|     | (Johanna Per…        |        |          |   |          |       |               |          |\n|  13 | Aks, Master. Philip  | male   |  0.83330 | … |  9.35000 | null  |   Southampton |        1 |\n|     | Frank                |        |          |   |          |       |               |          |\n|  14 | Aks, Mrs. Sam (Leah  | female | 18.00000 | … |  9.35000 | null  |   Southampton |        1 |\n|     | Rosen)               |        |          |   |          |       |               |          |\n+-----+----------------------+--------+----------+---+----------+-------+---------------+----------+",
-      "text/html": "<div><style>\n.dataframe > thead > tr,\n.dataframe > tbody > tr {\n  text-align: right;\n  white-space: pre-wrap;\n}\n</style>\n<small>shape: (15, 12)</small><table border=\"1\" class=\"dataframe\"><thead><tr><th>id</th><th>name</th><th>sex</th><th>age</th><th>siblings_spouses</th><th>parents_children</th><th>ticket</th><th>travel_class</th><th>fare</th><th>cabin</th><th>port_embarked</th><th>survived</th></tr><tr><td>i64</td><td>str</td><td>str</td><td>f64</td><td>i64</td><td>i64</td><td>str</td><td>i64</td><td>f64</td><td>str</td><td>str</td><td>i64</td></tr></thead><tbody><tr><td>0</td><td>&quot;Abbing, Mr. Anthony&quot;</td><td>&quot;male&quot;</td><td>42.0</td><td>0</td><td>0</td><td>&quot;C.A. 5547&quot;</td><td>3</td><td>7.55</td><td>null</td><td>&quot;Southampton&quot;</td><td>0</td></tr><tr><td>1</td><td>&quot;Abbott, Master. Eugene Joseph&quot;</td><td>&quot;male&quot;</td><td>13.0</td><td>0</td><td>2</td><td>&quot;C.A. 2673&quot;</td><td>3</td><td>20.25</td><td>null</td><td>&quot;Southampton&quot;</td><td>0</td></tr><tr><td>2</td><td>&quot;Abbott, Mr. Rossmore Edward&quot;</td><td>&quot;male&quot;</td><td>16.0</td><td>1</td><td>1</td><td>&quot;C.A. 2673&quot;</td><td>3</td><td>20.25</td><td>null</td><td>&quot;Southampton&quot;</td><td>0</td></tr><tr><td>3</td><td>&quot;Abbott, Mrs. Stanton (Rosa Hun…</td><td>&quot;female&quot;</td><td>35.0</td><td>1</td><td>1</td><td>&quot;C.A. 2673&quot;</td><td>3</td><td>20.25</td><td>null</td><td>&quot;Southampton&quot;</td><td>1</td></tr><tr><td>4</td><td>&quot;Abelseth, Miss. Karen Marie&quot;</td><td>&quot;female&quot;</td><td>16.0</td><td>0</td><td>0</td><td>&quot;348125&quot;</td><td>3</td><td>7.65</td><td>null</td><td>&quot;Southampton&quot;</td><td>1</td></tr><tr><td>&hellip;</td><td>&hellip;</td><td>&hellip;</td><td>&hellip;</td><td>&hellip;</td><td>&hellip;</td><td>&hellip;</td><td>&hellip;</td><td>&hellip;</td><td>&hellip;</td><td>&hellip;</td><td>&hellip;</td></tr><tr><td>10</td><td>&quot;Adahl, Mr. Mauritz Nils Martin&quot;</td><td>&quot;male&quot;</td><td>30.0</td><td>0</td><td>0</td><td>&quot;C 7076&quot;</td><td>3</td><td>7.25</td><td>null</td><td>&quot;Southampton&quot;</td><td>0</td></tr><tr><td>11</td><td>&quot;Adams, Mr. John&quot;</td><td>&quot;male&quot;</td><td>26.0</td><td>0</td><td>0</td><td>&quot;341826&quot;</td><td>3</td><td>8.05</td><td>null</td><td>&quot;Southampton&quot;</td><td>0</td></tr><tr><td>12</td><td>&quot;Ahlin, Mrs. Johan (Johanna Per…</td><td>&quot;female&quot;</td><td>40.0</td><td>1</td><td>0</td><td>&quot;7546&quot;</td><td>3</td><td>9.475</td><td>null</td><td>&quot;Southampton&quot;</td><td>0</td></tr><tr><td>13</td><td>&quot;Aks, Master. Philip Frank&quot;</td><td>&quot;male&quot;</td><td>0.8333</td><td>0</td><td>1</td><td>&quot;392091&quot;</td><td>3</td><td>9.35</td><td>null</td><td>&quot;Southampton&quot;</td><td>1</td></tr><tr><td>14</td><td>&quot;Aks, Mrs. Sam (Leah Rosen)&quot;</td><td>&quot;female&quot;</td><td>18.0</td><td>0</td><td>1</td><td>&quot;392091&quot;</td><td>3</td><td>9.35</td><td>null</td><td>&quot;Southampton&quot;</td><td>1</td></tr></tbody></table></div>"
-     },
-     "execution_count": 1,
-     "metadata": {},
-     "output_type": "execute_result"
-    }
-   ],
-   "execution_count": 1
-=======
-   "execution_count": null,
-   "outputs": []
->>>>>>> 47747da4
+    "collapsed": false
+   },
+   "execution_count": null,
+   "outputs": []
   },
   {
    "cell_type": "markdown",
@@ -72,19 +53,10 @@
     "test_table = testing_table.remove_columns([\"survived\"]).shuffle_rows()"
    ],
    "metadata": {
-    "collapsed": false,
-    "ExecuteTime": {
-     "end_time": "2024-05-24T11:02:24.425330900Z",
-     "start_time": "2024-05-24T11:02:24.418877800Z"
-    }
-   },
-<<<<<<< HEAD
-   "outputs": [],
-   "execution_count": 2
-=======
-   "execution_count": null,
-   "outputs": []
->>>>>>> 47747da4
+    "collapsed": false
+   },
+   "execution_count": null,
+   "outputs": []
   },
   {
    "cell_type": "markdown",
@@ -106,19 +78,10 @@
     "encoder = OneHotEncoder(column_names=\"sex\").fit(train_table)"
    ],
    "metadata": {
-    "collapsed": false,
-    "ExecuteTime": {
-     "end_time": "2024-05-24T11:02:24.430099Z",
-     "start_time": "2024-05-24T11:02:24.422332900Z"
-    }
-   },
-<<<<<<< HEAD
-   "outputs": [],
-   "execution_count": 3
-=======
-   "execution_count": null,
-   "outputs": []
->>>>>>> 47747da4
+    "collapsed": false
+   },
+   "execution_count": null,
+   "outputs": []
   },
   {
    "cell_type": "markdown",
@@ -131,29 +94,16 @@
   },
   {
    "cell_type": "code",
-   "source": [
-    "transformed_table = encoder.transform(train_table)"
-   ],
-   "metadata": {
-    "collapsed": false,
-    "ExecuteTime": {
-     "end_time": "2024-05-24T11:02:24.430099Z",
-     "start_time": "2024-05-24T11:02:24.428588600Z"
-    }
-   },
-<<<<<<< HEAD
-   "outputs": [],
-   "execution_count": 4
-=======
-   "execution_count": null,
-   "outputs": []
->>>>>>> 47747da4
-  },
-  {
-   "cell_type": "markdown",
-   "source": [
-    "5. Mark the `survived` `Column` as the target variable to be predicted. Include some columns only as extra columns, which are completely ignored by the model:"
-   ],
+   "source": "transformed_table = encoder.transform(train_table)",
+   "metadata": {
+    "collapsed": false
+   },
+   "execution_count": null,
+   "outputs": []
+  },
+  {
+   "cell_type": "markdown",
+   "source": "5. Mark the `survived` `Column` as the target variable to be predicted. Include some columns only as extra columns, which are completely ignored by the model:",
    "metadata": {
     "collapsed": false
    }
@@ -166,25 +116,14 @@
     "train_tabular_dataset = transformed_table.to_tabular_dataset(\"survived\", extra_names=extra_names)"
    ],
    "metadata": {
-    "collapsed": false,
-    "ExecuteTime": {
-     "end_time": "2024-05-24T11:02:24.436414800Z",
-     "start_time": "2024-05-24T11:02:24.431126100Z"
-    }
-   },
-<<<<<<< HEAD
-   "outputs": [],
-   "execution_count": 5
-=======
-   "execution_count": null,
-   "outputs": []
->>>>>>> 47747da4
-  },
-  {
-   "cell_type": "markdown",
-   "source": [
-    "6. Use `RandomForest` classifier as a model for the classification. Pass the \"train_tabular_dataset\" table to the fit function of the model:"
-   ],
+    "collapsed": false
+   },
+   "execution_count": null,
+   "outputs": []
+  },
+  {
+   "cell_type": "markdown",
+   "source": "6. Use `RandomForest` classifier as a model for the classification. Pass the \"train_tabular_dataset\" table to the fit function of the model:",
    "metadata": {
     "collapsed": false
    }
@@ -198,19 +137,10 @@
     "fitted_model= model.fit(train_tabular_dataset)"
    ],
    "metadata": {
-    "collapsed": false,
-    "ExecuteTime": {
-     "end_time": "2024-05-24T11:02:25.315976400Z",
-     "start_time": "2024-05-24T11:02:24.435411800Z"
-    }
-   },
-<<<<<<< HEAD
-   "outputs": [],
-   "execution_count": 6
-=======
-   "execution_count": null,
-   "outputs": []
->>>>>>> 47747da4
+    "collapsed": false
+   },
+   "execution_count": null,
+   "outputs": []
   },
   {
    "cell_type": "markdown",
@@ -234,29 +164,10 @@
     "prediction.to_table().slice_rows(start=0, length=15)"
    ],
    "metadata": {
-    "collapsed": false,
-    "ExecuteTime": {
-     "end_time": "2024-05-24T11:02:25.351190300Z",
-     "start_time": "2024-05-24T11:02:25.315976400Z"
-    }
-   },
-<<<<<<< HEAD
-   "outputs": [
-    {
-     "data": {
-      "text/plain": "+------+-------------+----------+-------------+---+------------+------------+-----------+----------+\n|   id | name        |      age | siblings_sp | … | port_embar | sex__femal | sex__male | survived |\n|  --- | ---         |      --- |       ouses |   | ked        |          e |       --- | ---      |\n|  i64 | str         |      f64 |         --- |   | ---        |        --- |        u8 | i64      |\n|      |             |          |         i64 |   | str        |         u8 |           |          |\n+==================================================================================================+\n|  301 | Danoff, Mr. | 27.00000 |           0 | … | Southampto |          0 |         1 | 0        |\n|      | Yoto        |          |             |   | n          |            |           |          |\n|  477 | Greenfield, | 23.00000 |           0 | … | Cherbourg  |          0 |         1 | 0        |\n|      | Mr. William |          |             |   |            |            |           |          |\n|      | Bertra…     |          |             |   |            |            |           |          |\n|  386 | Farrell,    | 40.50000 |           0 | … | Queenstown |          0 |         1 | 0        |\n|      | Mr. James   |          |             |   |            |            |           |          |\n|  864 | Newell,     | 31.00000 |           1 | … | Cherbourg  |          1 |         0 | 1        |\n|      | Miss.       |          |             |   |            |            |           |          |\n|      | Madeleine   |          |             |   |            |            |           |          |\n|  267 | Cor, Mr.    | 27.00000 |           0 | … | Southampto |          0 |         1 | 0        |\n|      | Ivan        |          |             |   | n          |            |           |          |\n|    … | …           |        … |           … | … | …          |          … |         … | …        |\n| 1044 | Ryerson,    | 13.00000 |           2 | … | Cherbourg  |          0 |         1 | 1        |\n|      | Master.     |          |             |   |            |            |           |          |\n|      | John Borie  |          |             |   |            |            |           |          |\n|  641 | Keane, Mr.  | 35.00000 |           0 | … | Queenstown |          0 |         1 | 0        |\n|      | Daniel      |          |             |   |            |            |           |          |\n|  222 | Chambers,   | 33.00000 |           1 | … | Southampto |          1 |         0 | 1        |\n|      | Mrs. Norman |          |             |   | n          |            |           |          |\n|      | Campbell…   |          |             |   |            |            |           |          |\n|  926 | Palsson,    |  8.00000 |           3 | … | Southampto |          1 |         0 | 0        |\n|      | Miss.       |          |             |   | n          |            |           |          |\n|      | Torborg     |          |             |   |            |            |           |          |\n|      | Danira      |          |             |   |            |            |           |          |\n|  171 | Burns,      | 41.00000 |           0 | … | Cherbourg  |          1 |         0 | 1        |\n|      | Miss.       |          |             |   |            |            |           |          |\n|      | Elizabeth   |          |             |   |            |            |           |          |\n|      | Margare…    |          |             |   |            |            |           |          |\n+------+-------------+----------+-------------+---+------------+------------+-----------+----------+",
-      "text/html": "<div><style>\n.dataframe > thead > tr,\n.dataframe > tbody > tr {\n  text-align: right;\n  white-space: pre-wrap;\n}\n</style>\n<small>shape: (15, 13)</small><table border=\"1\" class=\"dataframe\"><thead><tr><th>id</th><th>name</th><th>age</th><th>siblings_spouses</th><th>parents_children</th><th>ticket</th><th>travel_class</th><th>fare</th><th>cabin</th><th>port_embarked</th><th>sex__female</th><th>sex__male</th><th>survived</th></tr><tr><td>i64</td><td>str</td><td>f64</td><td>i64</td><td>i64</td><td>str</td><td>i64</td><td>f64</td><td>str</td><td>str</td><td>u8</td><td>u8</td><td>i64</td></tr></thead><tbody><tr><td>301</td><td>&quot;Danoff, Mr. Yoto&quot;</td><td>27.0</td><td>0</td><td>0</td><td>&quot;349219&quot;</td><td>3</td><td>7.8958</td><td>null</td><td>&quot;Southampton&quot;</td><td>0</td><td>1</td><td>0</td></tr><tr><td>477</td><td>&quot;Greenfield, Mr. William Bertra…</td><td>23.0</td><td>0</td><td>1</td><td>&quot;PC 17759&quot;</td><td>1</td><td>63.3583</td><td>&quot;D10 D12&quot;</td><td>&quot;Cherbourg&quot;</td><td>0</td><td>1</td><td>0</td></tr><tr><td>386</td><td>&quot;Farrell, Mr. James&quot;</td><td>40.5</td><td>0</td><td>0</td><td>&quot;367232&quot;</td><td>3</td><td>7.75</td><td>null</td><td>&quot;Queenstown&quot;</td><td>0</td><td>1</td><td>0</td></tr><tr><td>864</td><td>&quot;Newell, Miss. Madeleine&quot;</td><td>31.0</td><td>1</td><td>0</td><td>&quot;35273&quot;</td><td>1</td><td>113.275</td><td>&quot;D36&quot;</td><td>&quot;Cherbourg&quot;</td><td>1</td><td>0</td><td>1</td></tr><tr><td>267</td><td>&quot;Cor, Mr. Ivan&quot;</td><td>27.0</td><td>0</td><td>0</td><td>&quot;349229&quot;</td><td>3</td><td>7.8958</td><td>null</td><td>&quot;Southampton&quot;</td><td>0</td><td>1</td><td>0</td></tr><tr><td>&hellip;</td><td>&hellip;</td><td>&hellip;</td><td>&hellip;</td><td>&hellip;</td><td>&hellip;</td><td>&hellip;</td><td>&hellip;</td><td>&hellip;</td><td>&hellip;</td><td>&hellip;</td><td>&hellip;</td><td>&hellip;</td></tr><tr><td>1044</td><td>&quot;Ryerson, Master. John Borie&quot;</td><td>13.0</td><td>2</td><td>2</td><td>&quot;PC 17608&quot;</td><td>1</td><td>262.375</td><td>&quot;B57 B59 B63 B66&quot;</td><td>&quot;Cherbourg&quot;</td><td>0</td><td>1</td><td>1</td></tr><tr><td>641</td><td>&quot;Keane, Mr. Daniel&quot;</td><td>35.0</td><td>0</td><td>0</td><td>&quot;233734&quot;</td><td>2</td><td>12.35</td><td>null</td><td>&quot;Queenstown&quot;</td><td>0</td><td>1</td><td>0</td></tr><tr><td>222</td><td>&quot;Chambers, Mrs. Norman Campbell…</td><td>33.0</td><td>1</td><td>0</td><td>&quot;113806&quot;</td><td>1</td><td>53.1</td><td>&quot;E8&quot;</td><td>&quot;Southampton&quot;</td><td>1</td><td>0</td><td>1</td></tr><tr><td>926</td><td>&quot;Palsson, Miss. Torborg Danira&quot;</td><td>8.0</td><td>3</td><td>1</td><td>&quot;349909&quot;</td><td>3</td><td>21.075</td><td>null</td><td>&quot;Southampton&quot;</td><td>1</td><td>0</td><td>0</td></tr><tr><td>171</td><td>&quot;Burns, Miss. Elizabeth Margare…</td><td>41.0</td><td>0</td><td>0</td><td>&quot;16966&quot;</td><td>1</td><td>134.5</td><td>&quot;E40&quot;</td><td>&quot;Cherbourg&quot;</td><td>1</td><td>0</td><td>1</td></tr></tbody></table></div>"
-     },
-     "execution_count": 7,
-     "metadata": {},
-     "output_type": "execute_result"
-    }
-   ],
-   "execution_count": 7
-=======
-   "execution_count": null,
-   "outputs": []
->>>>>>> 47747da4
+    "collapsed": false
+   },
+   "execution_count": null,
+   "outputs": []
   },
   {
    "cell_type": "markdown",
@@ -276,28 +187,10 @@
     "fitted_model.accuracy(test_tabular_dataset)\n"
    ],
    "metadata": {
-    "collapsed": false,
-    "ExecuteTime": {
-     "end_time": "2024-05-24T11:02:25.383959300Z",
-     "start_time": "2024-05-24T11:02:25.348681100Z"
-    }
-   },
-<<<<<<< HEAD
-   "outputs": [
-    {
-     "data": {
-      "text/plain": "0.7614503816793893"
-     },
-     "execution_count": 8,
-     "metadata": {},
-     "output_type": "execute_result"
-    }
-   ],
-   "execution_count": 8
-=======
-   "execution_count": null,
-   "outputs": []
->>>>>>> 47747da4
+    "collapsed": false
+   },
+   "execution_count": null,
+   "outputs": []
   }
  ],
  "metadata": {
