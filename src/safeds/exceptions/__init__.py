"""Custom exceptions that can be raised by Safe-DS."""

from safeds.exceptions._data import (
    ColumnIsTargetError,
    ColumnLengthMismatchError,
    ColumnSizeError,
    DuplicateColumnNameError,
    IllegalSchemaModificationError,
    IndexOutOfBoundsError,
    MissingValuesColumnError,
    NonNumericColumnError,
    TransformerNotFittedError,
    UnknownColumnNameError,
    ValueNotPresentWhenFittedError,
    WrongFileExtensionError,
)
from safeds.exceptions._generic import (
    Bound,
    ClosedBound,
    OpenBound,
    OutOfBoundsError,
)
from safeds.exceptions._ml import (
    DatasetContainsTargetError,
    DatasetMissesDataError,
    DatasetMissesFeaturesError,
    LearningError,
    ModelNotFittedError,
    PredictionError,
    UntaggedTableError,
)

__all__ = [
    # Generic exceptions
    "OutOfBoundsError",
    # Data exceptions
    "ColumnIsTargetError",
    "ColumnLengthMismatchError",
    "ColumnSizeError",
    "DuplicateColumnNameError",
    "IllegalSchemaModificationError",
    "IndexOutOfBoundsError",
    "MissingValuesColumnError",
    "NonNumericColumnError",
    "TransformerNotFittedError",
    "UnknownColumnNameError",
    "ValueNotPresentWhenFittedError",
    "WrongFileExtensionError",
    # ML exceptions
    "DatasetContainsTargetError",
    "DatasetMissesDataError",
    "DatasetMissesFeaturesError",
    "LearningError",
    "ModelNotFittedError",
    "PredictionError",
    "UntaggedTableError",
<<<<<<< HEAD
    "DatasetMissesDataError",
=======
>>>>>>> 925a5054
    # Other
    "Bound",
    "ClosedBound",
    "OpenBound",
]<|MERGE_RESOLUTION|>--- conflicted
+++ resolved
@@ -54,10 +54,6 @@
     "ModelNotFittedError",
     "PredictionError",
     "UntaggedTableError",
-<<<<<<< HEAD
-    "DatasetMissesDataError",
-=======
->>>>>>> 925a5054
     # Other
     "Bound",
     "ClosedBound",
