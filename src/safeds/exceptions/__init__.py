--- conflicted
+++ resolved
@@ -54,14 +54,10 @@
     "ModelNotFittedError",
     "PredictionError",
     "UntaggedTableError",
-<<<<<<< HEAD
-    "DatasetMissesDataError",
     # Other
     "Bound",
     "ClosedBound",
     "Infinity",
     "MinInfinity",
     "OpenBound",
-=======
->>>>>>> 8e9065c5
 ]