--- conflicted
+++ resolved
@@ -1,6 +1,5 @@
 """Custom exceptions that can be raised by Safe-DS."""
 
-<<<<<<< HEAD
 from typing import TYPE_CHECKING
 
 import apipkg
@@ -33,10 +32,12 @@
         DatasetContainsTargetError,
         DatasetMissesDataError,
         DatasetMissesFeaturesError,
+        InputSizeError,
         LearningError,
         ModelNotFittedError,
         NonTimeSeriesError,
         PredictionError,
+        TestTrainDataMismatchError,
         UntaggedTableError,
     )
 
@@ -63,53 +64,18 @@
     "DatasetContainsTargetError": "._ml:DatasetContainsTargetError",
     "DatasetMissesDataError": "._ml:DatasetMissesDataError",
     "DatasetMissesFeaturesError": "._ml:DatasetMissesFeaturesError",
+    "InputSizeError": "._ml:InputSizeError",
     "LearningError": "._ml:LearningError",
     "ModelNotFittedError": "._ml:ModelNotFittedError",
     "NonTimeSeriesError": "._ml:NonTimeSeriesError",
     "PredictionError": "._ml:PredictionError",
+    "TestTrainDataMismatchError": "_ml:TestTrainDataMismatchError",
     "UntaggedTableError": "._ml:UntaggedTableError",
     # Other
     "Bound": "._generic:Bound",
     "ClosedBound": "._generic:ClosedBound",
     "OpenBound": "._generic:OpenBound",
 })
-=======
-from safeds.exceptions._data import (
-    ColumnIsTargetError,
-    ColumnIsTimeError,
-    ColumnLengthMismatchError,
-    ColumnSizeError,
-    DuplicateColumnNameError,
-    DuplicateIndexError,
-    IllegalFormatError,
-    IllegalSchemaModificationError,
-    IndexOutOfBoundsError,
-    MissingValuesColumnError,
-    NonNumericColumnError,
-    TransformerNotFittedError,
-    UnknownColumnNameError,
-    ValueNotPresentWhenFittedError,
-    WrongFileExtensionError,
-)
-from safeds.exceptions._generic import (
-    Bound,
-    ClosedBound,
-    OpenBound,
-    OutOfBoundsError,
-)
-from safeds.exceptions._ml import (
-    DatasetContainsTargetError,
-    DatasetMissesDataError,
-    DatasetMissesFeaturesError,
-    InputSizeError,
-    LearningError,
-    ModelNotFittedError,
-    NonTimeSeriesError,
-    PredictionError,
-    TestTrainDataMismatchError,
-    UntaggedTableError,
-)
->>>>>>> e856cd50
 
 __all__ = [
     # Generic exceptions
