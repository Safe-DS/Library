"""Custom exceptions that can be raised by Safe-DS."""

from ._data import (
    ColumnLengthMismatchError,
    ColumnSizeError,
    DuplicateColumnError,
    DuplicateIndexError,
    IllegalFormatError,
    IndexOutOfBoundsError,
    MissingValuesColumnError,
    NonNumericColumnError,
    OutputLengthMismatchError,
    TransformerNotFittedError,
    ValueNotPresentWhenFittedError,
)
from ._ml import (
    DatasetMissesDataError,
    DatasetMissesFeaturesError,
    FeatureDataMismatchError,
    FittingWithChoiceError,
    FittingWithoutChoiceError,
    InputSizeError,
    InvalidFitDataError,
    InvalidModelStructureError,
    LearningError,
    ModelNotFittedError,
    PlainTableError,
    PredictionError,
)


class SafeDsError(Exception):
    """Base class for all exceptions defined by Safe-DS."""


class ColumnNotFoundError(SafeDsError):
    """Exception raised when trying to access an invalid column name."""


class ColumnTypeError(SafeDsError):
    """Exception raised when a column has the wrong type."""


class FileExtensionError(SafeDsError):
    """Exception raised when a path has the wrong file extension."""


class OutOfBoundsError(SafeDsError):
    """Exception raised when a value is outside its expected range."""


__all__ = [
    "SafeDsError",
    "ColumnNotFoundError",
    "ColumnTypeError",
    "FileExtensionError",
    "OutOfBoundsError",
    # TODO
    # Data exceptions
    "ColumnLengthMismatchError",
    "ColumnSizeError",
    "DuplicateColumnError",
    "DuplicateIndexError",
    "IllegalFormatError",
    "IndexOutOfBoundsError",
    "MissingValuesColumnError",
    "NonNumericColumnError",
    "OutputLengthMismatchError",
    "TransformerNotFittedError",
    "ValueNotPresentWhenFittedError",
    # ML exceptions
    "DatasetMissesDataError",
    "DatasetMissesFeaturesError",
    "FeatureDataMismatchError",
<<<<<<< HEAD
    "FittingWithChoiceError",
    "FittingWithoutChoiceError",
=======
    "InvalidFitDataError",
>>>>>>> b81bcd6b
    "InputSizeError",
    "InvalidModelStructureError",
    "LearningError",
    "ModelNotFittedError",
    "PlainTableError",
    "PredictionError",
]<|MERGE_RESOLUTION|>--- conflicted
+++ resolved
@@ -72,12 +72,9 @@
     "DatasetMissesDataError",
     "DatasetMissesFeaturesError",
     "FeatureDataMismatchError",
-<<<<<<< HEAD
     "FittingWithChoiceError",
     "FittingWithoutChoiceError",
-=======
     "InvalidFitDataError",
->>>>>>> b81bcd6b
     "InputSizeError",
     "InvalidModelStructureError",
     "LearningError",
