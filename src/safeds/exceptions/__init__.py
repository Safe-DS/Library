--- conflicted
+++ resolved
@@ -1,44 +1,9 @@
 """Custom exceptions that can be raised by Safe-DS."""
 
-<<<<<<< HEAD
-from safeds.exceptions._data import (
-    ColumnIsTargetError,
-    ColumnIsTimeError,
-    ColumnLengthMismatchError,
-    ColumnSizeError,
-    DuplicateColumnNameError,
-    DuplicateIndexError,
-    IllegalFormatError,
-    IllegalSchemaModificationError,
-    IndexOutOfBoundsError,
-    MissingValuesColumnError,
-    NonNumericColumnError,
-    TransformerNotFittedError,
-    UnknownColumnNameError,
-    ValueNotPresentWhenFittedError,
-    WrongFileExtensionError,
-)
-from safeds.exceptions._generic import (
-    Bound,
-    ClosedBound,
-    OpenBound,
-    OutOfBoundsError,
-)
-from safeds.exceptions._ml import (
-    DatasetContainsTargetError,
-    DatasetMissesDataError,
-    DatasetMissesFeaturesError,
-    InputSizeError,
-    LearningError,
-    ModelNotFittedError,
-    NonTimeSeriesError,
-    PredictionError,
-    TestTrainDataMismatchError,
-    UntaggedTableError,
-=======
 from typing import TYPE_CHECKING
 
 import apipkg
+
 
 if TYPE_CHECKING:
     from safeds.exceptions._data import (
@@ -114,7 +79,6 @@
         "ClosedBound": "._generic:ClosedBound",
         "OpenBound": "._generic:OpenBound",
     },
->>>>>>> e01ad89a
 )
 
 __all__ = [
