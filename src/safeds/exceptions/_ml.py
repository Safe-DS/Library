--- conflicted
+++ resolved
@@ -1,4 +1,3 @@
-<<<<<<< HEAD
 from safeds.data.image.typing import ImageSize
 
 
@@ -16,8 +15,6 @@
         super().__init__(f"Dataset already contains the target column '{target_name}'.")
 
 
-=======
->>>>>>> 43717e04
 class DatasetMissesFeaturesError(ValueError):
     """
     Raised when a dataset misses feature columns.
