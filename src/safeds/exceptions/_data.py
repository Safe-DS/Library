from __future__ import annotations

from typing import TYPE_CHECKING

if TYPE_CHECKING:
    from pathlib import Path


class UnknownColumnNameError(KeyError):
    """
    Exception raised for trying to access an invalid column name.

    Parameters
    ----------
    column_names : list[str]
        The name of the column that was tried to be accessed.
    """

    def __init__(self, column_names: list[str]):
        super().__init__(f"Could not find column(s) '{', '.join(column_names)}'")


class NonNumericColumnError(Exception):
    """Exception raised for trying to do numerical operations on a non-numerical column."""

<<<<<<< HEAD
    def __init__(self, column_info: str) -> None:
        super().__init__(f"Tried to do a numerical operation on one or multiple non-numerical Columns: \n{column_info}")
=======
    def __init__(self, column_info: str, help_msg: str | None = None) -> None:
        line_break = "\n"
        super().__init__(
            (
                "Tried to do a numerical operation on one or multiple non-numerical columns:"
                f" \n{column_info}{line_break + help_msg if help_msg is not None else ''}"
            ),
        )


class MissingValuesColumnError(Exception):
    """Exception raised for trying to do operations on columns containing missing values."""

    def __init__(self, column_info: str, help_msg: str | None = None) -> None:
        line_break = "\n"
        super().__init__(
            (
                "Tried to do an operation on one or multiple columns containing missing values:"
                f" \n{column_info}{line_break + help_msg if help_msg is not None else ''}"
            ),
        )
>>>>>>> 1752feb0


class DuplicateColumnNameError(Exception):
    """
    Exception raised for trying to modify a table resulting in a duplicate column name.

    Parameters
    ----------
    column_name : str
        The name of the column that resulted in a duplicate.
    """

    def __init__(self, column_name: str):
        super().__init__(f"Column '{column_name}' already exists.")


class IndexOutOfBoundsError(IndexError):
    """
    Exception raised for trying to access an element by an index that does not exist in the underlying data.

    Parameters
    ----------
    index : int | slice
        The wrongly used index.
    """

    def __init__(self, index: int | slice):
        if isinstance(index, int):
            super().__init__(f"There is no element at index '{index}'.")
        else:
            super().__init__(f"There is no element in the range [{index.start}, {index.stop}]")


class ColumnSizeError(Exception):
    """
    Exception raised for trying to use a column of unsupported size.

    Parameters
    ----------
    expected_size : str
        The expected size of the column as an expression (e.g. 2, >0, !=0).
    actual_size : str
        The actual size of the column as an expression (e.g. 2, >0, !=0).
    """

    def __init__(self, expected_size: str, actual_size: str):
        super().__init__(f"Expected a column of size {expected_size} but got column of size {actual_size}.")


class SchemaMismatchError(Exception):
    """Exception raised when schemas are unequal."""

    def __init__(self) -> None:
        super().__init__("Failed because at least two schemas didn't match.")


class ColumnLengthMismatchError(Exception):
    """Exception raised when the lengths of two or more columns do not match."""

    def __init__(self, column_info: str):
        super().__init__(f"The length of at least one column differs: \n{column_info}")


class TransformerNotFittedError(Exception):
    """Raised when a transformer is used before fitting it."""

    def __init__(self) -> None:
        super().__init__("The transformer has not been fitted yet.")


class ValueNotPresentWhenFittedError(Exception):
    """Exception raised when attempting to one-hot-encode a table containing values not present in the fitting phase."""

    def __init__(self, values: list[tuple[str, str]]) -> None:
        values_info = [f"{value} in column {column}" for value, column in values]
        line_break = "\n"
        super().__init__(f"Value(s) not present in the table the transformer was fitted on: {line_break}{line_break.join(values_info)}")


class WrongFileExtensionError(Exception):
    """Exception raised when the file has the wrong file extension."""

    def __init__(self, file: str | Path, file_extension: str | list[str]) -> None:
        super().__init__(
            (
                f"The file {file} has a wrong file extension. Please provide a file with the following extension(s):"
                f" {file_extension}"
            ),
        )<|MERGE_RESOLUTION|>--- conflicted
+++ resolved
@@ -23,10 +23,6 @@
 class NonNumericColumnError(Exception):
     """Exception raised for trying to do numerical operations on a non-numerical column."""
 
-<<<<<<< HEAD
-    def __init__(self, column_info: str) -> None:
-        super().__init__(f"Tried to do a numerical operation on one or multiple non-numerical Columns: \n{column_info}")
-=======
     def __init__(self, column_info: str, help_msg: str | None = None) -> None:
         line_break = "\n"
         super().__init__(
@@ -48,7 +44,6 @@
                 f" \n{column_info}{line_break + help_msg if help_msg is not None else ''}"
             ),
         )
->>>>>>> 1752feb0
 
 
 class DuplicateColumnNameError(Exception):
