--- conflicted
+++ resolved
@@ -9,18 +9,11 @@
 if TYPE_CHECKING:
     from torch import Tensor
 
-<<<<<<< HEAD
 from safeds.data.labeled.containers import TabularDataset, TimeSeriesDataset
 from safeds.data.tabular.containers import Table
 
-IT = TypeVar("IT", Table, TimeSeriesDataset)
-OT = TypeVar("OT", TabularDataset, TimeSeriesDataset)
-=======
-from safeds.data.tabular.containers import Table, TimeSeries
-
-IT = TypeVar("IT", Table, TimeSeries, ImageList)
-OT = TypeVar("OT", TabularDataset, TimeSeries, ImageDataset)
->>>>>>> c0104c6d
+IT = TypeVar("IT", Table, TimeSeriesDataset, ImageList)
+OT = TypeVar("OT", TabularDataset, TimeSeriesDataset, ImageDataset)
 
 
 class OutputConversion(Generic[IT, OT], ABC):
