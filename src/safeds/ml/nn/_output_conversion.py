--- conflicted
+++ resolved
@@ -4,21 +4,15 @@
 from typing import TYPE_CHECKING, Generic, TypeVar, Unpack, Any
 
 from safeds.data.image.containers import ImageList
-from safeds.data.labeled.containers import ImageDataset
+from safeds.data.labeled.containers import ImageDataset, TabularDataset
 
 if TYPE_CHECKING:
     from torch import Tensor
 
-from safeds.data.labeled.containers import TabularDataset
 from safeds.data.tabular.containers import Table, TimeSeries
 
-<<<<<<< HEAD
 IT = TypeVar("IT", Table, TimeSeries, ImageList)
-OT = TypeVar("OT", TaggedTable, TimeSeries, ImageDataset)
-=======
-IT = TypeVar("IT", Table, TimeSeries)
-OT = TypeVar("OT", TabularDataset, TimeSeries)
->>>>>>> 43717e04
+OT = TypeVar("OT", TabularDataset, TimeSeries, ImageDataset)
 
 
 class _OutputConversion(Generic[IT, OT], ABC):
