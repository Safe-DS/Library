from __future__ import annotations

import sys
from typing import TYPE_CHECKING, Any

from safeds._config import _init_default_device
from safeds._utils import _structural_hash
from safeds.ml.nn.typing import ConstantImageSize

from ._layer import Layer

if TYPE_CHECKING:
    from torch import Tensor, nn

    from safeds.ml.nn.typing import ModelImageSize


def _create_internal_model() -> nn.Module:
    from torch import nn

    _init_default_device()

    class _InternalLayer(nn.Module):
        def __init__(self) -> None:
            super().__init__()
            self._layer = nn.Flatten()

        def forward(self, x: Tensor) -> Tensor:
            return self._layer(x)

    return _InternalLayer()


class FlattenLayer(Layer):
    """A flatten layer."""

    def __init__(self) -> None:
<<<<<<< HEAD
        """Create a Flatten Layer."""
        self._input_size: ModelImageSize | None = None
=======
        self._input_size: ImageSize | None = None
>>>>>>> 4a17f768
        self._output_size: int | None = None

    def _get_internal_layer(self, **kwargs: Any) -> nn.Module:  # noqa: ARG002
        return _create_internal_model()

    @property
    def input_size(self) -> ModelImageSize:
        """
        Get the input_size of this layer.

        Returns
        -------
        result :
            The amount of values being passed into this layer.

        Raises
        ------
        ValueError
            If the input_size is not yet set
        """
        if self._input_size is None:
            raise ValueError("The input_size is not yet set.")
        return self._input_size

    @property
    def output_size(self) -> int:
        """
        Get the output_size of this layer.

        Returns
        -------
        result :
            The Number of Neurons in this layer.

        Raises
        ------
        ValueError
            If the input_size is not yet set
        """
        if self._input_size is None:
            raise ValueError(
                "The input_size is not yet set. The layer cannot compute the output_size if the input_size is not set.",
            )
        if self._output_size is None:
            self._output_size = self._input_size.width * self._input_size.height * self._input_size.channel
        return self._output_size

    def _set_input_size(self, input_size: int | ModelImageSize) -> None:
        if isinstance(input_size, int):
            raise TypeError("The input_size of a flatten layer has to be of type ImageSize.")
        if not isinstance(input_size, ConstantImageSize):
            raise TypeError("The input_size of a flatten layer has to be a ConstantImageSize.")
        self._input_size = input_size
        self._output_size = None

    def __hash__(self) -> int:
        """
        Return a deterministic hash value for this flatten layer.

        Returns
        -------
        hash:
            the hash value
        """
        return _structural_hash(self._input_size, self._output_size)

    def __eq__(self, other: object) -> bool:
        """
        Compare two flatten layer.

        Parameters
        ----------
        other:
            The flatten layer to compare to.

        Returns
        -------
        equals:
            Whether the two flatten layer are the same.
        """
        if not isinstance(other, FlattenLayer):
            return NotImplemented
        return (self is other) or (self._input_size == other._input_size and self._output_size == other._output_size)

    def __sizeof__(self) -> int:
        """
        Return the complete size of this object.

        Returns
        -------
        size:
            Size of this object in bytes.
        """
        return sys.getsizeof(self._input_size) + sys.getsizeof(self._output_size)<|MERGE_RESOLUTION|>--- conflicted
+++ resolved
@@ -35,12 +35,7 @@
     """A flatten layer."""
 
     def __init__(self) -> None:
-<<<<<<< HEAD
-        """Create a Flatten Layer."""
         self._input_size: ModelImageSize | None = None
-=======
-        self._input_size: ImageSize | None = None
->>>>>>> 4a17f768
         self._output_size: int | None = None
 
     def _get_internal_layer(self, **kwargs: Any) -> nn.Module:  # noqa: ARG002
