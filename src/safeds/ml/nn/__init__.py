--- conflicted
+++ resolved
@@ -8,23 +8,17 @@
     from ._convolutional2d_layer import Convolutional2DLayer, ConvolutionalTranspose2DLayer
     from ._flatten_layer import FlattenLayer
     from ._forward_layer import ForwardLayer
-<<<<<<< HEAD
+    from ._input_conversion import InputConversion
     from ._input_conversion_image import InputConversionImage
-=======
-    from ._input_conversion import InputConversion
->>>>>>> 69736a33
     from ._input_conversion_table import InputConversionTable
     from ._layer import Layer
     from ._model import NeuralNetworkClassifier, NeuralNetworkRegressor
-<<<<<<< HEAD
+    from ._output_conversion import OutputConversion
     from ._output_conversion_image import (
         OutputConversionImageToColumn,
         OutputConversionImageToImage,
         OutputConversionImageToTable,
     )
-=======
-    from ._output_conversion import OutputConversion
->>>>>>> 69736a33
     from ._output_conversion_table import OutputConversionTable
     from ._pooling2d_layer import AvgPooling2DLayer, MaxPooling2DLayer
 
@@ -36,24 +30,18 @@
         "ConvolutionalTranspose2DLayer": "._convolutional2d_layer:ConvolutionalTranspose2DLayer",
         "FlattenLayer": "._flatten_layer:FlattenLayer",
         "ForwardLayer": "._forward_layer:ForwardLayer",
-<<<<<<< HEAD
+        "InputConversion": "._input_conversion:InputConversion",
         "InputConversionImage": "._input_conversion_image:InputConversionImage",
         "InputConversionTable": "._input_conversion_table:InputConversionTable",
+        "Layer": "._layer:Layer",
         "MaxPooling2DLayer": "._pooling2d_layer:MaxPooling2DLayer",
-=======
-        "InputConversion": "._input_conversion:InputConversion",
-        "InputConversionTable": "._input_conversion_table:InputConversionTable",
-        "Layer": "._layer:Layer",
-        "OutputConversion": "._output_conversion:OutputConversion",
-        "OutputConversionTable": "._output_conversion_table:OutputConversionTable",
->>>>>>> 69736a33
         "NeuralNetworkClassifier": "._model:NeuralNetworkClassifier",
         "NeuralNetworkRegressor": "._model:NeuralNetworkRegressor",
+        "OutputConversion": "._output_conversion:OutputConversion",
         "OutputConversionImageToColumn": "._output_conversion_image:OutputConversionImageToColumn",
         "OutputConversionImageToImage": "._output_conversion_image:OutputConversionImageToImage",
         "OutputConversionImageToTable": "._output_conversion_image:OutputConversionImageToTable",
         "OutputConversionTable": "._output_conversion_table:OutputConversionTable",
-        "Pooling2DLayer": "._pooling2d_layer:Pooling2DLayer",
     },
 )
 
@@ -63,19 +51,14 @@
     "ConvolutionalTranspose2DLayer",
     "FlattenLayer",
     "ForwardLayer",
-<<<<<<< HEAD
+    "InputConversion",
     "InputConversionImage",
     "InputConversionTable",
+    "Layer",
     "MaxPooling2DLayer",
-=======
-    "InputConversion",
-    "InputConversionTable",
-    "Layer",
-    "OutputConversion",
-    "OutputConversionTable",
->>>>>>> 69736a33
     "NeuralNetworkClassifier",
     "NeuralNetworkRegressor",
+    "OutputConversion",
     "OutputConversionImageToColumn",
     "OutputConversionImageToImage",
     "OutputConversionImageToTable",
