--- conflicted
+++ resolved
@@ -8,12 +8,8 @@
     from ._forward_layer import ForwardLayer
     from ._input_conversion import InputConversion
     from ._input_conversion_table import InputConversionTable
-<<<<<<< HEAD
     from ._input_conversion_time_series import InputConversionTimeSeries
     from ._lstm_layer import LSTMLayer
-=======
-    from ._layer import Layer
->>>>>>> 69736a33
     from ._model import NeuralNetworkClassifier, NeuralNetworkRegressor
     from ._output_conversion import OutputConversion
     from ._output_conversion_table import OutputConversionTable
@@ -25,13 +21,10 @@
         "ForwardLayer": "._forward_layer:ForwardLayer",
         "InputConversion": "._input_conversion:InputConversion",
         "InputConversionTable": "._input_conversion_table:InputConversionTable",
-<<<<<<< HEAD
+        "Layer": "._layer:Layer",
+        "OutputConversion": "._output_conversion:OutputConversion",
         "InputConversionTimeSeries": "._input_conversion_time_series:InputConversionTimeSeries",
         "LSTMLayer": "._lstm_layer:LSTMLayer",
-=======
-        "Layer": "._layer:Layer",
-        "OutputConversion": "._output_conversion:OutputConversion",
->>>>>>> 69736a33
         "OutputConversionTable": "._output_conversion_table:OutputConversionTable",
         "OutputConversionTimeSeries": "._output_conversion_time_series:OutputConversionTimeSeries",
         "NeuralNetworkClassifier": "._model:NeuralNetworkClassifier",
@@ -43,13 +36,10 @@
     "ForwardLayer",
     "InputConversion",
     "InputConversionTable",
-<<<<<<< HEAD
+    "Layer",
+    "OutputConversion",
     "InputConversionTimeSeries",
     "LSTMLayer",
-=======
-    "Layer",
-    "OutputConversion",
->>>>>>> 69736a33
     "OutputConversionTable",
     "OutputConversionTimeSeries",
     "NeuralNetworkClassifier",
