"""Classes for classification tasks."""

<<<<<<< HEAD
from ._forward_layer import ForwardLayer
from ._input_conversion_table import InputConversionTable
from ._output_conversion_table import OutputConversionTable
from ._model import NeuralNetworkClassifier, NeuralNetworkRegressor

__all__ = [
    "ForwardLayer",
    "InputConversionTable",
    "OutputConversionTable",
=======
from typing import TYPE_CHECKING

import apipkg

if TYPE_CHECKING:
    from ._forward_layer import ForwardLayer
    from ._model import NeuralNetworkClassifier, NeuralNetworkRegressor

apipkg.initpkg(
    __name__,
    {
        "ForwardLayer": "._forward_layer:ForwardLayer",
        "NeuralNetworkClassifier": "._model:NeuralNetworkClassifier",
        "NeuralNetworkRegressor": "._model:NeuralNetworkRegressor",
    },
)

__all__ = [
    "ForwardLayer",
>>>>>>> e01ad89a
    "NeuralNetworkClassifier",
    "NeuralNetworkRegressor",
]<|MERGE_RESOLUTION|>--- conflicted
+++ resolved
@@ -1,28 +1,21 @@
 """Classes for classification tasks."""
 
-<<<<<<< HEAD
-from ._forward_layer import ForwardLayer
-from ._input_conversion_table import InputConversionTable
-from ._output_conversion_table import OutputConversionTable
-from ._model import NeuralNetworkClassifier, NeuralNetworkRegressor
-
-__all__ = [
-    "ForwardLayer",
-    "InputConversionTable",
-    "OutputConversionTable",
-=======
 from typing import TYPE_CHECKING
 
 import apipkg
 
 if TYPE_CHECKING:
     from ._forward_layer import ForwardLayer
+    from ._input_conversion_table import InputConversionTable
+    from ._output_conversion_table import OutputConversionTable
     from ._model import NeuralNetworkClassifier, NeuralNetworkRegressor
 
 apipkg.initpkg(
     __name__,
     {
         "ForwardLayer": "._forward_layer:ForwardLayer",
+        "InputConversionTable": "._input_conversion_table:InputConversionTable",
+        "OutputConversionTable": "._output_conversion_table:OutputConversionTable",
         "NeuralNetworkClassifier": "._model:NeuralNetworkClassifier",
         "NeuralNetworkRegressor": "._model:NeuralNetworkRegressor",
     },
@@ -30,7 +23,8 @@
 
 __all__ = [
     "ForwardLayer",
->>>>>>> e01ad89a
+    "InputConversionTable",
+    "OutputConversionTable",
     "NeuralNetworkClassifier",
     "NeuralNetworkRegressor",
 ]