from __future__ import annotations

import sys
from typing import TYPE_CHECKING, Any

from safeds._utils import _structural_hash
from safeds.data.labeled.containers import TimeSeriesDataset
from safeds.data.tabular.containers import Column

from ._input_converter import InputConversion

if TYPE_CHECKING:
    from torch import Tensor
    from torch.utils.data import DataLoader


class InputConversionTimeSeries(InputConversion[TimeSeriesDataset, TimeSeriesDataset]):
    """
    The input conversion for a neural network, defines the input parameters for the neural network.

    Parameters
    ----------
    window_size:
        The size of the created windows
    forecast_horizon:
        The forecast horizon defines the future lag of the predicted values
    """

    def __init__(
        self,
        window_size: int,
        forecast_horizon: int,
<<<<<<< HEAD
        continues: bool = False,
=======
        *,
        prediction_name: str = "prediction_nn",
>>>>>>> a8b4f9f7
    ) -> None:
        self._window_size = window_size
        self._forecast_horizon = forecast_horizon
        self._first = True
        self._target_name: str = ""
        self._time_name: str = ""
        self._feature_names: list[str] = []
<<<<<<< HEAD
        self._continues: bool = continues
=======
        self._prediction_name = prediction_name  # TODO: use target name, override existing column

    def __eq__(self, other: object) -> bool:
        if not isinstance(other, InputConversionTimeSeries):
            return False
        return self._prediction_name == other._prediction_name

    def __hash__(self) -> int:
        return _structural_hash(self.__class__.__name__ + self._prediction_name)

    def __sizeof__(self) -> int:
        return sys.getsizeof(self._prediction_name)
>>>>>>> a8b4f9f7

    @property
    def _data_size(self) -> int:
        """
        Gives the size for the input of an internal layer.

        Returns
        -------
        size:
            The size of the input for the neural network
        """
        return (len(self._feature_names) + 1) * self._window_size

    def _data_conversion_fit(
        self,
        input_data: TimeSeriesDataset,
        batch_size: int,
        num_of_classes: int = 1,
    ) -> DataLoader:
        self._num_of_classes = num_of_classes
        return input_data._into_dataloader_with_window(
            self._window_size, self._forecast_horizon, batch_size, continues=self._continues
        )

    def _data_conversion_predict(self, input_data: TimeSeriesDataset, batch_size: int) -> DataLoader:
        return input_data._into_dataloader_with_window_predict(self._window_size, self._forecast_horizon, batch_size)

    def _data_conversion_output(
        self,
        input_data: TimeSeriesDataset,
        output_data: Tensor,
        **kwargs: Any,
    ) -> TimeSeriesDataset:
        if "window_size" not in kwargs or not isinstance(kwargs.get("window_size"), int):
            raise ValueError(
                "The window_size is not set. "
                "The data can only be converted if the window_size is provided as `int` in the kwargs.",
            )
        if "forecast_horizon" not in kwargs or not isinstance(kwargs.get("forecast_horizon"), int):
            raise ValueError(
                "The forecast_horizon is not set. "
                "The data can only be converted if the forecast_horizon is provided as `int` in the kwargs.",
            )
        window_size: int = kwargs["window_size"]
        forecast_horizon: int = kwargs["forecast_horizon"]
        input_data_table = input_data.to_table()
        input_data_table = input_data_table.slice_rows(start=window_size + forecast_horizon)

        return input_data_table.add_columns(
            [Column(self._prediction_name, output_data.tolist())],
        ).to_time_series_dataset(
            target_name=self._prediction_name,
            time_name=input_data.time.name,
            extra_names=input_data.extras.column_names,
        )

    def _is_fit_data_valid(self, input_data: TimeSeriesDataset) -> bool:
        if self._first:
            self._time_name = input_data.time.name
            self._feature_names = input_data.features.column_names
            self._target_name = input_data.target.name
            self._first = False
        return (
            (sorted(input_data.features.column_names)).__eq__(sorted(self._feature_names))
            and input_data.target.name == self._target_name
            and input_data.time.name == self._time_name
        )

    def _is_predict_data_valid(self, input_data: TimeSeriesDataset) -> bool:
        return self._is_fit_data_valid(input_data)

    def _get_output_configuration(self) -> dict[str, Any]:
        return {"window_size": self._window_size, "forecast_horizon": self._forecast_horizon}<|MERGE_RESOLUTION|>--- conflicted
+++ resolved
@@ -30,12 +30,8 @@
         self,
         window_size: int,
         forecast_horizon: int,
-<<<<<<< HEAD
-        continues: bool = False,
-=======
         *,
         prediction_name: str = "prediction_nn",
->>>>>>> a8b4f9f7
     ) -> None:
         self._window_size = window_size
         self._forecast_horizon = forecast_horizon
@@ -43,23 +39,8 @@
         self._target_name: str = ""
         self._time_name: str = ""
         self._feature_names: list[str] = []
-<<<<<<< HEAD
+
         self._continues: bool = continues
-=======
-        self._prediction_name = prediction_name  # TODO: use target name, override existing column
-
-    def __eq__(self, other: object) -> bool:
-        if not isinstance(other, InputConversionTimeSeries):
-            return False
-        return self._prediction_name == other._prediction_name
-
-    def __hash__(self) -> int:
-        return _structural_hash(self.__class__.__name__ + self._prediction_name)
-
-    def __sizeof__(self) -> int:
-        return sys.getsizeof(self._prediction_name)
->>>>>>> a8b4f9f7
-
     @property
     def _data_size(self) -> int:
         """
