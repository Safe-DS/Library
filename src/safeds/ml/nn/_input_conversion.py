--- conflicted
+++ resolved
@@ -6,23 +6,17 @@
 if TYPE_CHECKING:
     from torch.utils.data import DataLoader
 
-<<<<<<< HEAD
 from safeds.data.labeled.containers import TabularDataset, TimeSeriesDataset
 from safeds.data.tabular.containers import Table
-
-FT = TypeVar("FT", TabularDataset, TimeSeriesDataset)
-PT = TypeVar("PT", Table, TimeSeriesDataset)
-=======
     from safeds.data.image.containers._single_size_image_list import _SingleSizeImageList
     from safeds.data.image.typing import ImageSize
 
 from safeds.data.image.containers import ImageList
 from safeds.data.labeled.containers import ImageDataset, TabularDataset
-from safeds.data.tabular.containers import Table, TimeSeries
+from safeds.data.tabular.containers import Table
 
-FT = TypeVar("FT", TabularDataset, TimeSeries, ImageDataset)
-PT = TypeVar("PT", Table, TimeSeries, ImageList)
->>>>>>> c0104c6d
+FT = TypeVar("FT", TabularDataset, TimeSeriesDataset, ImageDataset)
+PT = TypeVar("PT", Table, TimeSeriesDataset, ImageList)
 
 
 class InputConversion(Generic[FT, PT], ABC):
@@ -47,15 +41,6 @@
         pass  # pragma: no cover
 
     @abstractmethod
-    def _set_parameters(
-        self,
-        target_name: str,
-        time_name: str,
-        feature_names: list[str],
-    ) -> None:
-        pass  # pragma: no cover
-
-    @abstractmethod
     def _is_fit_data_valid(self, input_data: FT) -> bool:
         pass  # pragma: no cover
 
