from __future__ import annotations

from abc import ABC, abstractmethod
from typing import TYPE_CHECKING, Generic, TypeVar

from safeds.data.image.containers._single_size_image_list import _SingleSizeImageList

if TYPE_CHECKING:
    from torch.utils.data import DataLoader

<<<<<<< HEAD
    from safeds.data.image.typing import ImageSize

from safeds.data.tabular.containers import Table, TaggedTable, TimeSeries
from safeds.data.image.containers import ImageList
from safeds.data.labeled.containers import ImageDataset

FT = TypeVar("FT", TaggedTable, TimeSeries, ImageDataset)
PT = TypeVar("PT", Table, TimeSeries, ImageList)
=======
from safeds.data.labeled.containers import TabularDataset
from safeds.data.tabular.containers import Table, TimeSeries

FT = TypeVar("FT", TabularDataset, TimeSeries)
PT = TypeVar("PT", Table, TimeSeries)
>>>>>>> 43717e04


class _InputConversion(Generic[FT, PT], ABC):
    """The input conversion for a neural network, defines the input parameters for the neural network."""

    @property
    @abstractmethod
    def _data_size(self) -> int | ImageSize:
        pass  # pragma: no cover

    @abstractmethod
    def _data_conversion_fit(self, input_data: FT, batch_size: int, num_of_classes: int = 1) -> DataLoader | ImageDataset:
        pass  # pragma: no cover

    @abstractmethod
    def _data_conversion_predict(self, input_data: PT, batch_size: int) -> DataLoader | _SingleSizeImageList:
        pass  # pragma: no cover

    @abstractmethod
    def _is_fit_data_valid(self, input_data: FT) -> bool:
        pass  # pragma: no cover

    @abstractmethod
    def _is_predict_data_valid(self, input_data: PT) -> bool:
        pass  # pragma: no cover<|MERGE_RESOLUTION|>--- conflicted
+++ resolved
@@ -8,22 +8,14 @@
 if TYPE_CHECKING:
     from torch.utils.data import DataLoader
 
-<<<<<<< HEAD
     from safeds.data.image.typing import ImageSize
 
-from safeds.data.tabular.containers import Table, TaggedTable, TimeSeries
+from safeds.data.tabular.containers import Table, TimeSeries
 from safeds.data.image.containers import ImageList
-from safeds.data.labeled.containers import ImageDataset
+from safeds.data.labeled.containers import ImageDataset, TabularDataset
 
-FT = TypeVar("FT", TaggedTable, TimeSeries, ImageDataset)
+FT = TypeVar("FT", TabularDataset, TimeSeries, ImageDataset)
 PT = TypeVar("PT", Table, TimeSeries, ImageList)
-=======
-from safeds.data.labeled.containers import TabularDataset
-from safeds.data.tabular.containers import Table, TimeSeries
-
-FT = TypeVar("FT", TabularDataset, TimeSeries)
-PT = TypeVar("PT", Table, TimeSeries)
->>>>>>> 43717e04
 
 
 class _InputConversion(Generic[FT, PT], ABC):
