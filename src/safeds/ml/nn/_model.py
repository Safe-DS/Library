from __future__ import annotations

import copy
from typing import TYPE_CHECKING, Generic, Self, TypeVar

from safeds._config import _init_default_device
from safeds.data.image.containers import ImageList
from safeds.data.labeled.containers import TabularDataset, TimeSeriesDataset, ImageDataset
from safeds.data.tabular.containers import Table
from safeds.exceptions import (
    ClosedBound,
    FeatureDataMismatchError,
    InputSizeError,
    InvalidModelStructureError,
    ModelNotFittedError,
    OutOfBoundsError,
)
from safeds.ml.nn import (
    Convolutional2DLayer,
    FlattenLayer,
    ForwardLayer,
    InputConversionImage,
    OutputConversionImageToColumn,
    OutputConversionImageToImage,
    OutputConversionImageToTable,
)
from safeds.ml.nn._output_conversion_image import _OutputConversionImage
from safeds.ml.nn._pooling2d_layer import _Pooling2DLayer

if TYPE_CHECKING:
    from collections.abc import Callable

    from torch import Tensor, nn

    from safeds.ml.nn._input_conversion import InputConversion
    from safeds.ml.nn._layer import Layer
    from safeds.ml.nn._output_conversion import OutputConversion
    from safeds.data.image.typing import ImageSize


IFT = TypeVar("IFT", TabularDataset, TimeSeriesDataset, ImageDataset)  # InputFitType
IPT = TypeVar("IPT", Table, TimeSeriesDataset, ImageList)  # InputPredictType
OT = TypeVar("OT", TabularDataset, TimeSeriesDataset, ImageDataset)  # OutputType


class NeuralNetworkRegressor(Generic[IFT, IPT, OT]):
    """
    A NeuralNetworkRegressor is a neural network that is used for regression tasks.

    Parameters
    ----------
    input_conversion:
        to convert the input data for the neural network
    layers:
        a list of layers for the neural network to learn
    output_conversion:
        to convert the output data of the neural network back

    Raises
    ------
    InvalidModelStructureError
        if the defined model structure is invalid
    """

    def __init__(
        self,
        input_conversion: InputConversion[IFT, IPT],
        layers: list[Layer],
        output_conversion: OutputConversion[IPT, OT],
    ):
        if len(layers) == 0:
            raise InvalidModelStructureError("You need to provide at least one layer to a neural network.")
        if isinstance(input_conversion, InputConversionImage):
            if not isinstance(output_conversion, _OutputConversionImage):
                raise InvalidModelStructureError(
                    "The defined model uses an input conversion for images but no output conversion for images.",
                )
            elif isinstance(output_conversion, OutputConversionImageToColumn | OutputConversionImageToTable):
                raise InvalidModelStructureError(
                    "A NeuralNetworkRegressor cannot be used with images as input and 1-dimensional data as output.",
                )
            data_dimensions = 2
            for layer in layers:
                if data_dimensions == 2 and (isinstance(layer, Convolutional2DLayer | _Pooling2DLayer)):
                    continue
                elif data_dimensions == 2 and isinstance(layer, FlattenLayer):
                    data_dimensions = 1
                elif data_dimensions == 1 and isinstance(layer, ForwardLayer):
                    continue
                else:
                    raise InvalidModelStructureError(
                        (
                            "The 2-dimensional data has to be flattened before using a 1-dimensional layer."
                            if data_dimensions == 2
                            else "You cannot use a 2-dimensional layer with 1-dimensional data."
                        ),
                    )
            if data_dimensions == 1 and isinstance(output_conversion, OutputConversionImageToImage):
                raise InvalidModelStructureError(
                    "The output data would be 1-dimensional but the provided output conversion uses 2-dimensional data.",
                )
        elif isinstance(output_conversion, _OutputConversionImage):
            raise InvalidModelStructureError(
                "The defined model uses an output conversion for images but no input conversion for images.",
            )
        else:
            for layer in layers:
                if isinstance(layer, Convolutional2DLayer | FlattenLayer | _Pooling2DLayer):
                    raise InvalidModelStructureError("You cannot use a 2-dimensional layer with 1-dimensional data.")

        self._input_conversion: InputConversion[IFT, IPT] = input_conversion
        self._model = _create_internal_model(input_conversion, layers, is_for_classification=False)
        self._output_conversion: OutputConversion[IPT, OT] = output_conversion
        self._input_size = self._model.input_size
        self._batch_size = 1
        self._is_fitted = False
        self._total_number_of_batches_done = 0
        self._total_number_of_epochs_done = 0

    def fit(
        self,
        train_data: IFT,
        epoch_size: int = 25,
        batch_size: int = 1,
        learning_rate: float = 0.001,
        callback_on_batch_completion: Callable[[int, float], None] | None = None,
        callback_on_epoch_completion: Callable[[int, float], None] | None = None,
    ) -> Self:
        """
        Train the neural network with given training data.

        The original model is not modified.

        Parameters
        ----------
        train_data:
            The data the network should be trained on.
        epoch_size:
            The number of times the training cycle should be done.
        batch_size:
            The size of data batches that should be loaded at one time.
        learning_rate:
            The learning rate of the neural network.
        callback_on_batch_completion:
            Function used to view metrics while training. Gets called after a batch is completed with the index of the last batch and the overall loss average.
        callback_on_epoch_completion:
            Function used to view metrics while training. Gets called after an epoch is completed with the index of the last epoch and the overall loss average.

        Returns
        -------
        trained_model:
            The trained Model

        Raises
        ------
        ValueError
            If epoch_size < 1
            If batch_size < 1
        """
        import torch
        from torch import nn

<<<<<<< HEAD
        _init_default_device()

=======
        if not self._input_conversion._is_fit_data_valid(train_data):
            raise FeatureDataMismatchError
>>>>>>> 6cad203c
        if epoch_size < 1:
            raise OutOfBoundsError(actual=epoch_size, name="epoch_size", lower_bound=ClosedBound(1))
        if batch_size < 1:
            raise OutOfBoundsError(actual=batch_size, name="batch_size", lower_bound=ClosedBound(1))
        if self._input_conversion._data_size is not self._input_size:
            raise InputSizeError(self._input_conversion._data_size, self._input_size)

        copied_model = copy.deepcopy(self)

        copied_model._batch_size = batch_size

        dataloader = copied_model._input_conversion._data_conversion_fit(train_data, copied_model._batch_size)

        loss_fn = nn.MSELoss()

        optimizer = torch.optim.SGD(copied_model._model.parameters(), lr=learning_rate)
        for _ in range(epoch_size):
            loss_sum = 0.0
            amount_of_loss_values_calculated = 0
            for x, y in iter(dataloader):
                optimizer.zero_grad()

                pred = copied_model._model(x)

                loss = loss_fn(pred, y)
                loss_sum += loss.item()
                amount_of_loss_values_calculated += 1
                loss.backward()
                optimizer.step()
                copied_model._total_number_of_batches_done += 1
                if callback_on_batch_completion is not None:
                    callback_on_batch_completion(
                        copied_model._total_number_of_batches_done,
                        loss_sum / amount_of_loss_values_calculated,
                    )
            copied_model._total_number_of_epochs_done += 1
            if callback_on_epoch_completion is not None:
                callback_on_epoch_completion(
                    copied_model._total_number_of_epochs_done,
                    loss_sum / amount_of_loss_values_calculated,
                )
        copied_model._is_fitted = True
        copied_model._model.eval()
        return copied_model

    def predict(self, test_data: IPT) -> OT:
        """
        Make a prediction for the given test data.

        The original Model is not modified.

        Parameters
        ----------
        test_data:
            The data the network should predict.

        Returns
        -------
        prediction:
            The given test_data with an added "prediction" column at the end

        Raises
        ------
        ModelNotFittedError
            If the model has not been fitted yet
        """
        import torch

        _init_default_device()

        if not self._is_fitted:
            raise ModelNotFittedError
        if not self._input_conversion._is_predict_data_valid(test_data):
            raise FeatureDataMismatchError
        dataloader = self._input_conversion._data_conversion_predict(test_data, self._batch_size)
        predictions = []
        with torch.no_grad():
            for x in dataloader:
                elem = self._model(x)
                predictions.append(elem.squeeze(dim=1))
        return self._output_conversion._data_conversion(
            test_data,
            torch.cat(predictions, dim=0),
            **self._input_conversion._get_output_configuration(),
        )

    @property
    def is_fitted(self) -> bool:
        """Whether the model is fitted."""
        return self._is_fitted


class NeuralNetworkClassifier(Generic[IFT, IPT, OT]):
    """
    A NeuralNetworkClassifier is a neural network that is used for classification tasks.

    Parameters
    ----------
    input_conversion:
        to convert the input data for the neural network
    layers:
        a list of layers for the neural network to learn
    output_conversion:
        to convert the output data of the neural network back

    Raises
    ------
    InvalidModelStructureError
        if the defined model structure is invalid
    """

    def __init__(
        self,
        input_conversion: InputConversion[IFT, IPT],
        layers: list[Layer],
        output_conversion: OutputConversion[IPT, OT],
    ):
        if len(layers) == 0:
            raise InvalidModelStructureError("You need to provide at least one layer to a neural network.")
        if isinstance(output_conversion, OutputConversionImageToImage):
            raise InvalidModelStructureError("A NeuralNetworkClassifier cannot be used with images as output.")
        elif isinstance(input_conversion, InputConversionImage):
            if not isinstance(output_conversion, _OutputConversionImage):
                raise InvalidModelStructureError(
                    "The defined model uses an input conversion for images but no output conversion for images.",
                )
            data_dimensions = 2
            for layer in layers:
                if data_dimensions == 2 and (isinstance(layer, Convolutional2DLayer | _Pooling2DLayer)):
                    continue
                elif data_dimensions == 2 and isinstance(layer, FlattenLayer):
                    data_dimensions = 1
                elif data_dimensions == 1 and isinstance(layer, ForwardLayer):
                    continue
                else:
                    raise InvalidModelStructureError(
                        (
                            "The 2-dimensional data has to be flattened before using a 1-dimensional layer."
                            if data_dimensions == 2
                            else "You cannot use a 2-dimensional layer with 1-dimensional data."
                        ),
                    )
            if data_dimensions == 2 and (
                isinstance(output_conversion, OutputConversionImageToColumn | OutputConversionImageToTable)
            ):
                raise InvalidModelStructureError(
                    "The output data would be 2-dimensional but the provided output conversion uses 1-dimensional data.",
                )
        elif isinstance(output_conversion, _OutputConversionImage):
            raise InvalidModelStructureError(
                "The defined model uses an output conversion for images but no input conversion for images.",
            )
        else:
            for layer in layers:
                if isinstance(layer, Convolutional2DLayer | FlattenLayer | _Pooling2DLayer):
                    raise InvalidModelStructureError("You cannot use a 2-dimensional layer with 1-dimensional data.")

        self._input_conversion: InputConversion[IFT, IPT] = input_conversion
        self._model = _create_internal_model(input_conversion, layers, is_for_classification=True)
        self._output_conversion: OutputConversion[IPT, OT] = output_conversion
        self._input_size = self._model.input_size
        self._batch_size = 1
        self._is_fitted = False
        self._num_of_classes = (
            layers[-1].output_size if isinstance(layers[-1].output_size, int) else -1
        )  # Is always int but linter doesn't know
        self._total_number_of_batches_done = 0
        self._total_number_of_epochs_done = 0

    def fit(
        self,
        train_data: IFT,
        epoch_size: int = 25,
        batch_size: int = 1,
        learning_rate: float = 0.001,
        callback_on_batch_completion: Callable[[int, float], None] | None = None,
        callback_on_epoch_completion: Callable[[int, float], None] | None = None,
    ) -> Self:
        """
        Train the neural network with given training data.

        The original model is not modified.

        Parameters
        ----------
        train_data:
            The data the network should be trained on.
        epoch_size:
            The number of times the training cycle should be done.
        batch_size:
            The size of data batches that should be loaded at one time.
        learning_rate:
            The learning rate of the neural network.
        callback_on_batch_completion:
            Function used to view metrics while training. Gets called after a batch is completed with the index of the last batch and the overall loss average.
        callback_on_epoch_completion:
            Function used to view metrics while training. Gets called after an epoch is completed with the index of the last epoch and the overall loss average.

        Returns
        -------
        trained_model:
            The trained Model

        Raises
        ------
        ValueError
            If epoch_size < 1
            If batch_size < 1
        """
        import torch
        from torch import nn

<<<<<<< HEAD
        _init_default_device()

=======
        if not self._input_conversion._is_fit_data_valid(train_data):
            raise FeatureDataMismatchError
>>>>>>> 6cad203c
        if epoch_size < 1:
            raise OutOfBoundsError(actual=epoch_size, name="epoch_size", lower_bound=ClosedBound(1))
        if batch_size < 1:
            raise OutOfBoundsError(actual=batch_size, name="batch_size", lower_bound=ClosedBound(1))
        if self._input_conversion._data_size is not self._input_size:
            raise InputSizeError(self._input_conversion._data_size, self._input_size)

        copied_model = copy.deepcopy(self)

        copied_model._batch_size = batch_size

        dataloader = copied_model._input_conversion._data_conversion_fit(
            train_data,
            copied_model._batch_size,
            copied_model._num_of_classes,
        )

        if copied_model._num_of_classes > 1:
            loss_fn = nn.CrossEntropyLoss()
        else:
            loss_fn = nn.BCELoss()
        optimizer = torch.optim.SGD(copied_model._model.parameters(), lr=learning_rate)
        for _ in range(epoch_size):
            loss_sum = 0.0
            amount_of_loss_values_calculated = 0
            for x, y in iter(dataloader):
                optimizer.zero_grad()
                pred = copied_model._model(x)
                loss = loss_fn(pred, y)
                loss_sum += loss.item()
                amount_of_loss_values_calculated += 1
                loss.backward()
                optimizer.step()

                copied_model._total_number_of_batches_done += 1
                if callback_on_batch_completion is not None:
                    callback_on_batch_completion(
                        copied_model._total_number_of_batches_done,
                        loss_sum / amount_of_loss_values_calculated,
                    )
            copied_model._total_number_of_epochs_done += 1
            if callback_on_epoch_completion is not None:
                callback_on_epoch_completion(
                    copied_model._total_number_of_epochs_done,
                    loss_sum / amount_of_loss_values_calculated,
                )
        copied_model._is_fitted = True
        copied_model._model.eval()
        return copied_model

    def predict(self, test_data: IPT) -> OT:
        """
        Make a prediction for the given test data.

        The original Model is not modified.

        Parameters
        ----------
        test_data:
            The data the network should predict.

        Returns
        -------
        prediction:
            The given test_data with an added "prediction" column at the end

        Raises
        ------
        ModelNotFittedError
            If the Model has not been fitted yet
        """
        import torch

        _init_default_device()

        if not self._is_fitted:
            raise ModelNotFittedError
        if not self._input_conversion._is_predict_data_valid(test_data):
            raise FeatureDataMismatchError
        dataloader = self._input_conversion._data_conversion_predict(test_data, self._batch_size)
        predictions = []
        with torch.no_grad():
            for x in dataloader:
                elem = self._model(x)
                if self._num_of_classes > 1:
                    predictions.append(torch.argmax(elem, dim=1))
                else:
                    predictions.append(elem.squeeze(dim=1).round())
        return self._output_conversion._data_conversion(
            test_data,
            torch.cat(predictions, dim=0),
            **self._input_conversion._get_output_configuration(),
        )

    @property
    def is_fitted(self) -> bool:
        """Whether the model is fitted."""
        return self._is_fitted


def _create_internal_model(
    input_conversion: InputConversion[IFT, IPT],
    layers: list[Layer],
    is_for_classification: bool,
) -> nn.Module:
    from torch import nn

    _init_default_device()

    class _InternalModel(nn.Module):
        def __init__(self, layers: list[Layer], is_for_classification: bool) -> None:

            super().__init__()
            self._layer_list = layers
            internal_layers = []
            previous_output_size = None

            for layer in layers:
                if previous_output_size is not None:
                    layer._set_input_size(previous_output_size)
                elif isinstance(input_conversion, InputConversionImage):
                    layer._set_input_size(input_conversion._data_size)
                if isinstance(layer, FlattenLayer | _Pooling2DLayer):
                    internal_layers.append(layer._get_internal_layer())
                else:
                    internal_layers.append(layer._get_internal_layer(activation_function="relu"))
                previous_output_size = layer.output_size

            if is_for_classification:
                internal_layers.pop()
                if isinstance(layers[-1].output_size, int) and layers[-1].output_size > 2:
                    internal_layers.append(layers[-1]._get_internal_layer(activation_function="none"))
                else:
                    internal_layers.append(layers[-1]._get_internal_layer(activation_function="sigmoid"))
            self._pytorch_layers = nn.Sequential(*internal_layers)

        @property
        def input_size(self) -> int | ImageSize:
            return self._layer_list[0].input_size

        def forward(self, x: Tensor) -> Tensor:
            for layer in self._pytorch_layers:
                x = layer(x)
            return x

    return _InternalModel(layers, is_for_classification)<|MERGE_RESOLUTION|>--- conflicted
+++ resolved
@@ -5,7 +5,7 @@
 
 from safeds._config import _init_default_device
 from safeds.data.image.containers import ImageList
-from safeds.data.labeled.containers import TabularDataset, TimeSeriesDataset, ImageDataset
+from safeds.data.labeled.containers import ImageDataset, TabularDataset, TimeSeriesDataset
 from safeds.data.tabular.containers import Table
 from safeds.exceptions import (
     ClosedBound,
@@ -32,10 +32,8 @@
 
     from torch import Tensor, nn
 
-    from safeds.ml.nn._input_conversion import InputConversion
-    from safeds.ml.nn._layer import Layer
-    from safeds.ml.nn._output_conversion import OutputConversion
     from safeds.data.image.typing import ImageSize
+    from safeds.ml.nn import InputConversion, Layer, OutputConversion
 
 
 IFT = TypeVar("IFT", TabularDataset, TimeSeriesDataset, ImageDataset)  # InputFitType
@@ -160,13 +158,10 @@
         import torch
         from torch import nn
 
-<<<<<<< HEAD
         _init_default_device()
 
-=======
         if not self._input_conversion._is_fit_data_valid(train_data):
             raise FeatureDataMismatchError
->>>>>>> 6cad203c
         if epoch_size < 1:
             raise OutOfBoundsError(actual=epoch_size, name="epoch_size", lower_bound=ClosedBound(1))
         if batch_size < 1:
@@ -379,13 +374,10 @@
         import torch
         from torch import nn
 
-<<<<<<< HEAD
         _init_default_device()
 
-=======
         if not self._input_conversion._is_fit_data_valid(train_data):
             raise FeatureDataMismatchError
->>>>>>> 6cad203c
         if epoch_size < 1:
             raise OutOfBoundsError(actual=epoch_size, name="epoch_size", lower_bound=ClosedBound(1))
         if batch_size < 1:
@@ -407,6 +399,7 @@
             loss_fn = nn.CrossEntropyLoss()
         else:
             loss_fn = nn.BCELoss()
+
         optimizer = torch.optim.SGD(copied_model._model.parameters(), lr=learning_rate)
         for _ in range(epoch_size):
             loss_sum = 0.0
@@ -414,6 +407,7 @@
             for x, y in iter(dataloader):
                 optimizer.zero_grad()
                 pred = copied_model._model(x)
+
                 loss = loss_fn(pred, y)
                 loss_sum += loss.item()
                 amount_of_loss_values_calculated += 1
