from __future__ import annotations

import copy
from typing import TYPE_CHECKING, Self

from safeds.data.tabular.containers import Column, Table, TaggedTable
<<<<<<< HEAD
from safeds.exceptions import ClosedBound, ModelNotFittedError, OutOfBoundsError

if TYPE_CHECKING:
    from collections.abc import Callable

    from torch import nn

    from safeds.ml.nn._fnn_layer import FNNLayer


class NeuralNetworkRegressor:
    def __init__(self, layers: list):
        self._model = _create_pytorch_model(layers, is_for_classification=False)
=======
from safeds.exceptions import (
    ClosedBound,
    InputSizeError,
    ModelNotFittedError,
    OutOfBoundsError,
    TestTrainDataMismatchError,
)
from safeds.ml.nn._layer import Layer


class NeuralNetworkRegressor:
    def __init__(self, layers: list[Layer]):
        self._model = _InternalModel(layers, is_for_classification=False)
        self._input_size = self._model.input_size
>>>>>>> e856cd50
        self._batch_size = 1
        self._is_fitted = False
        self._feature_names: None | list[str] = None
        self._total_number_of_batches_done = 0
        self._total_number_of_epochs_done = 0

    def fit(
        self,
        train_data: TaggedTable,
        epoch_size: int = 25,
        batch_size: int = 1,
        learning_rate: float = 0.001,
        callback_on_batch_completion: Callable[[int, float], None] | None = None,
        callback_on_epoch_completion: Callable[[int, float], None] | None = None,
    ) -> Self:
        """
        Train the neural network with given training data.

        The original model is not modified.

        Parameters
        ----------
        train_data
            The data the network should be trained on.
        epoch_size
            The number of times the training cycle should be done.
        batch_size
            The size of data batches that should be loaded at one time.
        learning_rate
            The learning rate of the neural network.
        callback_on_batch_completion
            Function used to view metrics while training. Gets called after a batch is completed with the index of the last batch and the overall loss average.
        callback_on_epoch_completion
            Function used to view metrics while training. Gets called after an epoch is completed with the index of the last epoch and the overall loss average.

        Raises
        ------
        ValueError
            If epoch_size < 1
            If batch_size < 1

        Returns
        -------
        trained_model :
            The trained Model
        """
        import torch
        from torch import nn

        if epoch_size < 1:
            raise OutOfBoundsError(actual=epoch_size, name="epoch_size", lower_bound=ClosedBound(1))
        if batch_size < 1:
            raise OutOfBoundsError(actual=batch_size, name="batch_size", lower_bound=ClosedBound(1))
        if train_data.features.number_of_columns is not self._input_size:
            raise InputSizeError(train_data.features.number_of_columns, self._input_size)

        copied_model = copy.deepcopy(self)

        copied_model._feature_names = train_data.features.column_names
        copied_model._batch_size = batch_size

        dataloader = train_data._into_dataloader_with_classes(copied_model._batch_size, 1)

        loss_fn = nn.MSELoss()

        optimizer = torch.optim.SGD(copied_model._model.parameters(), lr=learning_rate)
        for _ in range(epoch_size):
            loss_sum = 0.0
            amount_of_loss_values_calculated = 0
            for x, y in iter(dataloader):
                optimizer.zero_grad()

                pred = copied_model._model(x)

                loss = loss_fn(pred, y)
                loss_sum += loss.item()
                amount_of_loss_values_calculated += 1
                loss.backward()
                optimizer.step()
                copied_model._total_number_of_batches_done += 1
                if callback_on_batch_completion is not None:
                    callback_on_batch_completion(
                        copied_model._total_number_of_batches_done,
                        loss_sum / amount_of_loss_values_calculated,
                    )
            copied_model._total_number_of_epochs_done += 1
            if callback_on_epoch_completion is not None:
                callback_on_epoch_completion(
                    copied_model._total_number_of_epochs_done,
                    loss_sum / amount_of_loss_values_calculated,
                )
        copied_model._is_fitted = True
        copied_model._model.eval()
        return copied_model

    def predict(self, test_data: Table) -> TaggedTable:
        """
        Make a prediction for the given test data.

        The original Model is not modified.

        Parameters
        ----------
        test_data
            The data the network should predict.

        Returns
        -------
        prediction :
            The given test_data with an added "prediction" column at the end

        Raises
        ------
        ModelNotFittedError
            If the model has not been fitted yet
        """
        import torch

        if not self._is_fitted:
            raise ModelNotFittedError
        if not (sorted(test_data.column_names)).__eq__(
            sorted(self._feature_names) if self._feature_names is not None else None,
        ):
            raise TestTrainDataMismatchError
        dataloader = test_data._into_dataloader(self._batch_size)
        predictions = []
        with torch.no_grad():
            for x in dataloader:
                elem = self._model(x)
                predictions += elem.squeeze(dim=1).tolist()
        return test_data.add_column(Column("prediction", predictions)).tag_columns("prediction")

    @property
    def is_fitted(self) -> bool:
        """
        Check if the model is fitted.

        Returns
        -------
        is_fitted
            Whether the model is fitted.
        """
        return self._is_fitted


class NeuralNetworkClassifier:
<<<<<<< HEAD
    def __init__(self, layers: list[FNNLayer]):
        self._model = _create_pytorch_model(layers, is_for_classification=True)
=======
    def __init__(self, layers: list[Layer]):
        self._model = _InternalModel(layers, is_for_classification=True)
        self._input_size = self._model.input_size
>>>>>>> e856cd50
        self._batch_size = 1
        self._is_fitted = False
        self._num_of_classes = layers[-1].output_size
        self._feature_names: None | list[str] = None
        self._total_number_of_batches_done = 0
        self._total_number_of_epochs_done = 0

    def fit(
        self,
        train_data: TaggedTable,
        epoch_size: int = 25,
        batch_size: int = 1,
        learning_rate: float = 0.001,
        callback_on_batch_completion: Callable[[int, float], None] | None = None,
        callback_on_epoch_completion: Callable[[int, float], None] | None = None,
    ) -> Self:
        """
        Train the neural network with given training data.

        The original model is not modified.

        Parameters
        ----------
        train_data
            The data the network should be trained on.
        epoch_size
            The number of times the training cycle should be done.
        batch_size
            The size of data batches that should be loaded at one time.
        learning_rate
            The learning rate of the neural network.
        callback_on_batch_completion
            Function used to view metrics while training. Gets called after a batch is completed with the index of the last batch and the overall loss average.
        callback_on_epoch_completion
            Function used to view metrics while training. Gets called after an epoch is completed with the index of the last epoch and the overall loss average.

        Raises
        ------
        ValueError
            If epoch_size < 1
            If batch_size < 1

        Returns
        -------
        trained_model :
            The trained Model
        """
        import torch
        from torch import Tensor, nn

        if epoch_size < 1:
            raise OutOfBoundsError(actual=epoch_size, name="epoch_size", lower_bound=ClosedBound(1))
        if batch_size < 1:
            raise OutOfBoundsError(actual=batch_size, name="batch_size", lower_bound=ClosedBound(1))
        if train_data.features.number_of_columns is not self._input_size:
            raise InputSizeError(train_data.features.number_of_columns, self._input_size)

        copied_model = copy.deepcopy(self)

        copied_model._feature_names = train_data.features.column_names
        copied_model._batch_size = batch_size

        dataloader = train_data._into_dataloader_with_classes(copied_model._batch_size, copied_model._num_of_classes)

        if copied_model._num_of_classes > 1:
            loss_fn = nn.CrossEntropyLoss()
        else:
            loss_fn = nn.BCELoss()

        optimizer = torch.optim.SGD(copied_model._model.parameters(), lr=learning_rate)
        for _ in range(epoch_size):
            loss_sum = 0.0
            amount_of_loss_values_calculated = 0
            for x, y in iter(dataloader):
                optimizer.zero_grad()
                pred = copied_model._model(x)

                loss = loss_fn(pred, y)
                loss_sum += loss.item()
                amount_of_loss_values_calculated += 1
                loss.backward()
                optimizer.step()

                copied_model._total_number_of_batches_done += 1
                if callback_on_batch_completion is not None:
                    callback_on_batch_completion(
                        copied_model._total_number_of_batches_done,
                        loss_sum / amount_of_loss_values_calculated,
                    )
            copied_model._total_number_of_epochs_done += 1
            if callback_on_epoch_completion is not None:
                callback_on_epoch_completion(
                    copied_model._total_number_of_epochs_done,
                    loss_sum / amount_of_loss_values_calculated,
                )
        copied_model._is_fitted = True
        copied_model._model.eval()
        return copied_model

    def predict(self, test_data: Table) -> TaggedTable:
        """
        Make a prediction for the given test data.

        The original Model is not modified.

        Parameters
        ----------
        test_data
            The data the network should predict.

        Returns
        -------
        prediction :
            The given test_data with an added "prediction" column at the end

        Raises
        ------
        ModelNotFittedError
            If the Model has not been fitted yet
        """
        import torch

        if not self._is_fitted:
            raise ModelNotFittedError
        if not (sorted(test_data.column_names)).__eq__(
            sorted(self._feature_names) if self._feature_names is not None else None,
        ):
            raise TestTrainDataMismatchError
        dataloader = test_data._into_dataloader(self._batch_size)
        predictions = []
        with torch.no_grad():
            for x in dataloader:
                elem = self._model(x)
                if self._num_of_classes > 1:
                    predictions += torch.argmax(elem, dim=1).tolist()
                else:
                    p = elem.squeeze().round().tolist()
                    if isinstance(p, float):
                        predictions.append(p)
                    else:
                        predictions += p
        return test_data.add_column(Column("prediction", predictions)).tag_columns("prediction")

    @property
    def is_fitted(self) -> bool:
        """
        Check if the model is fitted.

        Returns
        -------
        is_fitted :
            Whether the model is fitted.
        """
        return self._is_fitted


<<<<<<< HEAD
def _create_pytorch_model(fnn_layers: list[FNNLayer], is_for_classification: bool) -> nn.Module:
    from torch import nn

    class _PytorchModel(nn.Module):
        def __init__(self, fnn_layers: list[FNNLayer], is_for_classification: bool) -> None:

            super().__init__()
            self._layer_list = fnn_layers
            internal_layers = []
            previous_output_size = None

            for layer in fnn_layers:
                if previous_output_size is not None:
                    layer._set_input_size(previous_output_size)
                internal_layers.append(layer._get_internal_layer(activation_function="relu"))
                previous_output_size = layer.output_size

            if is_for_classification:
                internal_layers.pop()
                if fnn_layers[-1].output_size > 2:
                    internal_layers.append(fnn_layers[-1]._get_internal_layer(activation_function="softmax"))
                else:
                    internal_layers.append(fnn_layers[-1]._get_internal_layer(activation_function="sigmoid"))
            self._pytorch_layers = nn.ModuleList(internal_layers)

        def forward(self, x: float) -> float:
            for layer in self._pytorch_layers:
                x = layer(x)
            return x

    return _PytorchModel(fnn_layers, is_for_classification)
=======
class _InternalModel(nn.Module):
    def __init__(self, layers: list[Layer], is_for_classification: bool) -> None:
        super().__init__()
        self._layer_list = layers
        internal_layers = []
        previous_output_size = None

        for layer in layers:
            if previous_output_size is not None:
                layer._set_input_size(previous_output_size)
            internal_layers.append(layer._get_internal_layer(activation_function="relu"))
            previous_output_size = layer.output_size

        if is_for_classification:
            internal_layers.pop()
            if layers[-1].output_size > 2:
                internal_layers.append(layers[-1]._get_internal_layer(activation_function="softmax"))
            else:
                internal_layers.append(layers[-1]._get_internal_layer(activation_function="sigmoid"))
        self._pytorch_layers = nn.Sequential(*internal_layers)

    @property
    def input_size(self) -> int:
        return self._layer_list[0].input_size

    def forward(self, x: Tensor) -> Tensor:
        for layer in self._pytorch_layers:
            x = layer(x)
        return x
>>>>>>> e856cd50
<|MERGE_RESOLUTION|>--- conflicted
+++ resolved
@@ -4,21 +4,6 @@
 from typing import TYPE_CHECKING, Self
 
 from safeds.data.tabular.containers import Column, Table, TaggedTable
-<<<<<<< HEAD
-from safeds.exceptions import ClosedBound, ModelNotFittedError, OutOfBoundsError
-
-if TYPE_CHECKING:
-    from collections.abc import Callable
-
-    from torch import nn
-
-    from safeds.ml.nn._fnn_layer import FNNLayer
-
-
-class NeuralNetworkRegressor:
-    def __init__(self, layers: list):
-        self._model = _create_pytorch_model(layers, is_for_classification=False)
-=======
 from safeds.exceptions import (
     ClosedBound,
     InputSizeError,
@@ -26,14 +11,19 @@
     OutOfBoundsError,
     TestTrainDataMismatchError,
 )
-from safeds.ml.nn._layer import Layer
+
+if TYPE_CHECKING:
+    from collections.abc import Callable
+
+    from torch import nn
+
+    from safeds.ml.nn._layer import Layer
 
 
 class NeuralNetworkRegressor:
     def __init__(self, layers: list[Layer]):
-        self._model = _InternalModel(layers, is_for_classification=False)
+        self._model = _create_internal_model(layers, is_for_classification=False)
         self._input_size = self._model.input_size
->>>>>>> e856cd50
         self._batch_size = 1
         self._is_fitted = False
         self._feature_names: None | list[str] = None
@@ -180,14 +170,9 @@
 
 
 class NeuralNetworkClassifier:
-<<<<<<< HEAD
-    def __init__(self, layers: list[FNNLayer]):
-        self._model = _create_pytorch_model(layers, is_for_classification=True)
-=======
     def __init__(self, layers: list[Layer]):
-        self._model = _InternalModel(layers, is_for_classification=True)
+        self._model = _create_internal_model(layers, is_for_classification=True)
         self._input_size = self._model.input_size
->>>>>>> e856cd50
         self._batch_size = 1
         self._is_fitted = False
         self._num_of_classes = layers[-1].output_size
@@ -344,19 +329,18 @@
         return self._is_fitted
 
 
-<<<<<<< HEAD
-def _create_pytorch_model(fnn_layers: list[FNNLayer], is_for_classification: bool) -> nn.Module:
+def _create_internal_model(fnn_layers: list[FNNLayer], is_for_classification: bool) -> nn.Module:
     from torch import nn
 
-    class _PytorchModel(nn.Module):
-        def __init__(self, fnn_layers: list[FNNLayer], is_for_classification: bool) -> None:
+    class _InternalModel(nn.Module):
+        def __init__(self, layers: list[Layer], is_for_classification: bool) -> None:
 
             super().__init__()
-            self._layer_list = fnn_layers
+            self._layer_list = layers
             internal_layers = []
             previous_output_size = None
 
-            for layer in fnn_layers:
+            for layer in layers:
                 if previous_output_size is not None:
                     layer._set_input_size(previous_output_size)
                 internal_layers.append(layer._get_internal_layer(activation_function="relu"))
@@ -364,46 +348,19 @@
 
             if is_for_classification:
                 internal_layers.pop()
-                if fnn_layers[-1].output_size > 2:
-                    internal_layers.append(fnn_layers[-1]._get_internal_layer(activation_function="softmax"))
+                if layers[-1].output_size > 2:
+                    internal_layers.append(layers[-1]._get_internal_layer(activation_function="softmax"))
                 else:
-                    internal_layers.append(fnn_layers[-1]._get_internal_layer(activation_function="sigmoid"))
-            self._pytorch_layers = nn.ModuleList(internal_layers)
-
-        def forward(self, x: float) -> float:
-            for layer in self._pytorch_layers:
-                x = layer(x)
-            return x
-
-    return _PytorchModel(fnn_layers, is_for_classification)
-=======
-class _InternalModel(nn.Module):
-    def __init__(self, layers: list[Layer], is_for_classification: bool) -> None:
-        super().__init__()
-        self._layer_list = layers
-        internal_layers = []
-        previous_output_size = None
-
-        for layer in layers:
-            if previous_output_size is not None:
-                layer._set_input_size(previous_output_size)
-            internal_layers.append(layer._get_internal_layer(activation_function="relu"))
-            previous_output_size = layer.output_size
-
-        if is_for_classification:
-            internal_layers.pop()
-            if layers[-1].output_size > 2:
-                internal_layers.append(layers[-1]._get_internal_layer(activation_function="softmax"))
-            else:
-                internal_layers.append(layers[-1]._get_internal_layer(activation_function="sigmoid"))
-        self._pytorch_layers = nn.Sequential(*internal_layers)
-
-    @property
-    def input_size(self) -> int:
-        return self._layer_list[0].input_size
-
-    def forward(self, x: Tensor) -> Tensor:
-        for layer in self._pytorch_layers:
-            x = layer(x)
-        return x
->>>>>>> e856cd50
+                    internal_layers.append(layers[-1]._get_internal_layer(activation_function="sigmoid"))
+            self._pytorch_layers = nn.Sequential(*internal_layers)
+
+        @property
+        def input_size(self) -> int:
+            return self._layer_list[0].input_size
+
+        def forward(self, x: Tensor) -> Tensor:
+                for layer in self._pytorch_layers:
+                    x = layer(x)
+                return x
+
+    return _InternalModel(fnn_layers, is_for_classification)