import copy
from collections.abc import Callable
from typing import Self

import torch
from torch import Tensor, nn

from safeds.data.tabular.containers import Column, Table, TaggedTable
from safeds.exceptions import (
    ClosedBound,
    InputSizeError,
    ModelNotFittedError,
    OutOfBoundsError,
    TestTrainDataMismatchError,
)
from safeds.ml.nn._layer import Layer


class NeuralNetworkRegressor:
    def __init__(self, layers: list[Layer]):
        self._model = _InternalModel(layers, is_for_classification=False)
        self._input_size = self._model.input_size
        self._batch_size = 1
        self._is_fitted = False
        self._feature_names: None | list[str] = None
        self._total_number_of_batches_done = 0
        self._total_number_of_epochs_done = 0
        self._loss_sum = 0.0

    def fit(
        self,
        train_data: TaggedTable,
        epoch_size: int = 25,
        batch_size: int = 1,
        learning_rate: float = 0.001,
        callback_on_batch_completion: Callable[[int, float], None] | None = None,
        callback_on_epoch_completion: Callable[[int, float], None] | None = None,
    ) -> Self:
        """
        Train the neural network with given training data.

        The original model is not modified.

        Parameters
        ----------
        train_data
            The data the network should be trained on.
        epoch_size
            The number of times the training cycle should be done.
        batch_size
            The size of data batches that should be loaded at one time.
        learning_rate
            The learning rate of the neural network.
        callback_on_batch_completion
            Function used to view metrics while training. Gets called after a batch is completed with the index of the last batch and the overall loss average.
        callback_on_epoch_completion
            Function used to view metrics while training. Gets called after an epoch is completed with the index of the last epoch and the overall loss average.

        Raises
        ------
        ValueError
            If epoch_size < 1
            If batch_size < 1

        Returns
        -------
        trained_model :
            The trained Model
        """
        if epoch_size < 1:
            raise OutOfBoundsError(actual=epoch_size, name="epoch_size", lower_bound=ClosedBound(1))
        if batch_size < 1:
            raise OutOfBoundsError(actual=batch_size, name="batch_size", lower_bound=ClosedBound(1))
        if train_data.features.number_of_columns is not self._input_size:
            raise InputSizeError(train_data.features.number_of_columns, self._input_size)
        self._feature_names = train_data.features.column_names
        self._batch_size = batch_size
        copied_model = copy.deepcopy(self)
<<<<<<< HEAD

        dataloader = train_data._into_dataloader(copied_model._batch_size)
=======
        copied_model._batch_size = batch_size
        # dataloader = train_data._into_dataloader(copied_model._batch_size)
        dataloader = train_data._into_dataloader_with_classes(copied_model._batch_size, 1)
>>>>>>> fe842e8a

        loss_fn = nn.MSELoss()

        optimizer = torch.optim.SGD(copied_model._model.parameters(), lr=learning_rate)
        for _ in range(epoch_size):
            for x, y in iter(dataloader):
                optimizer.zero_grad()

                pred = copied_model._model(x)

                loss = loss_fn(pred, y)
                self._loss_sum += loss.item()
                loss.backward()
                optimizer.step()
                self._total_number_of_batches_done += 1
                if callback_on_batch_completion is not None:
                    callback_on_batch_completion(
                        self._total_number_of_batches_done,
                        self._loss_sum / (self._total_number_of_batches_done * batch_size),
                    )
            self._total_number_of_epochs_done += 1
            if callback_on_epoch_completion is not None:
                callback_on_epoch_completion(
                    self._total_number_of_epochs_done,
                    self._loss_sum / (self._total_number_of_batches_done * batch_size),
                )
        copied_model._is_fitted = True
        copied_model._model.eval()
        return copied_model

    def predict(self, test_data: Table) -> TaggedTable:
        """
        Make a prediction for the given test data.

        The original Model is not modified.

        Parameters
        ----------
        test_data
            The data the network should predict.

        Returns
        -------
        prediction :
            The given test_data with an added "prediction" column at the end

        Raises
        ------
        ModelNotFittedError
            If the model has not been fitted yet
        """
        if not self._is_fitted:
            raise ModelNotFittedError
        if not (sorted(test_data.column_names)).__eq__(
            sorted(self._feature_names) if self._feature_names is not None else None,
        ):
            raise TestTrainDataMismatchError
        dataloader = test_data._into_dataloader(self._batch_size)
        predictions = []
        with torch.no_grad():
            for x in dataloader:
                elem = self._model(x)
                predictions += elem.squeeze(dim=1).tolist()
                # for item in range(len(elem)):
                #     predictions.append(elem[item].item())
        return test_data.add_column(Column("prediction", predictions)).tag_columns("prediction")

    @property
    def is_fitted(self) -> bool:
        """
        Check if the model is fitted.

        Returns
        -------
        is_fitted
            Whether the model is fitted.
        """
        return self._is_fitted


class NeuralNetworkClassifier:
    def __init__(self, layers: list[Layer]):
        self._model = _InternalModel(layers, is_for_classification=True)
        self._input_size = self._model.input_size
        self._batch_size = 1
        self._is_fitted = False
<<<<<<< HEAD
        self._is_multi_class = layers[-1].output_size > 1
        self._feature_names: None | list[str] = None
        self._total_number_of_batches_done = 0
        self._total_number_of_epochs_done = 0
        self._loss_sum = 0.0
=======
        # self._is_multi_class = layers[-1].output_size > 1
        self._num_of_classes = layers[-1].output_size
>>>>>>> fe842e8a

    def fit(
        self,
        train_data: TaggedTable,
        epoch_size: int = 25,
        batch_size: int = 1,
        learning_rate: float = 0.001,
        callback_on_batch_completion: Callable[[int, float], None] | None = None,
        callback_on_epoch_completion: Callable[[int, float], None] | None = None,
    ) -> Self:
        """
        Train the neural network with given training data.

        The original model is not modified.

        Parameters
        ----------
        train_data
            The data the network should be trained on.
        epoch_size
            The number of times the training cycle should be done.
        batch_size
            The size of data batches that should be loaded at one time.
        learning_rate
            The learning rate of the neural network.
        callback_on_batch_completion
            Function used to view metrics while training. Gets called after a batch is completed with the index of the last batch and the overall loss average.
        callback_on_epoch_completion
            Function used to view metrics while training. Gets called after an epoch is completed with the index of the last epoch and the overall loss average.

        Raises
        ------
        ValueError
            If epoch_size < 1
            If batch_size < 1

        Returns
        -------
        trained_model :
            The trained Model
        """
        if epoch_size < 1:
            raise OutOfBoundsError(actual=epoch_size, name="epoch_size", lower_bound=ClosedBound(1))
        if batch_size < 1:
            raise OutOfBoundsError(actual=batch_size, name="batch_size", lower_bound=ClosedBound(1))
        if train_data.features.number_of_columns is not self._input_size:
            raise InputSizeError(train_data.features.number_of_columns, self._input_size)
        self._feature_names = train_data.features.column_names
        self._batch_size = batch_size
        copied_model = copy.deepcopy(self)
<<<<<<< HEAD

        dataloader = train_data._into_dataloader(copied_model._batch_size)
=======
        copied_model._batch_size = batch_size
        # dataloader = train_data._into_dataloader(copied_model._batch_size)
        dataloader = train_data._into_dataloader_with_classes(copied_model._batch_size, copied_model._num_of_classes)
>>>>>>> fe842e8a

        # if self._is_multi_class:
        if self._num_of_classes > 1:
            loss_fn = nn.CrossEntropyLoss()
        else:
            loss_fn = nn.BCELoss()

        optimizer = torch.optim.SGD(copied_model._model.parameters(), lr=learning_rate)
        for _ in range(epoch_size):
            for x, y in iter(dataloader):
                optimizer.zero_grad()
                pred = copied_model._model(x)
<<<<<<< HEAD
                #if self._is_multi_class:
                #    pred_size = Tensor.size(pred, dim=1)
                #    predictions_for_all_items_of_batch = []
                #    for value in range(len(y)):
                #        list_of_probabilities_for_each_category = []
                #        class_index = y[value].item()
                #        for index in range(pred_size):
                #            if index is int(class_index):
                #                list_of_probabilities_for_each_category.append(1.0)
                #            else:
                #                list_of_probabilities_for_each_category.append(0.0)
                #        predictions_for_all_items_of_batch.append(list_of_probabilities_for_each_category.copy())
                #
                #    y_reshaped_as_tensor_to_fit_format_of_pred = torch.tensor(predictions_for_all_items_of_batch)
                #
                #    loss = loss_fn(pred, y_reshaped_as_tensor_to_fit_format_of_pred)
                #else:
                #    loss = loss_fn(pred, y)
                loss = loss_fn(pred, y)
                self._loss_sum += loss.item()
=======
                # if self._is_multi_class:
                #     pred_size = Tensor.size(pred, dim=1)
                #     predictions_for_all_items_of_batch = []
                #     for value in range(len(y)):
                #         list_of_probabilities_for_each_category = []
                #         class_index = y[value].item()
                #         for index in range(pred_size):
                #             if index is int(class_index):
                #                 list_of_probabilities_for_each_category.append(1.0)
                #             else:
                #                 list_of_probabilities_for_each_category.append(0.0)
                #         predictions_for_all_items_of_batch.append(list_of_probabilities_for_each_category.copy())
                #
                #     y_reshaped_as_tensor_to_fit_format_of_pred = torch.tensor(predictions_for_all_items_of_batch)
                #
                #     loss = loss_fn(pred, y_reshaped_as_tensor_to_fit_format_of_pred)
                # else:
                #     loss = loss_fn(pred, y)
                loss = loss_fn(pred, y)

                loss_sum += loss.item()
>>>>>>> fe842e8a
                loss.backward()
                optimizer.step()
                self._total_number_of_batches_done += 1
                if callback_on_batch_completion is not None:
                    callback_on_batch_completion(
                        self._total_number_of_batches_done,
                        self._loss_sum / (self._total_number_of_batches_done * batch_size),
                    )
            if callback_on_epoch_completion is not None:
                callback_on_epoch_completion(
                    self._total_number_of_epochs_done + 1,
                    self._loss_sum / (self._total_number_of_batches_done * batch_size),
                )
        copied_model._is_fitted = True
        copied_model._model.eval()
        return copied_model

    def predict(self, test_data: Table) -> TaggedTable:
        """
        Make a prediction for the given test data.

        The original Model is not modified.

        Parameters
        ----------
        test_data
            The data the network should predict.

        Returns
        -------
        prediction :
            The given test_data with an added "prediction" column at the end

        Raises
        ------
        ModelNotFittedError
            If the Model has not been fitted yet
        """
        if not self._is_fitted:
            raise ModelNotFittedError
        if not (sorted(test_data.column_names)).__eq__(
            sorted(self._feature_names) if self._feature_names is not None else None,
        ):
            raise TestTrainDataMismatchError
        dataloader = test_data._into_dataloader(self._batch_size)
        predictions = []
        with torch.no_grad():
            for x in dataloader:
                elem = self._model(x)
<<<<<<< HEAD
                if self._is_multi_class:
                    predictions += torch.argmax(elem, dim=1).tolist()
                else:
                    predictions += elem.round().tolist()
=======
                if self._num_of_classes > 1:
                    predictions += torch.argmax(elem, dim=1).tolist()
                else:
                    predictions += elem.round().squeeze().tolist()
>>>>>>> fe842e8a
                # for item in range(len(elem)):
                #     if not self._is_multi_class:
                #         if elem[item].item() < 0.5:
                #             predicted_class = 0  # pragma: no cover
                #         else:  # pragma: no cover
                #             predicted_class = 1  # pragma: no cover
                #         predictions.append(predicted_class)
                #     else:
                #         values = elem[item].tolist()
                #         highest_value = 0
                #         category_of_highest_value = 0
                #         for index in range(len(values)):
                #             if values[index] > highest_value:
                #                 highest_value = values[index]
                #                 category_of_highest_value = index
                #         predictions.append(category_of_highest_value)
        return test_data.add_column(Column("prediction", predictions)).tag_columns("prediction")

    @property
    def is_fitted(self) -> bool:
        """
        Check if the model is fitted.

        Returns
        -------
        is_fitted :
            Whether the model is fitted.
        """
        return self._is_fitted


class _InternalModel(nn.Module):
    def __init__(self, layers: list[Layer], is_for_classification: bool) -> None:
        super().__init__()
        self._layer_list = layers
        internal_layers = []
        previous_output_size = None

        for layer in layers:
            if previous_output_size is not None:
                layer._set_input_size(previous_output_size)
            internal_layers.append(layer._get_internal_layer(activation_function="relu"))
            previous_output_size = layer.output_size

        if is_for_classification:
            internal_layers.pop()
            if layers[-1].output_size > 2:
                internal_layers.append(layers[-1]._get_internal_layer(activation_function="softmax"))
            else:
                internal_layers.append(layers[-1]._get_internal_layer(activation_function="sigmoid"))
        self._pytorch_layers = nn.Sequential(*internal_layers)

    @property
    def input_size(self) -> int:
        return self._layer_list[0].input_size

    def forward(self, x: Tensor) -> Tensor:
        for layer in self._pytorch_layers:
            x = layer(x)
        return x<|MERGE_RESOLUTION|>--- conflicted
+++ resolved
@@ -76,14 +76,8 @@
         self._feature_names = train_data.features.column_names
         self._batch_size = batch_size
         copied_model = copy.deepcopy(self)
-<<<<<<< HEAD
-
-        dataloader = train_data._into_dataloader(copied_model._batch_size)
-=======
-        copied_model._batch_size = batch_size
-        # dataloader = train_data._into_dataloader(copied_model._batch_size)
+
         dataloader = train_data._into_dataloader_with_classes(copied_model._batch_size, 1)
->>>>>>> fe842e8a
 
         loss_fn = nn.MSELoss()
 
@@ -170,16 +164,11 @@
         self._input_size = self._model.input_size
         self._batch_size = 1
         self._is_fitted = False
-<<<<<<< HEAD
-        self._is_multi_class = layers[-1].output_size > 1
+        self._num_of_classes = layers[-1].output_size
         self._feature_names: None | list[str] = None
         self._total_number_of_batches_done = 0
         self._total_number_of_epochs_done = 0
         self._loss_sum = 0.0
-=======
-        # self._is_multi_class = layers[-1].output_size > 1
-        self._num_of_classes = layers[-1].output_size
->>>>>>> fe842e8a
 
     def fit(
         self,
@@ -230,14 +219,8 @@
         self._feature_names = train_data.features.column_names
         self._batch_size = batch_size
         copied_model = copy.deepcopy(self)
-<<<<<<< HEAD
-
-        dataloader = train_data._into_dataloader(copied_model._batch_size)
-=======
-        copied_model._batch_size = batch_size
-        # dataloader = train_data._into_dataloader(copied_model._batch_size)
+
         dataloader = train_data._into_dataloader_with_classes(copied_model._batch_size, copied_model._num_of_classes)
->>>>>>> fe842e8a
 
         # if self._is_multi_class:
         if self._num_of_classes > 1:
@@ -250,7 +233,6 @@
             for x, y in iter(dataloader):
                 optimizer.zero_grad()
                 pred = copied_model._model(x)
-<<<<<<< HEAD
                 #if self._is_multi_class:
                 #    pred_size = Tensor.size(pred, dim=1)
                 #    predictions_for_all_items_of_batch = []
@@ -271,29 +253,6 @@
                 #    loss = loss_fn(pred, y)
                 loss = loss_fn(pred, y)
                 self._loss_sum += loss.item()
-=======
-                # if self._is_multi_class:
-                #     pred_size = Tensor.size(pred, dim=1)
-                #     predictions_for_all_items_of_batch = []
-                #     for value in range(len(y)):
-                #         list_of_probabilities_for_each_category = []
-                #         class_index = y[value].item()
-                #         for index in range(pred_size):
-                #             if index is int(class_index):
-                #                 list_of_probabilities_for_each_category.append(1.0)
-                #             else:
-                #                 list_of_probabilities_for_each_category.append(0.0)
-                #         predictions_for_all_items_of_batch.append(list_of_probabilities_for_each_category.copy())
-                #
-                #     y_reshaped_as_tensor_to_fit_format_of_pred = torch.tensor(predictions_for_all_items_of_batch)
-                #
-                #     loss = loss_fn(pred, y_reshaped_as_tensor_to_fit_format_of_pred)
-                # else:
-                #     loss = loss_fn(pred, y)
-                loss = loss_fn(pred, y)
-
-                loss_sum += loss.item()
->>>>>>> fe842e8a
                 loss.backward()
                 optimizer.step()
                 self._total_number_of_batches_done += 1
@@ -343,17 +302,10 @@
         with torch.no_grad():
             for x in dataloader:
                 elem = self._model(x)
-<<<<<<< HEAD
-                if self._is_multi_class:
-                    predictions += torch.argmax(elem, dim=1).tolist()
-                else:
-                    predictions += elem.round().tolist()
-=======
                 if self._num_of_classes > 1:
                     predictions += torch.argmax(elem, dim=1).tolist()
                 else:
                     predictions += elem.round().squeeze().tolist()
->>>>>>> fe842e8a
                 # for item in range(len(elem)):
                 #     if not self._is_multi_class:
                 #         if elem[item].item() < 0.5:
