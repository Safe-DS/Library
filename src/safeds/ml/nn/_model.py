<<<<<<< HEAD
import copy
from collections.abc import Callable
from typing import Self, Generic, TypeVar
=======
from __future__ import annotations
>>>>>>> e01ad89a

import copy
from typing import TYPE_CHECKING, Self

<<<<<<< HEAD
from safeds.data.tabular.containers import TaggedTable
=======
from safeds.data.tabular.containers import Column, Table, TaggedTable
>>>>>>> e01ad89a
from safeds.exceptions import (
    ClosedBound,
    InputSizeError,
    ModelNotFittedError,
    OutOfBoundsError,
    TestTrainDataMismatchError,
)
<<<<<<< HEAD
from safeds.ml.nn._input_conversion import _InputConversion
from safeds.ml.nn._layer import _Layer
from safeds.ml.nn._output_conversion import _OutputConversion

I = TypeVar("I")
O = TypeVar("O")


class NeuralNetworkRegressor(Generic[I, O]):
    def __init__(self, input_conversion: _InputConversion[I], layers: list[_Layer], output_conversion: _OutputConversion[I, O]):
        self._input_conversion = input_conversion
        self._model = _InternalModel(layers, is_for_classification=False)
        self._output_conversion = output_conversion
        self._input_size = self._model.input_size
        self._batch_size = 1
        self._is_fitted = False
=======

if TYPE_CHECKING:
    from collections.abc import Callable

    from torch import Tensor, nn

    from safeds.ml.nn._layer import Layer


class NeuralNetworkRegressor:
    def __init__(self, layers: list[Layer]):
        self._model = _create_internal_model(layers, is_for_classification=False)
        self._input_size = self._model.input_size
        self._batch_size = 1
        self._is_fitted = False
        self._feature_names: None | list[str] = None
>>>>>>> e01ad89a
        self._total_number_of_batches_done = 0
        self._total_number_of_epochs_done = 0

    def fit(
        self,
        train_data: I,
        epoch_size: int = 25,
        batch_size: int = 1,
        learning_rate: float = 0.001,
        callback_on_batch_completion: Callable[[int, float], None] | None = None,
        callback_on_epoch_completion: Callable[[int, float], None] | None = None,
    ) -> Self:
        """
        Train the neural network with given training data.

        The original model is not modified.

        Parameters
        ----------
        train_data
            The data the network should be trained on.
        epoch_size
            The number of times the training cycle should be done.
        batch_size
            The size of data batches that should be loaded at one time.
        learning_rate
            The learning rate of the neural network.
        callback_on_batch_completion
            Function used to view metrics while training. Gets called after a batch is completed with the index of the last batch and the overall loss average.
        callback_on_epoch_completion
            Function used to view metrics while training. Gets called after an epoch is completed with the index of the last epoch and the overall loss average.

        Raises
        ------
        ValueError
            If epoch_size < 1
            If batch_size < 1

        Returns
        -------
        trained_model :
            The trained Model
        """
        import torch
        from torch import nn

        if epoch_size < 1:
            raise OutOfBoundsError(actual=epoch_size, name="epoch_size", lower_bound=ClosedBound(1))
        if batch_size < 1:
            raise OutOfBoundsError(actual=batch_size, name="batch_size", lower_bound=ClosedBound(1))
<<<<<<< HEAD
        if self._input_conversion._data_size is not self._input_size:
            raise InputSizeError(self._input_conversion._data_size, self._input_size)

        copied_model = copy.deepcopy(self)

        copied_model._batch_size = batch_size

        dataloader = copied_model._input_conversion._data_conversion_fit(train_data, copied_model._batch_size)
=======
        if train_data.features.number_of_columns is not self._input_size:
            raise InputSizeError(train_data.features.number_of_columns, self._input_size)

        copied_model = copy.deepcopy(self)

        copied_model._feature_names = train_data.features.column_names
        copied_model._batch_size = batch_size

        dataloader = train_data._into_dataloader_with_classes(copied_model._batch_size, 1)
>>>>>>> e01ad89a

        loss_fn = nn.MSELoss()

        optimizer = torch.optim.SGD(copied_model._model.parameters(), lr=learning_rate)
        for _ in range(epoch_size):
            loss_sum = 0.0
            amount_of_loss_values_calculated = 0
            for x, y in iter(dataloader):
                optimizer.zero_grad()

                pred = copied_model._model(x)

                loss = loss_fn(pred, y)
                loss_sum += loss.item()
                amount_of_loss_values_calculated += 1
                loss.backward()
                optimizer.step()
                copied_model._total_number_of_batches_done += 1
                if callback_on_batch_completion is not None:
                    callback_on_batch_completion(
                        copied_model._total_number_of_batches_done,
                        loss_sum / amount_of_loss_values_calculated,
                    )
            copied_model._total_number_of_epochs_done += 1
            if callback_on_epoch_completion is not None:
                callback_on_epoch_completion(
                    copied_model._total_number_of_epochs_done,
                    loss_sum / amount_of_loss_values_calculated,
                )
        copied_model._is_fitted = True
        copied_model._model.eval()
        return copied_model

    def predict(self, test_data: I) -> O:
        """
        Make a prediction for the given test data.

        The original Model is not modified.

        Parameters
        ----------
        test_data
            The data the network should predict.

        Returns
        -------
        prediction :
            The given test_data with an added "prediction" column at the end

        Raises
        ------
        ModelNotFittedError
            If the model has not been fitted yet
        """
        import torch

        if not self._is_fitted:
            raise ModelNotFittedError
<<<<<<< HEAD
        if not self._input_conversion._is_data_valid(test_data):
            raise TestTrainDataMismatchError
        # dataloader = test_data._into_dataloader(self._batch_size)
        dataloader = self._input_conversion._data_conversion_predict(test_data, self._batch_size)
=======
        if not (sorted(test_data.column_names)).__eq__(
            sorted(self._feature_names) if self._feature_names is not None else None,
        ):
            raise TestTrainDataMismatchError
        dataloader = test_data._into_dataloader(self._batch_size)
>>>>>>> e01ad89a
        predictions = []
        # predictions: Tensor
        with torch.no_grad():
            for x in dataloader:
                elem = self._model(x)
<<<<<<< HEAD
                # predictions += elem.squeeze(dim=1).tolist()
                predictions.append(elem.squeeze(dim=1))
        # return test_data.add_column(Column("prediction", predictions)).tag_columns("prediction")
        return self._output_conversion._data_conversion(test_data, torch.cat(predictions, dim=0))
=======
                predictions += elem.squeeze(dim=1).tolist()
        return test_data.add_column(Column("prediction", predictions)).tag_columns("prediction")
>>>>>>> e01ad89a

    @property
    def is_fitted(self) -> bool:
        """
        Check if the model is fitted.

        Returns
        -------
        is_fitted
            Whether the model is fitted.
        """
        return self._is_fitted


<<<<<<< HEAD
class NeuralNetworkClassifier(Generic[I, O]):
    def __init__(self, input_conversion: _InputConversion[I], layers: list[_Layer], output_conversion: _OutputConversion[I, O]):
        self._input_conversion = input_conversion
        self._model = _InternalModel(layers, is_for_classification=True)
        self._output_conversion = output_conversion
=======
class NeuralNetworkClassifier:
    def __init__(self, layers: list[Layer]):
        self._model = _create_internal_model(layers, is_for_classification=True)
>>>>>>> e01ad89a
        self._input_size = self._model.input_size
        self._batch_size = 1
        self._is_fitted = False
        self._num_of_classes = layers[-1].output_size
<<<<<<< HEAD
=======
        self._feature_names: None | list[str] = None
>>>>>>> e01ad89a
        self._total_number_of_batches_done = 0
        self._total_number_of_epochs_done = 0

    def fit(
        self,
        train_data: I,
        epoch_size: int = 25,
        batch_size: int = 1,
        learning_rate: float = 0.001,
        callback_on_batch_completion: Callable[[int, float], None] | None = None,
        callback_on_epoch_completion: Callable[[int, float], None] | None = None,
    ) -> Self:
        """
        Train the neural network with given training data.

        The original model is not modified.

        Parameters
        ----------
        train_data
            The data the network should be trained on.
        epoch_size
            The number of times the training cycle should be done.
        batch_size
            The size of data batches that should be loaded at one time.
        learning_rate
            The learning rate of the neural network.
        callback_on_batch_completion
            Function used to view metrics while training. Gets called after a batch is completed with the index of the last batch and the overall loss average.
        callback_on_epoch_completion
            Function used to view metrics while training. Gets called after an epoch is completed with the index of the last epoch and the overall loss average.

        Raises
        ------
        ValueError
            If epoch_size < 1
            If batch_size < 1

        Returns
        -------
        trained_model :
            The trained Model
        """
        import torch
        from torch import nn

        if epoch_size < 1:
            raise OutOfBoundsError(actual=epoch_size, name="epoch_size", lower_bound=ClosedBound(1))
        if batch_size < 1:
            raise OutOfBoundsError(actual=batch_size, name="batch_size", lower_bound=ClosedBound(1))
<<<<<<< HEAD
        if self._input_conversion._data_size is not self._input_size:
            raise InputSizeError(self._input_conversion._data_size, self._input_size)

        copied_model = copy.deepcopy(self)

        copied_model._batch_size = batch_size

        #dataloader = train_data._into_dataloader_with_classes(copied_model._batch_size, copied_model._num_of_classes)
        dataloader = copied_model._input_conversion._data_conversion_fit(train_data, copied_model._batch_size, copied_model._num_of_classes)
=======
        if train_data.features.number_of_columns is not self._input_size:
            raise InputSizeError(train_data.features.number_of_columns, self._input_size)

        copied_model = copy.deepcopy(self)

        copied_model._feature_names = train_data.features.column_names
        copied_model._batch_size = batch_size

        dataloader = train_data._into_dataloader_with_classes(copied_model._batch_size, copied_model._num_of_classes)
>>>>>>> e01ad89a

        if copied_model._num_of_classes > 1:
            loss_fn = nn.CrossEntropyLoss()
        else:
            loss_fn = nn.BCELoss()

        optimizer = torch.optim.SGD(copied_model._model.parameters(), lr=learning_rate)
        for _ in range(epoch_size):
            loss_sum = 0.0
            amount_of_loss_values_calculated = 0
            for x, y in iter(dataloader):
                optimizer.zero_grad()
                pred = copied_model._model(x)

                loss = loss_fn(pred, y)
                loss_sum += loss.item()
                amount_of_loss_values_calculated += 1
                loss.backward()
                optimizer.step()

                copied_model._total_number_of_batches_done += 1
                if callback_on_batch_completion is not None:
                    callback_on_batch_completion(
                        copied_model._total_number_of_batches_done,
                        loss_sum / amount_of_loss_values_calculated,
                    )
            copied_model._total_number_of_epochs_done += 1
            if callback_on_epoch_completion is not None:
                callback_on_epoch_completion(
                    copied_model._total_number_of_epochs_done,
                    loss_sum / amount_of_loss_values_calculated,
                )
        copied_model._is_fitted = True
        copied_model._model.eval()
        return copied_model

    def predict(self, test_data: I) -> O:
        """
        Make a prediction for the given test data.

        The original Model is not modified.

        Parameters
        ----------
        test_data
            The data the network should predict.

        Returns
        -------
        prediction :
            The given test_data with an added "prediction" column at the end

        Raises
        ------
        ModelNotFittedError
            If the Model has not been fitted yet
        """
        import torch

        if not self._is_fitted:
            raise ModelNotFittedError
<<<<<<< HEAD
        if not self._input_conversion._is_data_valid(test_data):
            raise TestTrainDataMismatchError
        #dataloader = test_data._into_dataloader(self._batch_size)
        dataloader = self._input_conversion._data_conversion_predict(test_data, self._batch_size)
=======
        if not (sorted(test_data.column_names)).__eq__(
            sorted(self._feature_names) if self._feature_names is not None else None,
        ):
            raise TestTrainDataMismatchError
        dataloader = test_data._into_dataloader(self._batch_size)
>>>>>>> e01ad89a
        predictions = []
        with torch.no_grad():
            for x in dataloader:
                elem = self._model(x)
                if self._num_of_classes > 1:
<<<<<<< HEAD
                    predictions.append(torch.argmax(elem, dim=1))
                else:
                    predictions.append(elem.squeeze(dim=1).round())
        #return test_data.add_column(Column("prediction", predictions)).tag_columns("prediction")
        return self._output_conversion._data_conversion(test_data, torch.cat(predictions, dim=0))
=======
                    predictions += torch.argmax(elem, dim=1).tolist()
                else:
                    p = elem.squeeze().round().tolist()
                    if isinstance(p, float):
                        predictions.append(p)
                    else:
                        predictions += p
        return test_data.add_column(Column("prediction", predictions)).tag_columns("prediction")
>>>>>>> e01ad89a

    @property
    def is_fitted(self) -> bool:
        """
        Check if the model is fitted.

        Returns
        -------
        is_fitted :
            Whether the model is fitted.
        """
        return self._is_fitted


<<<<<<< HEAD
class _InternalModel(nn.Module):
    def __init__(self, layers: list[_Layer], is_for_classification: bool) -> None:
        super().__init__()
        self._layer_list = layers
        internal_layers = []
        previous_output_size = None

        for layer in layers:
            if previous_output_size is not None:
                layer._set_input_size(previous_output_size)
            internal_layers.append(layer._get_internal_layer(activation_function="relu"))
            previous_output_size = layer.output_size

        if is_for_classification:
            internal_layers.pop()
            if layers[-1].output_size > 2:
                internal_layers.append(layers[-1]._get_internal_layer(activation_function="softmax"))
            else:
                internal_layers.append(layers[-1]._get_internal_layer(activation_function="sigmoid"))
        self._pytorch_layers = nn.Sequential(*internal_layers)

    @property
    def input_size(self) -> int:
        return self._layer_list[0].input_size

    def forward(self, x: Tensor) -> Tensor:
        for layer in self._pytorch_layers:
            x = layer(x)
        return x
=======
def _create_internal_model(layers: list[Layer], is_for_classification: bool) -> nn.Module:
    from torch import nn

    class _InternalModel(nn.Module):
        def __init__(self, layers: list[Layer], is_for_classification: bool) -> None:

            super().__init__()
            self._layer_list = layers
            internal_layers = []
            previous_output_size = None

            for layer in layers:
                if previous_output_size is not None:
                    layer._set_input_size(previous_output_size)
                internal_layers.append(layer._get_internal_layer(activation_function="relu"))
                previous_output_size = layer.output_size

            if is_for_classification:
                internal_layers.pop()
                if layers[-1].output_size > 2:
                    internal_layers.append(layers[-1]._get_internal_layer(activation_function="softmax"))
                else:
                    internal_layers.append(layers[-1]._get_internal_layer(activation_function="sigmoid"))
            self._pytorch_layers = nn.Sequential(*internal_layers)

        @property
        def input_size(self) -> int:
            return self._layer_list[0].input_size

        def forward(self, x: Tensor) -> Tensor:
            for layer in self._pytorch_layers:
                x = layer(x)
            return x

    return _InternalModel(layers, is_for_classification)
>>>>>>> e01ad89a
<|MERGE_RESOLUTION|>--- conflicted
+++ resolved
@@ -1,19 +1,8 @@
-<<<<<<< HEAD
+from __future__ import annotations
+
 import copy
-from collections.abc import Callable
-from typing import Self, Generic, TypeVar
-=======
-from __future__ import annotations
->>>>>>> e01ad89a
-
-import copy
-from typing import TYPE_CHECKING, Self
-
-<<<<<<< HEAD
-from safeds.data.tabular.containers import TaggedTable
-=======
-from safeds.data.tabular.containers import Column, Table, TaggedTable
->>>>>>> e01ad89a
+from typing import TYPE_CHECKING, Self, Generic, TypeVar
+
 from safeds.exceptions import (
     ClosedBound,
     InputSizeError,
@@ -21,10 +10,15 @@
     OutOfBoundsError,
     TestTrainDataMismatchError,
 )
-<<<<<<< HEAD
-from safeds.ml.nn._input_conversion import _InputConversion
-from safeds.ml.nn._layer import _Layer
-from safeds.ml.nn._output_conversion import _OutputConversion
+
+if TYPE_CHECKING:
+    from collections.abc import Callable
+
+    from torch import Tensor, nn
+
+    from safeds.ml.nn._input_conversion import _InputConversion
+    from safeds.ml.nn._layer import _Layer
+    from safeds.ml.nn._output_conversion import _OutputConversion
 
 I = TypeVar("I")
 O = TypeVar("O")
@@ -33,29 +27,11 @@
 class NeuralNetworkRegressor(Generic[I, O]):
     def __init__(self, input_conversion: _InputConversion[I], layers: list[_Layer], output_conversion: _OutputConversion[I, O]):
         self._input_conversion = input_conversion
-        self._model = _InternalModel(layers, is_for_classification=False)
+        self._model = _create_internal_model(layers, is_for_classification=False)
         self._output_conversion = output_conversion
         self._input_size = self._model.input_size
         self._batch_size = 1
         self._is_fitted = False
-=======
-
-if TYPE_CHECKING:
-    from collections.abc import Callable
-
-    from torch import Tensor, nn
-
-    from safeds.ml.nn._layer import Layer
-
-
-class NeuralNetworkRegressor:
-    def __init__(self, layers: list[Layer]):
-        self._model = _create_internal_model(layers, is_for_classification=False)
-        self._input_size = self._model.input_size
-        self._batch_size = 1
-        self._is_fitted = False
-        self._feature_names: None | list[str] = None
->>>>>>> e01ad89a
         self._total_number_of_batches_done = 0
         self._total_number_of_epochs_done = 0
 
@@ -106,7 +82,6 @@
             raise OutOfBoundsError(actual=epoch_size, name="epoch_size", lower_bound=ClosedBound(1))
         if batch_size < 1:
             raise OutOfBoundsError(actual=batch_size, name="batch_size", lower_bound=ClosedBound(1))
-<<<<<<< HEAD
         if self._input_conversion._data_size is not self._input_size:
             raise InputSizeError(self._input_conversion._data_size, self._input_size)
 
@@ -115,17 +90,6 @@
         copied_model._batch_size = batch_size
 
         dataloader = copied_model._input_conversion._data_conversion_fit(train_data, copied_model._batch_size)
-=======
-        if train_data.features.number_of_columns is not self._input_size:
-            raise InputSizeError(train_data.features.number_of_columns, self._input_size)
-
-        copied_model = copy.deepcopy(self)
-
-        copied_model._feature_names = train_data.features.column_names
-        copied_model._batch_size = batch_size
-
-        dataloader = train_data._into_dataloader_with_classes(copied_model._batch_size, 1)
->>>>>>> e01ad89a
 
         loss_fn = nn.MSELoss()
 
@@ -184,32 +148,15 @@
 
         if not self._is_fitted:
             raise ModelNotFittedError
-<<<<<<< HEAD
         if not self._input_conversion._is_data_valid(test_data):
             raise TestTrainDataMismatchError
-        # dataloader = test_data._into_dataloader(self._batch_size)
         dataloader = self._input_conversion._data_conversion_predict(test_data, self._batch_size)
-=======
-        if not (sorted(test_data.column_names)).__eq__(
-            sorted(self._feature_names) if self._feature_names is not None else None,
-        ):
-            raise TestTrainDataMismatchError
-        dataloader = test_data._into_dataloader(self._batch_size)
->>>>>>> e01ad89a
         predictions = []
-        # predictions: Tensor
         with torch.no_grad():
             for x in dataloader:
                 elem = self._model(x)
-<<<<<<< HEAD
-                # predictions += elem.squeeze(dim=1).tolist()
                 predictions.append(elem.squeeze(dim=1))
-        # return test_data.add_column(Column("prediction", predictions)).tag_columns("prediction")
         return self._output_conversion._data_conversion(test_data, torch.cat(predictions, dim=0))
-=======
-                predictions += elem.squeeze(dim=1).tolist()
-        return test_data.add_column(Column("prediction", predictions)).tag_columns("prediction")
->>>>>>> e01ad89a
 
     @property
     def is_fitted(self) -> bool:
@@ -224,25 +171,15 @@
         return self._is_fitted
 
 
-<<<<<<< HEAD
 class NeuralNetworkClassifier(Generic[I, O]):
     def __init__(self, input_conversion: _InputConversion[I], layers: list[_Layer], output_conversion: _OutputConversion[I, O]):
         self._input_conversion = input_conversion
-        self._model = _InternalModel(layers, is_for_classification=True)
+        self._model = _create_internal_model(layers, is_for_classification=True)
         self._output_conversion = output_conversion
-=======
-class NeuralNetworkClassifier:
-    def __init__(self, layers: list[Layer]):
-        self._model = _create_internal_model(layers, is_for_classification=True)
->>>>>>> e01ad89a
         self._input_size = self._model.input_size
         self._batch_size = 1
         self._is_fitted = False
         self._num_of_classes = layers[-1].output_size
-<<<<<<< HEAD
-=======
-        self._feature_names: None | list[str] = None
->>>>>>> e01ad89a
         self._total_number_of_batches_done = 0
         self._total_number_of_epochs_done = 0
 
@@ -293,7 +230,6 @@
             raise OutOfBoundsError(actual=epoch_size, name="epoch_size", lower_bound=ClosedBound(1))
         if batch_size < 1:
             raise OutOfBoundsError(actual=batch_size, name="batch_size", lower_bound=ClosedBound(1))
-<<<<<<< HEAD
         if self._input_conversion._data_size is not self._input_size:
             raise InputSizeError(self._input_conversion._data_size, self._input_size)
 
@@ -301,19 +237,7 @@
 
         copied_model._batch_size = batch_size
 
-        #dataloader = train_data._into_dataloader_with_classes(copied_model._batch_size, copied_model._num_of_classes)
         dataloader = copied_model._input_conversion._data_conversion_fit(train_data, copied_model._batch_size, copied_model._num_of_classes)
-=======
-        if train_data.features.number_of_columns is not self._input_size:
-            raise InputSizeError(train_data.features.number_of_columns, self._input_size)
-
-        copied_model = copy.deepcopy(self)
-
-        copied_model._feature_names = train_data.features.column_names
-        copied_model._batch_size = batch_size
-
-        dataloader = train_data._into_dataloader_with_classes(copied_model._batch_size, copied_model._num_of_classes)
->>>>>>> e01ad89a
 
         if copied_model._num_of_classes > 1:
             loss_fn = nn.CrossEntropyLoss()
@@ -375,39 +299,18 @@
 
         if not self._is_fitted:
             raise ModelNotFittedError
-<<<<<<< HEAD
         if not self._input_conversion._is_data_valid(test_data):
             raise TestTrainDataMismatchError
-        #dataloader = test_data._into_dataloader(self._batch_size)
         dataloader = self._input_conversion._data_conversion_predict(test_data, self._batch_size)
-=======
-        if not (sorted(test_data.column_names)).__eq__(
-            sorted(self._feature_names) if self._feature_names is not None else None,
-        ):
-            raise TestTrainDataMismatchError
-        dataloader = test_data._into_dataloader(self._batch_size)
->>>>>>> e01ad89a
         predictions = []
         with torch.no_grad():
             for x in dataloader:
                 elem = self._model(x)
                 if self._num_of_classes > 1:
-<<<<<<< HEAD
                     predictions.append(torch.argmax(elem, dim=1))
                 else:
                     predictions.append(elem.squeeze(dim=1).round())
-        #return test_data.add_column(Column("prediction", predictions)).tag_columns("prediction")
         return self._output_conversion._data_conversion(test_data, torch.cat(predictions, dim=0))
-=======
-                    predictions += torch.argmax(elem, dim=1).tolist()
-                else:
-                    p = elem.squeeze().round().tolist()
-                    if isinstance(p, float):
-                        predictions.append(p)
-                    else:
-                        predictions += p
-        return test_data.add_column(Column("prediction", predictions)).tag_columns("prediction")
->>>>>>> e01ad89a
 
     @property
     def is_fitted(self) -> bool:
@@ -422,42 +325,11 @@
         return self._is_fitted
 
 
-<<<<<<< HEAD
-class _InternalModel(nn.Module):
-    def __init__(self, layers: list[_Layer], is_for_classification: bool) -> None:
-        super().__init__()
-        self._layer_list = layers
-        internal_layers = []
-        previous_output_size = None
-
-        for layer in layers:
-            if previous_output_size is not None:
-                layer._set_input_size(previous_output_size)
-            internal_layers.append(layer._get_internal_layer(activation_function="relu"))
-            previous_output_size = layer.output_size
-
-        if is_for_classification:
-            internal_layers.pop()
-            if layers[-1].output_size > 2:
-                internal_layers.append(layers[-1]._get_internal_layer(activation_function="softmax"))
-            else:
-                internal_layers.append(layers[-1]._get_internal_layer(activation_function="sigmoid"))
-        self._pytorch_layers = nn.Sequential(*internal_layers)
-
-    @property
-    def input_size(self) -> int:
-        return self._layer_list[0].input_size
-
-    def forward(self, x: Tensor) -> Tensor:
-        for layer in self._pytorch_layers:
-            x = layer(x)
-        return x
-=======
-def _create_internal_model(layers: list[Layer], is_for_classification: bool) -> nn.Module:
+def _create_internal_model(layers: list[_Layer], is_for_classification: bool) -> nn.Module:
     from torch import nn
 
     class _InternalModel(nn.Module):
-        def __init__(self, layers: list[Layer], is_for_classification: bool) -> None:
+        def __init__(self, layers: list[_Layer], is_for_classification: bool) -> None:
 
             super().__init__()
             self._layer_list = layers
@@ -487,5 +359,4 @@
                 x = layer(x)
             return x
 
-    return _InternalModel(layers, is_for_classification)
->>>>>>> e01ad89a
+    return _InternalModel(layers, is_for_classification)