from __future__ import annotations

import copy
from typing import TYPE_CHECKING, Generic, Self, TypeVar

<<<<<<< HEAD
from safeds.data.image.containers import ImageList
from safeds.data.labeled.containers import ImageDataset
from safeds.data.tabular.containers import Table, TaggedTable, TimeSeries
=======
from safeds.data.labeled.containers import TabularDataset
from safeds.data.tabular.containers import Table, TimeSeries
>>>>>>> 43717e04
from safeds.exceptions import (
    ClosedBound,
    FeatureDataMismatchError,
    InvalidModelStructureError,
    InputSizeError,
    ModelNotFittedError,
    OutOfBoundsError,
)
from safeds.ml.nn import InputConversionImage, FlattenLayer, OutputConversionImageToTable, Convolutional2DLayer, \
    ForwardLayer, OutputConversionImageToImage
from safeds.ml.nn._output_conversion_image import OutputConversionImageToColumn, _OutputConversionImage
from safeds.ml.nn._pooling2d_layer import _Pooling2DLayer

if TYPE_CHECKING:
    from collections.abc import Callable

    from torch import Tensor, nn

    from safeds.ml.nn._input_conversion import _InputConversion
    from safeds.ml.nn._layer import _Layer
    from safeds.ml.nn._output_conversion import _OutputConversion

<<<<<<< HEAD
    from safeds.data.tabular.transformation import OneHotEncoder

    from safeds.data.image.typing import ImageSize

IFT = TypeVar("IFT", TaggedTable, TimeSeries, ImageDataset)  # InputFitType
IPT = TypeVar("IPT", Table, TimeSeries, ImageList)  # InputPredictType
OT = TypeVar("OT", TaggedTable, TimeSeries, ImageDataset)  # OutputType
=======
IFT = TypeVar("IFT", TabularDataset, TimeSeries)  # InputFitType
IPT = TypeVar("IPT", Table, TimeSeries)  # InputPredictType
OT = TypeVar("OT", TabularDataset, TimeSeries)  # OutputType
>>>>>>> 43717e04


class NeuralNetworkRegressor(Generic[IFT, IPT, OT]):
    """
    A NeuralNetworkRegressor is a neural network that is used for regression tasks.

    Parameters
    ----------
    input_conversion:
        to convert the input data for the neural network
    layers:
        a list of layers for the neural network to learn
    output_conversion:
        to convert the output data of the neural network back

    Raises
    ------
    InvalidModelStructureError
        if the defined model structure is invalid
    """

    def __init__(
        self,
        input_conversion: _InputConversion[IFT, IPT],
        layers: list[_Layer],
        output_conversion: _OutputConversion[IPT, OT],
    ):
        if len(layers) == 0:
            raise InvalidModelStructureError("You need to provide at least one layer to a neural network.")
        if isinstance(input_conversion, InputConversionImage):
            if not isinstance(output_conversion, _OutputConversionImage):
                raise InvalidModelStructureError("The defined model uses an input conversion for images but no output conversion for images.")
            elif isinstance(output_conversion, OutputConversionImageToTable) or isinstance(output_conversion, OutputConversionImageToColumn):
                raise InvalidModelStructureError("A NeuralNetworkRegressor cannot be used with images as input and 1-dimensional data as output.")
            data_dimensions = 2
            for layer in layers:
                if data_dimensions == 2 and (isinstance(layer, Convolutional2DLayer) or isinstance(layer, _Pooling2DLayer)):
                    continue
                elif data_dimensions == 2 and isinstance(layer, FlattenLayer):
                    data_dimensions = 1
                elif data_dimensions == 1 and isinstance(layer, ForwardLayer):
                    continue
                else:
                    raise InvalidModelStructureError("The 2-dimensional data has to be flattened before using a 1-dimensional layer." if data_dimensions == 2 else "You cannot use a 2-dimensional layer with 1-dimensional data.")
            if data_dimensions == 1 and isinstance(output_conversion, OutputConversionImageToImage):
                raise InvalidModelStructureError("The output data would be 1-dimensional but the provided output conversion uses 2-dimensional data.")
        elif isinstance(output_conversion, _OutputConversionImage):
            raise InvalidModelStructureError("The defined model uses an output conversion for images but no input conversion for images.")
        else:
            for layer in layers:
                if isinstance(layer, Convolutional2DLayer) or isinstance(layer, _Pooling2DLayer) or isinstance(layer, FlattenLayer):
                    raise InvalidModelStructureError("You cannot use a 2-dimensional layer with 1-dimensional data.")

        self._input_conversion: _InputConversion[IFT, IPT] = input_conversion
        self._model = _create_internal_model(input_conversion, layers, is_for_classification=False)
        self._output_conversion: _OutputConversion[IPT, OT] = output_conversion
        self._input_size = self._model.input_size
        self._batch_size = 1
        self._is_fitted = False
        self._total_number_of_batches_done = 0
        self._total_number_of_epochs_done = 0

    def fit(
        self,
        train_data: IFT,
        epoch_size: int = 25,
        batch_size: int = 1,
        learning_rate: float = 0.001,
        callback_on_batch_completion: Callable[[int, float], None] | None = None,
        callback_on_epoch_completion: Callable[[int, float], None] | None = None,
    ) -> Self:
        """
        Train the neural network with given training data.

        The original model is not modified.

        Parameters
        ----------
        train_data:
            The data the network should be trained on.
        epoch_size:
            The number of times the training cycle should be done.
        batch_size:
            The size of data batches that should be loaded at one time.
        learning_rate:
            The learning rate of the neural network.
        callback_on_batch_completion:
            Function used to view metrics while training. Gets called after a batch is completed with the index of the last batch and the overall loss average.
        callback_on_epoch_completion:
            Function used to view metrics while training. Gets called after an epoch is completed with the index of the last epoch and the overall loss average.

        Returns
        -------
        trained_model:
            The trained Model

        Raises
        ------
        ValueError
            If epoch_size < 1
            If batch_size < 1
        """
        import torch
        from torch import nn

        if epoch_size < 1:
            raise OutOfBoundsError(actual=epoch_size, name="epoch_size", lower_bound=ClosedBound(1))
        if batch_size < 1:
            raise OutOfBoundsError(actual=batch_size, name="batch_size", lower_bound=ClosedBound(1))
        if self._input_conversion._data_size is not self._input_size:
            raise InputSizeError(self._input_conversion._data_size, self._input_size)
        if not self._input_conversion._is_fit_data_valid(train_data):
            raise FeatureDataMismatchError

        copied_model = copy.deepcopy(self)

        copied_model._batch_size = batch_size

        dataloader = copied_model._input_conversion._data_conversion_fit(train_data, copied_model._batch_size)

        loss_fn = nn.MSELoss()

        optimizer = torch.optim.SGD(copied_model._model.parameters(), lr=learning_rate)
        for _ in range(epoch_size):
            loss_sum = 0.0
            amount_of_loss_values_calculated = 0
            for x, y in iter(dataloader):
                optimizer.zero_grad()

                pred = copied_model._model(x)

                loss = loss_fn(pred, y)
                loss_sum += loss.item()
                amount_of_loss_values_calculated += 1
                loss.backward()
                optimizer.step()
                copied_model._total_number_of_batches_done += 1
                if callback_on_batch_completion is not None:
                    callback_on_batch_completion(
                        copied_model._total_number_of_batches_done,
                        loss_sum / amount_of_loss_values_calculated,
                    )
            copied_model._total_number_of_epochs_done += 1
            if callback_on_epoch_completion is not None:
                callback_on_epoch_completion(
                    copied_model._total_number_of_epochs_done,
                    loss_sum / amount_of_loss_values_calculated,
                )
        copied_model._is_fitted = True
        copied_model._model.eval()
        return copied_model

    def predict(self, test_data: IPT) -> OT:
        """
        Make a prediction for the given test data.

        The original Model is not modified.

        Parameters
        ----------
        test_data:
            The data the network should predict.

        Returns
        -------
        prediction:
            The given test_data with an added "prediction" column at the end

        Raises
        ------
        ModelNotFittedError
            If the model has not been fitted yet
        """
        import torch

        if not self._is_fitted:
            raise ModelNotFittedError
        if not self._input_conversion._is_predict_data_valid(test_data):
            raise FeatureDataMismatchError
        dataloader = self._input_conversion._data_conversion_predict(test_data, self._batch_size)
        predictions = []
        with torch.no_grad():
            for x in dataloader:
                elem = self._model(x)
                predictions.append(elem.squeeze(dim=1))
        return self._output_conversion._data_conversion(test_data, torch.cat(predictions, dim=0))

    @property
    def is_fitted(self) -> bool:
        """Whether the model is fitted."""
        return self._is_fitted


class NeuralNetworkClassifier(Generic[IFT, IPT, OT]):
    """
    A NeuralNetworkClassifier is a neural network that is used for classification tasks.

    Parameters
    ----------
    input_conversion:
        to convert the input data for the neural network
    layers:
        a list of layers for the neural network to learn
    output_conversion:
        to convert the output data of the neural network back

    Raises
    ------
    InvalidModelStructureError
        if the defined model structure is invalid
    """

    def __init__(
        self,
        input_conversion: _InputConversion[IFT, IPT],
        layers: list[_Layer],
        output_conversion: _OutputConversion[IPT, OT],
    ):
        if len(layers) == 0:
            raise InvalidModelStructureError("You need to provide at least one layer to a neural network.")
        if isinstance(output_conversion, OutputConversionImageToImage):
            raise InvalidModelStructureError("A NeuralNetworkClassifier cannot be used with images as output.")
        elif isinstance(input_conversion, InputConversionImage):
            if not isinstance(output_conversion, _OutputConversionImage):
                raise InvalidModelStructureError("The defined model uses an input conversion for images but no output conversion for images.")
            data_dimensions = 2
            for layer in layers:
                if data_dimensions == 2 and (isinstance(layer, Convolutional2DLayer) or isinstance(layer, _Pooling2DLayer)):
                    continue
                elif data_dimensions == 2 and isinstance(layer, FlattenLayer):
                    data_dimensions = 1
                elif data_dimensions == 1 and isinstance(layer, ForwardLayer):
                    continue
                else:
                    raise InvalidModelStructureError("The 2-dimensional data has to be flattened before using a 1-dimensional layer." if data_dimensions == 2 else "You cannot use a 2-dimensional layer with 1-dimensional data.")
            if data_dimensions == 2 and (isinstance(output_conversion, OutputConversionImageToTable) or isinstance(output_conversion, OutputConversionImageToColumn)):
                raise InvalidModelStructureError("The output data would be 2-dimensional but the provided output conversion uses 1-dimensional data.")
        elif isinstance(output_conversion, _OutputConversionImage):
            raise InvalidModelStructureError("The defined model uses an output conversion for images but no input conversion for images.")
        else:
            for layer in layers:
                if isinstance(layer, Convolutional2DLayer) or isinstance(layer, _Pooling2DLayer) or isinstance(layer, FlattenLayer):
                    raise InvalidModelStructureError("You cannot use a 2-dimensional layer with 1-dimensional data.")

        self._input_conversion: _InputConversion[IFT, IPT] = input_conversion
        self._model = _create_internal_model(input_conversion, layers, is_for_classification=True)
        self._output_conversion: _OutputConversion[IPT, OT] = output_conversion
        self._input_size = self._model.input_size
        self._batch_size = 1
        self._is_fitted = False
        self._num_of_classes = int(layers[-1].output_size)
        self._total_number_of_batches_done = 0
        self._total_number_of_epochs_done = 0

    def fit(
        self,
        train_data: IFT,
        epoch_size: int = 25,
        batch_size: int = 1,
        learning_rate: float = 0.001,
        callback_on_batch_completion: Callable[[int, float], None] | None = None,
        callback_on_epoch_completion: Callable[[int, float], None] | None = None,
    ) -> Self:
        """
        Train the neural network with given training data.

        The original model is not modified.

        Parameters
        ----------
        train_data:
            The data the network should be trained on.
        epoch_size:
            The number of times the training cycle should be done.
        batch_size:
            The size of data batches that should be loaded at one time.
        learning_rate:
            The learning rate of the neural network.
        callback_on_batch_completion:
            Function used to view metrics while training. Gets called after a batch is completed with the index of the last batch and the overall loss average.
        callback_on_epoch_completion:
            Function used to view metrics while training. Gets called after an epoch is completed with the index of the last epoch and the overall loss average.

        Returns
        -------
        trained_model:
            The trained Model

        Raises
        ------
        ValueError
            If epoch_size < 1
            If batch_size < 1
        """
        import torch
        from torch import nn

        if epoch_size < 1:
            raise OutOfBoundsError(actual=epoch_size, name="epoch_size", lower_bound=ClosedBound(1))
        if batch_size < 1:
            raise OutOfBoundsError(actual=batch_size, name="batch_size", lower_bound=ClosedBound(1))
        if self._input_conversion._data_size is not self._input_size:
            raise InputSizeError(self._input_conversion._data_size, self._input_size)
        if not self._input_conversion._is_fit_data_valid(train_data):
            raise FeatureDataMismatchError

        copied_model = copy.deepcopy(self)

        copied_model._batch_size = batch_size

        dataloader = copied_model._input_conversion._data_conversion_fit(
            train_data,
            copied_model._batch_size,
            copied_model._num_of_classes,
        )

        if copied_model._num_of_classes > 1:
            loss_fn = nn.CrossEntropyLoss()
        else:
            loss_fn = nn.BCELoss()

        optimizer = torch.optim.SGD(copied_model._model.parameters(), lr=learning_rate)
        for _ in range(epoch_size):
            loss_sum = 0.0
            amount_of_loss_values_calculated = 0
            for x, y in iter(dataloader):
                optimizer.zero_grad()
                pred = copied_model._model(x)

                loss = loss_fn(pred, y)
                loss_sum += loss.item()
                amount_of_loss_values_calculated += 1
                loss.backward()
                optimizer.step()

                copied_model._total_number_of_batches_done += 1
                if callback_on_batch_completion is not None:
                    callback_on_batch_completion(
                        copied_model._total_number_of_batches_done,
                        loss_sum / amount_of_loss_values_calculated,
                    )
            copied_model._total_number_of_epochs_done += 1
            if callback_on_epoch_completion is not None:
                callback_on_epoch_completion(
                    copied_model._total_number_of_epochs_done,
                    loss_sum / amount_of_loss_values_calculated,
                )
        copied_model._is_fitted = True
        copied_model._model.eval()
        return copied_model

    def predict(self, test_data: IPT) -> OT:
        """
        Make a prediction for the given test data.

        The original Model is not modified.

        Parameters
        ----------
        test_data:
            The data the network should predict.

        Returns
        -------
        prediction:
            The given test_data with an added "prediction" column at the end

        Raises
        ------
        ModelNotFittedError
            If the Model has not been fitted yet
        """
        import torch

        if not self._is_fitted:
            raise ModelNotFittedError
        if not self._input_conversion._is_predict_data_valid(test_data):
            raise FeatureDataMismatchError
        dataloader = self._input_conversion._data_conversion_predict(test_data, self._batch_size)
        predictions = []
        with torch.no_grad():
            for x in dataloader:
                elem = self._model(x)
                if self._num_of_classes > 1:
                    predictions.append(torch.argmax(elem, dim=1))
                else:
                    predictions.append(elem.squeeze(dim=1).round())
        if isinstance(self._output_conversion, OutputConversionImageToTable) and isinstance(self._input_conversion, InputConversionImage):
            _column_names: list[str] = self._input_conversion._column_names
            return self._output_conversion._data_conversion(test_data, torch.cat(predictions, dim=0), column_names=_column_names)
        if isinstance(self._output_conversion, OutputConversionImageToColumn) and isinstance(self._input_conversion, InputConversionImage):
            _column_name: str = self._input_conversion._column_name
            _one_hot_encoder: OneHotEncoder = self._input_conversion._one_hot_encoder
            return self._output_conversion._data_conversion(test_data, torch.cat(predictions, dim=0), column_name=_column_name, one_hot_encoder=_one_hot_encoder)
        return self._output_conversion._data_conversion(test_data, torch.cat(predictions, dim=0))

    @property
    def is_fitted(self) -> bool:
        """Whether the model is fitted."""
        return self._is_fitted


def _create_internal_model(input_conversion: _InputConversion[IFT, IPT], layers: list[_Layer], is_for_classification: bool) -> nn.Module:
    from torch import nn

    class _InternalModel(nn.Module):
        def __init__(self, layers: list[_Layer], is_for_classification: bool) -> None:

            super().__init__()
            self._layer_list = layers
            internal_layers = []
            previous_output_size = None

            for layer in layers:
                if previous_output_size is not None:
                    layer._set_input_size(previous_output_size)
                elif isinstance(input_conversion, InputConversionImage):
                    layer._set_input_size(input_conversion._data_size)
                if isinstance(layer, FlattenLayer) or isinstance(layer, _Pooling2DLayer):
                    internal_layers.append(layer._get_internal_layer())
                else:
                    internal_layers.append(layer._get_internal_layer(activation_function="relu"))
                previous_output_size = layer.output_size

            if is_for_classification:
                internal_layers.pop()
                if int(layers[-1].output_size) > 2:
                    internal_layers.append(layers[-1]._get_internal_layer(activation_function="none"))
                else:
                    internal_layers.append(layers[-1]._get_internal_layer(activation_function="sigmoid"))
            self._pytorch_layers = nn.Sequential(*internal_layers)

        @property
        def input_size(self) -> int | ImageSize:
            return self._layer_list[0].input_size

        def forward(self, x: Tensor) -> Tensor:
            for layer in self._pytorch_layers:
                x = layer(x)
            return x

    return _InternalModel(layers, is_for_classification)<|MERGE_RESOLUTION|>--- conflicted
+++ resolved
@@ -3,14 +3,9 @@
 import copy
 from typing import TYPE_CHECKING, Generic, Self, TypeVar
 
-<<<<<<< HEAD
 from safeds.data.image.containers import ImageList
-from safeds.data.labeled.containers import ImageDataset
-from safeds.data.tabular.containers import Table, TaggedTable, TimeSeries
-=======
-from safeds.data.labeled.containers import TabularDataset
+from safeds.data.labeled.containers import ImageDataset, TabularDataset
 from safeds.data.tabular.containers import Table, TimeSeries
->>>>>>> 43717e04
 from safeds.exceptions import (
     ClosedBound,
     FeatureDataMismatchError,
@@ -33,19 +28,13 @@
     from safeds.ml.nn._layer import _Layer
     from safeds.ml.nn._output_conversion import _OutputConversion
 
-<<<<<<< HEAD
     from safeds.data.tabular.transformation import OneHotEncoder
 
     from safeds.data.image.typing import ImageSize
 
-IFT = TypeVar("IFT", TaggedTable, TimeSeries, ImageDataset)  # InputFitType
+IFT = TypeVar("IFT", TabularDataset, TimeSeries, ImageDataset)  # InputFitType
 IPT = TypeVar("IPT", Table, TimeSeries, ImageList)  # InputPredictType
-OT = TypeVar("OT", TaggedTable, TimeSeries, ImageDataset)  # OutputType
-=======
-IFT = TypeVar("IFT", TabularDataset, TimeSeries)  # InputFitType
-IPT = TypeVar("IPT", Table, TimeSeries)  # InputPredictType
-OT = TypeVar("OT", TabularDataset, TimeSeries)  # OutputType
->>>>>>> 43717e04
+OT = TypeVar("OT", TabularDataset, TimeSeries, ImageDataset)  # OutputType
 
 
 class NeuralNetworkRegressor(Generic[IFT, IPT, OT]):
