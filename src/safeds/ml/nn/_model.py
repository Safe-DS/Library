from __future__ import annotations

import copy
from typing import TYPE_CHECKING, Generic, Self, TypeVar

<<<<<<< HEAD
from safeds.data.labeled.containers import TabularDataset, TimeSeriesDataset
from safeds.data.tabular.containers import Table
=======
from safeds.data.image.containers import ImageList
from safeds.data.labeled.containers import ImageDataset, TabularDataset
from safeds.data.tabular.containers import Table, TimeSeries
>>>>>>> c0104c6d
from safeds.exceptions import (
    ClosedBound,
    FeatureDataMismatchError,
    InputSizeError,
    InvalidModelStructureError,
    ModelNotFittedError,
    OutOfBoundsError,
)
from safeds.ml.nn import (
<<<<<<< HEAD
    InputConversionTable,
    InputConversionTimeSeries,
)
=======
    Convolutional2DLayer,
    FlattenLayer,
    ForwardLayer,
    InputConversionImage,
    OutputConversionImageToColumn,
    OutputConversionImageToImage,
    OutputConversionImageToTable,
)
from safeds.ml.nn._output_conversion_image import _OutputConversionImage
from safeds.ml.nn._pooling2d_layer import _Pooling2DLayer
>>>>>>> c0104c6d

if TYPE_CHECKING:
    from collections.abc import Callable

    from torch import Tensor, nn

    from safeds.data.image.typing import ImageSize
    from safeds.ml.nn import InputConversion, Layer, OutputConversion

<<<<<<< HEAD
IFT = TypeVar("IFT", TabularDataset, TimeSeriesDataset)  # InputFitType
IPT = TypeVar("IPT", Table, TimeSeriesDataset)  # InputPredictType
OT = TypeVar("OT", TabularDataset, TimeSeriesDataset)  # OutputType


def _set_instance_parameters(input_conversion: InputConversion, train_data: TabularDataset | TimeSeriesDataset) -> None:
    if isinstance(input_conversion, InputConversionTable) and isinstance(train_data, TabularDataset):
        input_conversion._set_parameters(
            target_name=train_data.target.name,
            time_name="",
            feature_names=train_data.features.column_names,
        )
    if isinstance(input_conversion, InputConversionTimeSeries) and isinstance(train_data, TimeSeriesDataset):
        input_conversion._set_parameters(
            target_name=train_data.target.name,
            time_name=train_data.time.name,
            feature_names=train_data.features.column_names,
        )
=======
IFT = TypeVar("IFT", TabularDataset, TimeSeries, ImageDataset)  # InputFitType
IPT = TypeVar("IPT", Table, TimeSeries, ImageList)  # InputPredictType
OT = TypeVar("OT", TabularDataset, TimeSeries, ImageDataset)  # OutputType
>>>>>>> c0104c6d


class NeuralNetworkRegressor(Generic[IFT, IPT, OT]):
    """
    A NeuralNetworkRegressor is a neural network that is used for regression tasks.

    Parameters
    ----------
    input_conversion:
        to convert the input data for the neural network
    layers:
        a list of layers for the neural network to learn
    output_conversion:
        to convert the output data of the neural network back

    Raises
    ------
    InvalidModelStructureError
        if the defined model structure is invalid
    """

    def __init__(
        self,
        input_conversion: InputConversion[IFT, IPT],
        layers: list[Layer],
        output_conversion: OutputConversion[IPT, OT],
    ):
        if len(layers) == 0:
            raise InvalidModelStructureError("You need to provide at least one layer to a neural network.")
        if isinstance(input_conversion, InputConversionImage):
            if not isinstance(output_conversion, _OutputConversionImage):
                raise InvalidModelStructureError(
                    "The defined model uses an input conversion for images but no output conversion for images.",
                )
            elif isinstance(output_conversion, OutputConversionImageToColumn | OutputConversionImageToTable):
                raise InvalidModelStructureError(
                    "A NeuralNetworkRegressor cannot be used with images as input and 1-dimensional data as output.",
                )
            data_dimensions = 2
            for layer in layers:
                if data_dimensions == 2 and (isinstance(layer, Convolutional2DLayer | _Pooling2DLayer)):
                    continue
                elif data_dimensions == 2 and isinstance(layer, FlattenLayer):
                    data_dimensions = 1
                elif data_dimensions == 1 and isinstance(layer, ForwardLayer):
                    continue
                else:
                    raise InvalidModelStructureError(
                        (
                            "The 2-dimensional data has to be flattened before using a 1-dimensional layer."
                            if data_dimensions == 2
                            else "You cannot use a 2-dimensional layer with 1-dimensional data."
                        ),
                    )
            if data_dimensions == 1 and isinstance(output_conversion, OutputConversionImageToImage):
                raise InvalidModelStructureError(
                    "The output data would be 1-dimensional but the provided output conversion uses 2-dimensional data.",
                )
        elif isinstance(output_conversion, _OutputConversionImage):
            raise InvalidModelStructureError(
                "The defined model uses an output conversion for images but no input conversion for images.",
            )
        else:
            for layer in layers:
                if isinstance(layer, Convolutional2DLayer | FlattenLayer | _Pooling2DLayer):
                    raise InvalidModelStructureError("You cannot use a 2-dimensional layer with 1-dimensional data.")

        self._input_conversion: InputConversion[IFT, IPT] = input_conversion
        self._model = _create_internal_model(input_conversion, layers, is_for_classification=False)
        self._output_conversion: OutputConversion[IPT, OT] = output_conversion
        self._input_size = self._model.input_size
        self._batch_size = 1
        self._is_fitted = False
        self._total_number_of_batches_done = 0
        self._total_number_of_epochs_done = 0
        self._in_type = None
        self._out_type = None


    def fit(
        self,
        train_data: IFT,
        epoch_size: int = 25,
        batch_size: int = 1,
        learning_rate: float = 0.001,
        callback_on_batch_completion: Callable[[int, float], None] | None = None,
        callback_on_epoch_completion: Callable[[int, float], None] | None = None,
    ) -> Self:
        """
        Train the neural network with given training data.

        The original model is not modified.

        Parameters
        ----------
        train_data:
            The data the network should be trained on.
        epoch_size:
            The number of times the training cycle should be done.
        batch_size:
            The size of data batches that should be loaded at one time.
        learning_rate:
            The learning rate of the neural network.
        callback_on_batch_completion:
            Function used to view metrics while training. Gets called after a batch is completed with the index of the last batch and the overall loss average.
        callback_on_epoch_completion:
            Function used to view metrics while training. Gets called after an epoch is completed with the index of the last epoch and the overall loss average.

        Returns
        -------
        trained_model:
            The trained Model

        Raises
        ------
        ValueError
            If epoch_size < 1
            If batch_size < 1
        """
        import torch
        from torch import nn

        # set parameters from data
        _set_instance_parameters(self._input_conversion, train_data)

        if epoch_size < 1:
            raise OutOfBoundsError(actual=epoch_size, name="epoch_size", lower_bound=ClosedBound(1))
        if batch_size < 1:
            raise OutOfBoundsError(actual=batch_size, name="batch_size", lower_bound=ClosedBound(1))
        if self._input_conversion._data_size is not self._input_size:
            raise InputSizeError(self._input_conversion._data_size, self._input_size)

        copied_model = copy.deepcopy(self)

        copied_model._batch_size = batch_size

        dataloader = copied_model._input_conversion._data_conversion_fit(train_data, copied_model._batch_size)

        loss_fn = nn.MSELoss()
        optimizer = torch.optim.SGD(copied_model._model.parameters(), lr=learning_rate)
        for _ in range(epoch_size):
            loss_sum = 0.0
            amount_of_loss_values_calculated = 0
            for x, y in iter(dataloader):
                optimizer.zero_grad()
                # print("input:")
                # print(str(x)+"\n")
                pred = copied_model._model(x)

                # print("output: "+str(pred)+ "\n")

                loss = loss_fn(pred, y)
                loss_sum += loss.item()
                amount_of_loss_values_calculated += 1
                loss.backward()
                optimizer.step()
                copied_model._total_number_of_batches_done += 1
                if callback_on_batch_completion is not None:
                    callback_on_batch_completion(
                        copied_model._total_number_of_batches_done,
                        loss_sum / amount_of_loss_values_calculated,
                    )
            copied_model._total_number_of_epochs_done += 1
            if callback_on_epoch_completion is not None:
                callback_on_epoch_completion(
                    copied_model._total_number_of_epochs_done,
                    loss_sum / amount_of_loss_values_calculated,
                )
        copied_model._is_fitted = True
        copied_model._model.eval()
        return copied_model

    def predict(self, test_data: IPT) -> OT:
        """
        Make a prediction for the given test data.

        The original Model is not modified.

        Parameters
        ----------
        test_data:
            The data the network should predict.

        Returns
        -------
        prediction:
            The given test_data with an added "prediction" column at the end

        Raises
        ------
        ModelNotFittedError
            If the model has not been fitted yet
        """
        import torch

        if not self._is_fitted:
            raise ModelNotFittedError
        if not self._input_conversion._is_predict_data_valid(test_data):
            raise FeatureDataMismatchError
        dataloader = self._input_conversion._data_conversion_predict(test_data, self._batch_size)
        predictions = []
        with torch.no_grad():
            for x in dataloader:
                elem = self._model(x)
                predictions.append(elem.squeeze(dim=1))
        return self._output_conversion._data_conversion(
            test_data,
            torch.cat(predictions, dim=0),
            **self._input_conversion._get_output_configuration(),
        )

    @property
    def is_fitted(self) -> bool:
        """Whether the model is fitted."""
        return self._is_fitted


class NeuralNetworkClassifier(Generic[IFT, IPT, OT]):
    """
    A NeuralNetworkClassifier is a neural network that is used for classification tasks.

    Parameters
    ----------
    input_conversion:
        to convert the input data for the neural network
    layers:
        a list of layers for the neural network to learn
    output_conversion:
        to convert the output data of the neural network back

    Raises
    ------
    InvalidModelStructureError
        if the defined model structure is invalid
    """

    def __init__(
        self,
        input_conversion: InputConversion[IFT, IPT],
        layers: list[Layer],
        output_conversion: OutputConversion[IPT, OT],
    ):
        if len(layers) == 0:
            raise InvalidModelStructureError("You need to provide at least one layer to a neural network.")
        if isinstance(output_conversion, OutputConversionImageToImage):
            raise InvalidModelStructureError("A NeuralNetworkClassifier cannot be used with images as output.")
        elif isinstance(input_conversion, InputConversionImage):
            if not isinstance(output_conversion, _OutputConversionImage):
                raise InvalidModelStructureError(
                    "The defined model uses an input conversion for images but no output conversion for images.",
                )
            data_dimensions = 2
            for layer in layers:
                if data_dimensions == 2 and (isinstance(layer, Convolutional2DLayer | _Pooling2DLayer)):
                    continue
                elif data_dimensions == 2 and isinstance(layer, FlattenLayer):
                    data_dimensions = 1
                elif data_dimensions == 1 and isinstance(layer, ForwardLayer):
                    continue
                else:
                    raise InvalidModelStructureError(
                        (
                            "The 2-dimensional data has to be flattened before using a 1-dimensional layer."
                            if data_dimensions == 2
                            else "You cannot use a 2-dimensional layer with 1-dimensional data."
                        ),
                    )
            if data_dimensions == 2 and (
                isinstance(output_conversion, OutputConversionImageToColumn | OutputConversionImageToTable)
            ):
                raise InvalidModelStructureError(
                    "The output data would be 2-dimensional but the provided output conversion uses 1-dimensional data.",
                )
        elif isinstance(output_conversion, _OutputConversionImage):
            raise InvalidModelStructureError(
                "The defined model uses an output conversion for images but no input conversion for images.",
            )
        else:
            for layer in layers:
                if isinstance(layer, Convolutional2DLayer | FlattenLayer | _Pooling2DLayer):
                    raise InvalidModelStructureError("You cannot use a 2-dimensional layer with 1-dimensional data.")

        self._input_conversion: InputConversion[IFT, IPT] = input_conversion
        self._model = _create_internal_model(input_conversion, layers, is_for_classification=True)
        self._output_conversion: OutputConversion[IPT, OT] = output_conversion
        self._input_size = self._model.input_size
        self._batch_size = 1
        self._is_fitted = False
        self._num_of_classes = (
            layers[-1].output_size if isinstance(layers[-1].output_size, int) else -1
        )  # Is always int but linter doesn't know
        self._total_number_of_batches_done = 0
        self._total_number_of_epochs_done = 0

    def fit(
        self,
        train_data: IFT,
        epoch_size: int = 25,
        batch_size: int = 1,
        learning_rate: float = 0.001,
        callback_on_batch_completion: Callable[[int, float], None] | None = None,
        callback_on_epoch_completion: Callable[[int, float], None] | None = None,
    ) -> Self:
        """
        Train the neural network with given training data.

        The original model is not modified.

        Parameters
        ----------
        train_data:
            The data the network should be trained on.
        epoch_size:
            The number of times the training cycle should be done.
        batch_size:
            The size of data batches that should be loaded at one time.
        learning_rate:
            The learning rate of the neural network.
        callback_on_batch_completion:
            Function used to view metrics while training. Gets called after a batch is completed with the index of the last batch and the overall loss average.
        callback_on_epoch_completion:
            Function used to view metrics while training. Gets called after an epoch is completed with the index of the last epoch and the overall loss average.

        Returns
        -------
        trained_model:
            The trained Model

        Raises
        ------
        ValueError
            If epoch_size < 1
            If batch_size < 1
        """
        import torch
        from torch import nn

        _set_instance_parameters(self._input_conversion, train_data)

        if epoch_size < 1:
            raise OutOfBoundsError(actual=epoch_size, name="epoch_size", lower_bound=ClosedBound(1))
        if batch_size < 1:
            raise OutOfBoundsError(actual=batch_size, name="batch_size", lower_bound=ClosedBound(1))
        if self._input_conversion._data_size is not self._input_size:
            raise InputSizeError(self._input_conversion._data_size, self._input_size)

        copied_model = copy.deepcopy(self)

        copied_model._batch_size = batch_size

        dataloader = copied_model._input_conversion._data_conversion_fit(
            train_data,
            copied_model._batch_size,
            copied_model._num_of_classes,
        )

        if copied_model._num_of_classes > 1:
            loss_fn = nn.CrossEntropyLoss()
        else:
            loss_fn = nn.BCELoss()
        optimizer = torch.optim.SGD(copied_model._model.parameters(), lr=learning_rate)
        for _ in range(epoch_size):
            loss_sum = 0.0
            amount_of_loss_values_calculated = 0
            for x, y in iter(dataloader):
                optimizer.zero_grad()
                pred = copied_model._model(x)
                loss = loss_fn(pred, y)
                loss_sum += loss.item()
                amount_of_loss_values_calculated += 1
                loss.backward()
                optimizer.step()

                copied_model._total_number_of_batches_done += 1
                if callback_on_batch_completion is not None:
                    callback_on_batch_completion(
                        copied_model._total_number_of_batches_done,
                        loss_sum / amount_of_loss_values_calculated,
                    )
            copied_model._total_number_of_epochs_done += 1
            if callback_on_epoch_completion is not None:
                callback_on_epoch_completion(
                    copied_model._total_number_of_epochs_done,
                    loss_sum / amount_of_loss_values_calculated,
                )
        copied_model._is_fitted = True
        copied_model._model.eval()
        return copied_model

    def predict(self, test_data: IPT) -> OT:
        """
        Make a prediction for the given test data.

        The original Model is not modified.

        Parameters
        ----------
        test_data:
            The data the network should predict.

        Returns
        -------
        prediction:
            The given test_data with an added "prediction" column at the end

        Raises
        ------
        ModelNotFittedError
            If the Model has not been fitted yet
        """
        import torch

        if not self._is_fitted:
            raise ModelNotFittedError
        if not self._input_conversion._is_predict_data_valid(test_data):
            raise FeatureDataMismatchError
        dataloader = self._input_conversion._data_conversion_predict(test_data, self._batch_size)
        predictions = []
        with torch.no_grad():
            for x in dataloader:
                elem = self._model(x)
                if self._num_of_classes > 1:
                    predictions.append(torch.argmax(elem, dim=1))
                else:
                    predictions.append(elem.squeeze(dim=1).round())
        return self._output_conversion._data_conversion(
            test_data,
            torch.cat(predictions, dim=0),
            **self._input_conversion._get_output_configuration(),
        )

    @property
    def is_fitted(self) -> bool:
        """Whether the model is fitted."""
        return self._is_fitted


def _create_internal_model(
    input_conversion: InputConversion[IFT, IPT],
    layers: list[Layer],
    is_for_classification: bool,
) -> nn.Module:
    from torch import nn

    class _InternalModel(nn.Module):
        def __init__(self, layers: list[Layer], is_for_classification: bool) -> None:

            super().__init__()
            self._layer_list = layers
            internal_layers = []
            previous_output_size = None

            for layer in layers:
                if previous_output_size is not None:
                    layer._set_input_size(previous_output_size)
                elif isinstance(input_conversion, InputConversionImage):
                    layer._set_input_size(input_conversion._data_size)
                if isinstance(layer, FlattenLayer | _Pooling2DLayer):
                    internal_layers.append(layer._get_internal_layer())
                else:
                    internal_layers.append(layer._get_internal_layer(activation_function="relu"))
                previous_output_size = layer.output_size

            if is_for_classification:
                internal_layers.pop()
                if isinstance(layers[-1].output_size, int) and layers[-1].output_size > 2:
                    internal_layers.append(layers[-1]._get_internal_layer(activation_function="none"))
                else:
                    internal_layers.append(layers[-1]._get_internal_layer(activation_function="sigmoid"))
            self._pytorch_layers = nn.Sequential(*internal_layers)

        @property
        def input_size(self) -> int | ImageSize:
            return self._layer_list[0].input_size

        def forward(self, x: Tensor) -> Tensor:
            for layer in self._pytorch_layers:
                x = layer(x)
            return x

    return _InternalModel(layers, is_for_classification)<|MERGE_RESOLUTION|>--- conflicted
+++ resolved
@@ -3,14 +3,9 @@
 import copy
 from typing import TYPE_CHECKING, Generic, Self, TypeVar
 
-<<<<<<< HEAD
-from safeds.data.labeled.containers import TabularDataset, TimeSeriesDataset
+from safeds.data.image.containers import ImageList
+from safeds.data.labeled.containers import TabularDataset, TimeSeriesDataset, ImageDataset
 from safeds.data.tabular.containers import Table
-=======
-from safeds.data.image.containers import ImageList
-from safeds.data.labeled.containers import ImageDataset, TabularDataset
-from safeds.data.tabular.containers import Table, TimeSeries
->>>>>>> c0104c6d
 from safeds.exceptions import (
     ClosedBound,
     FeatureDataMismatchError,
@@ -20,55 +15,35 @@
     OutOfBoundsError,
 )
 from safeds.ml.nn import (
-<<<<<<< HEAD
-    InputConversionTable,
-    InputConversionTimeSeries,
-)
-=======
     Convolutional2DLayer,
     FlattenLayer,
     ForwardLayer,
     InputConversionImage,
+    InputConversionTable,
+    InputConversionTimeSeries,
     OutputConversionImageToColumn,
     OutputConversionImageToImage,
     OutputConversionImageToTable,
+    OutputConversionTimeSeries
 )
 from safeds.ml.nn._output_conversion_image import _OutputConversionImage
 from safeds.ml.nn._pooling2d_layer import _Pooling2DLayer
->>>>>>> c0104c6d
 
 if TYPE_CHECKING:
     from collections.abc import Callable
 
     from torch import Tensor, nn
 
+    from safeds.ml.nn._input_conversion import InputConversion
+    from safeds.ml.nn._layer import Layer
+    from safeds.ml.nn._output_conversion import OutputConversion
     from safeds.data.image.typing import ImageSize
-    from safeds.ml.nn import InputConversion, Layer, OutputConversion
-
-<<<<<<< HEAD
-IFT = TypeVar("IFT", TabularDataset, TimeSeriesDataset)  # InputFitType
-IPT = TypeVar("IPT", Table, TimeSeriesDataset)  # InputPredictType
-OT = TypeVar("OT", TabularDataset, TimeSeriesDataset)  # OutputType
-
-
-def _set_instance_parameters(input_conversion: InputConversion, train_data: TabularDataset | TimeSeriesDataset) -> None:
-    if isinstance(input_conversion, InputConversionTable) and isinstance(train_data, TabularDataset):
-        input_conversion._set_parameters(
-            target_name=train_data.target.name,
-            time_name="",
-            feature_names=train_data.features.column_names,
-        )
-    if isinstance(input_conversion, InputConversionTimeSeries) and isinstance(train_data, TimeSeriesDataset):
-        input_conversion._set_parameters(
-            target_name=train_data.target.name,
-            time_name=train_data.time.name,
-            feature_names=train_data.features.column_names,
-        )
-=======
-IFT = TypeVar("IFT", TabularDataset, TimeSeries, ImageDataset)  # InputFitType
-IPT = TypeVar("IPT", Table, TimeSeries, ImageList)  # InputPredictType
-OT = TypeVar("OT", TabularDataset, TimeSeries, ImageDataset)  # OutputType
->>>>>>> c0104c6d
+
+
+
+IFT = TypeVar("IFT", TabularDataset, TimeSeriesDataset, ImageDataset)  # InputFitType
+IPT = TypeVar("IPT", Table, TimeSeriesDataset, ImageList)  # InputPredictType
+OT = TypeVar("OT", TabularDataset, TimeSeriesDataset, ImageDataset)  # OutputType
 
 
 class NeuralNetworkRegressor(Generic[IFT, IPT, OT]):
@@ -144,9 +119,6 @@
         self._is_fitted = False
         self._total_number_of_batches_done = 0
         self._total_number_of_epochs_done = 0
-        self._in_type = None
-        self._out_type = None
-
 
     def fit(
         self,
@@ -191,15 +163,14 @@
         import torch
         from torch import nn
 
-        # set parameters from data
-        _set_instance_parameters(self._input_conversion, train_data)
-
         if epoch_size < 1:
             raise OutOfBoundsError(actual=epoch_size, name="epoch_size", lower_bound=ClosedBound(1))
         if batch_size < 1:
             raise OutOfBoundsError(actual=batch_size, name="batch_size", lower_bound=ClosedBound(1))
         if self._input_conversion._data_size is not self._input_size:
             raise InputSizeError(self._input_conversion._data_size, self._input_size)
+        if not self._input_conversion._is_fit_data_valid(train_data):
+            raise FeatureDataMismatchError
 
         copied_model = copy.deepcopy(self)
 
@@ -208,17 +179,15 @@
         dataloader = copied_model._input_conversion._data_conversion_fit(train_data, copied_model._batch_size)
 
         loss_fn = nn.MSELoss()
+
         optimizer = torch.optim.SGD(copied_model._model.parameters(), lr=learning_rate)
         for _ in range(epoch_size):
             loss_sum = 0.0
             amount_of_loss_values_calculated = 0
             for x, y in iter(dataloader):
                 optimizer.zero_grad()
-                # print("input:")
-                # print(str(x)+"\n")
+
                 pred = copied_model._model(x)
-
-                # print("output: "+str(pred)+ "\n")
 
                 loss = loss_fn(pred, y)
                 loss_sum += loss.item()
@@ -406,14 +375,14 @@
         import torch
         from torch import nn
 
-        _set_instance_parameters(self._input_conversion, train_data)
-
         if epoch_size < 1:
             raise OutOfBoundsError(actual=epoch_size, name="epoch_size", lower_bound=ClosedBound(1))
         if batch_size < 1:
             raise OutOfBoundsError(actual=batch_size, name="batch_size", lower_bound=ClosedBound(1))
         if self._input_conversion._data_size is not self._input_size:
             raise InputSizeError(self._input_conversion._data_size, self._input_size)
+        if not self._input_conversion._is_fit_data_valid(train_data):
+            raise FeatureDataMismatchError
 
         copied_model = copy.deepcopy(self)
 
