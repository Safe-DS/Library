from __future__ import annotations

import copy
from typing import TYPE_CHECKING, Generic, Self, TypeVar

from safeds.data.tabular.containers import Table, TaggedTable, TimeSeries
from safeds.exceptions import (
    ClosedBound,
    FeatureDataMismatchError,
    InputSizeError,
    ModelNotFittedError,
    OutOfBoundsError,
)

if TYPE_CHECKING:
    from collections.abc import Callable

    from torch import Tensor, nn

    from safeds.ml.nn._input_conversion import _InputConversion
    from safeds.ml.nn._layer import _Layer
    from safeds.ml.nn._output_conversion import _OutputConversion

IFT = TypeVar("IFT", TaggedTable, TimeSeries)  # InputFitType
IPT = TypeVar("IPT", Table, TimeSeries)  # InputPredictType
OT = TypeVar("OT", TaggedTable, TimeSeries)  # OutputType


class NeuralNetworkRegressor(Generic[IFT, IPT, OT]):
    def __init__(
        self,
        input_conversion: _InputConversion[IFT, IPT],
        layers: list[_Layer],
        output_conversion: _OutputConversion[IPT, OT],
    ):
        self._input_conversion: _InputConversion[IFT, IPT] = input_conversion
        self._model = _create_internal_model(layers, is_for_classification=False)
        self._output_conversion: _OutputConversion[IPT, OT] = output_conversion
        self._input_size = self._model.input_size
        self._batch_size = 1
        self._is_fitted = False
        self._total_number_of_batches_done = 0
        self._total_number_of_epochs_done = 0

    def fit(
        self,
        train_data: IFT,
        epoch_size: int = 25,
        batch_size: int = 1,
        learning_rate: float = 0.001,
        callback_on_batch_completion: Callable[[int, float], None] | None = None,
        callback_on_epoch_completion: Callable[[int, float], None] | None = None,
    ) -> Self:
        """
        Train the neural network with given training data.

        The original model is not modified.

        Parameters
        ----------
        train_data
            The data the network should be trained on.
        epoch_size
            The number of times the training cycle should be done.
        batch_size
            The size of data batches that should be loaded at one time.
        learning_rate
            The learning rate of the neural network.
        callback_on_batch_completion
            Function used to view metrics while training. Gets called after a batch is completed with the index of the last batch and the overall loss average.
        callback_on_epoch_completion
            Function used to view metrics while training. Gets called after an epoch is completed with the index of the last epoch and the overall loss average.

        Raises
        ------
        ValueError
            If epoch_size < 1
            If batch_size < 1

        Returns
        -------
        trained_model :
            The trained Model
        """
        import torch
        from torch import nn

        if epoch_size < 1:
            raise OutOfBoundsError(actual=epoch_size, name="epoch_size", lower_bound=ClosedBound(1))
        if batch_size < 1:
            raise OutOfBoundsError(actual=batch_size, name="batch_size", lower_bound=ClosedBound(1))
        if self._input_conversion._data_size is not self._input_size:
            raise InputSizeError(self._input_conversion._data_size, self._input_size)
        if not self._input_conversion._is_fit_data_valid(train_data):
            raise FeatureDataMismatchError

        copied_model = copy.deepcopy(self)
<<<<<<< HEAD
        # shouldnt the line below done by deepcopy?
=======

>>>>>>> d58c32f3
        copied_model._batch_size = batch_size

        dataloader = copied_model._input_conversion._data_conversion_fit(train_data, copied_model._batch_size)

        loss_fn = nn.MSELoss()

        optimizer = torch.optim.SGD(copied_model._model.parameters(), lr=learning_rate)
        for _ in range(epoch_size):
            loss_sum = 0.0
            amount_of_loss_values_calculated = 0
            for x, y in iter(dataloader):
                optimizer.zero_grad()

                pred = copied_model._model(x)

                loss = loss_fn(pred, y)
                loss_sum += loss.item()
                amount_of_loss_values_calculated += 1
                loss.backward()
                optimizer.step()
                copied_model._total_number_of_batches_done += 1
                if callback_on_batch_completion is not None:
                    callback_on_batch_completion(
                        copied_model._total_number_of_batches_done,
                        loss_sum / amount_of_loss_values_calculated,
                    )
            copied_model._total_number_of_epochs_done += 1
            if callback_on_epoch_completion is not None:
                callback_on_epoch_completion(
                    copied_model._total_number_of_epochs_done,
                    loss_sum / amount_of_loss_values_calculated,
                )
        copied_model._is_fitted = True
        copied_model._model.eval()
        return copied_model

    def predict(self, test_data: IPT) -> OT:
        """
        Make a prediction for the given test data.

        The original Model is not modified.

        Parameters
        ----------
        test_data
            The data the network should predict.

        Returns
        -------
        prediction :
            The given test_data with an added "prediction" column at the end

        Raises
        ------
        ModelNotFittedError
            If the model has not been fitted yet
        """
        import torch

        if not self._is_fitted:
            raise ModelNotFittedError
        if not self._input_conversion._is_predict_data_valid(test_data):
            raise FeatureDataMismatchError
        dataloader = self._input_conversion._data_conversion_predict(test_data, self._batch_size)
        predictions = []
        with torch.no_grad():
            for x in dataloader:
                elem = self._model(x)
                predictions.append(elem.squeeze(dim=1))
        return self._output_conversion._data_conversion(test_data, torch.cat(predictions, dim=0))

    @property
    def is_fitted(self) -> bool:
        """
        Check if the model is fitted.

        Returns
        -------
        is_fitted
            Whether the model is fitted.
        """
        return self._is_fitted


<<<<<<< HEAD
class NeuralNetworkClassifier:
    def __init__(self, layers: list):
        self._model = _PytorchModel(layers, is_for_classification=True)
=======
class NeuralNetworkClassifier(Generic[IFT, IPT, OT]):
    def __init__(
        self,
        input_conversion: _InputConversion[IFT, IPT],
        layers: list[_Layer],
        output_conversion: _OutputConversion[IPT, OT],
    ):
        self._input_conversion: _InputConversion[IFT, IPT] = input_conversion
        self._model = _create_internal_model(layers, is_for_classification=True)
        self._output_conversion: _OutputConversion[IPT, OT] = output_conversion
        self._input_size = self._model.input_size
>>>>>>> d58c32f3
        self._batch_size = 1
        self._is_fitted = False
        self._num_of_classes = layers[-1].output_size
        self._total_number_of_batches_done = 0
        self._total_number_of_epochs_done = 0

    def fit(
        self,
        train_data: IFT,
        epoch_size: int = 25,
        batch_size: int = 1,
        learning_rate: float = 0.001,
        callback_on_batch_completion: Callable[[int, float], None] | None = None,
        callback_on_epoch_completion: Callable[[int, float], None] | None = None,
    ) -> Self:
        """
        Train the neural network with given training data.

        The original model is not modified.

        Parameters
        ----------
        train_data
            The data the network should be trained on.
        epoch_size
            The number of times the training cycle should be done.
        batch_size
            The size of data batches that should be loaded at one time.
        learning_rate
            The learning rate of the neural network.
        callback_on_batch_completion
            Function used to view metrics while training. Gets called after a batch is completed with the index of the last batch and the overall loss average.
        callback_on_epoch_completion
            Function used to view metrics while training. Gets called after an epoch is completed with the index of the last epoch and the overall loss average.

        Raises
        ------
        ValueError
            If epoch_size < 1
            If batch_size < 1

        Returns
        -------
        trained_model :
            The trained Model
        """
        import torch
        from torch import nn

        if epoch_size < 1:
            raise OutOfBoundsError(actual=epoch_size, name="epoch_size", lower_bound=ClosedBound(1))
        if batch_size < 1:
            raise OutOfBoundsError(actual=batch_size, name="batch_size", lower_bound=ClosedBound(1))
        if self._input_conversion._data_size is not self._input_size:
            raise InputSizeError(self._input_conversion._data_size, self._input_size)
        if not self._input_conversion._is_fit_data_valid(train_data):
            raise FeatureDataMismatchError

        copied_model = copy.deepcopy(self)

        copied_model._batch_size = batch_size

        dataloader = copied_model._input_conversion._data_conversion_fit(
            train_data,
            copied_model._batch_size,
            copied_model._num_of_classes,
        )

        if copied_model._num_of_classes > 1:
            loss_fn = nn.CrossEntropyLoss()
        else:
            loss_fn = nn.BCELoss()

        optimizer = torch.optim.SGD(copied_model._model.parameters(), lr=learning_rate)
        for _ in range(epoch_size):
            loss_sum = 0.0
            amount_of_loss_values_calculated = 0
            for x, y in iter(dataloader):
                optimizer.zero_grad()
                pred = copied_model._model(x)

                loss = loss_fn(pred, y)
                loss_sum += loss.item()
                amount_of_loss_values_calculated += 1
                loss.backward()
                optimizer.step()

                copied_model._total_number_of_batches_done += 1
                if callback_on_batch_completion is not None:
                    callback_on_batch_completion(
                        copied_model._total_number_of_batches_done,
                        loss_sum / amount_of_loss_values_calculated,
                    )
            copied_model._total_number_of_epochs_done += 1
            if callback_on_epoch_completion is not None:
                callback_on_epoch_completion(
                    copied_model._total_number_of_epochs_done,
                    loss_sum / amount_of_loss_values_calculated,
                )
        copied_model._is_fitted = True
        copied_model._model.eval()
        return copied_model

    def predict(self, test_data: IPT) -> OT:
        """
        Make a prediction for the given test data.

        The original Model is not modified.

        Parameters
        ----------
        test_data
            The data the network should predict.

        Returns
        -------
        prediction :
            The given test_data with an added "prediction" column at the end

        Raises
        ------
        ModelNotFittedError
            If the Model has not been fitted yet
        """
        import torch

        if not self._is_fitted:
            raise ModelNotFittedError
        if not self._input_conversion._is_predict_data_valid(test_data):
            raise FeatureDataMismatchError
        dataloader = self._input_conversion._data_conversion_predict(test_data, self._batch_size)
        predictions = []
        with torch.no_grad():
            for x in dataloader:
                elem = self._model(x)
                if self._num_of_classes > 1:
                    predictions.append(torch.argmax(elem, dim=1))
                else:
                    predictions.append(elem.squeeze(dim=1).round())
        return self._output_conversion._data_conversion(test_data, torch.cat(predictions, dim=0))

    @property
    def is_fitted(self) -> bool:
        """
        Check if the model is fitted.

        Returns
        -------
        is_fitted :
            Whether the model is fitted.
        """
        return self._is_fitted


def _create_internal_model(layers: list[_Layer], is_for_classification: bool) -> nn.Module:
    from torch import nn

    class _InternalModel(nn.Module):
        def __init__(self, layers: list[_Layer], is_for_classification: bool) -> None:

            super().__init__()
            self._layer_list = layers
            internal_layers = []
            previous_output_size = None

            for layer in layers:
                if previous_output_size is not None:
                    layer._set_input_size(previous_output_size)
                internal_layers.append(layer._get_internal_layer(activation_function="relu"))
                previous_output_size = layer.output_size

            if is_for_classification:
                internal_layers.pop()
                if layers[-1].output_size > 2:
                    internal_layers.append(layers[-1]._get_internal_layer(activation_function="softmax"))
                else:
                    internal_layers.append(layers[-1]._get_internal_layer(activation_function="sigmoid"))
            self._pytorch_layers = nn.Sequential(*internal_layers)

        @property
        def input_size(self) -> int:
            return self._layer_list[0].input_size

        def forward(self, x: Tensor) -> Tensor:
            for layer in self._pytorch_layers:
                x = layer(x)
            return x

    return _InternalModel(layers, is_for_classification)<|MERGE_RESOLUTION|>--- conflicted
+++ resolved
@@ -95,11 +95,7 @@
             raise FeatureDataMismatchError
 
         copied_model = copy.deepcopy(self)
-<<<<<<< HEAD
-        # shouldnt the line below done by deepcopy?
-=======
-
->>>>>>> d58c32f3
+
         copied_model._batch_size = batch_size
 
         dataloader = copied_model._input_conversion._data_conversion_fit(train_data, copied_model._batch_size)
@@ -184,11 +180,6 @@
         return self._is_fitted
 
 
-<<<<<<< HEAD
-class NeuralNetworkClassifier:
-    def __init__(self, layers: list):
-        self._model = _PytorchModel(layers, is_for_classification=True)
-=======
 class NeuralNetworkClassifier(Generic[IFT, IPT, OT]):
     def __init__(
         self,
@@ -200,7 +191,6 @@
         self._model = _create_internal_model(layers, is_for_classification=True)
         self._output_conversion: _OutputConversion[IPT, OT] = output_conversion
         self._input_size = self._model.input_size
->>>>>>> d58c32f3
         self._batch_size = 1
         self._is_fitted = False
         self._num_of_classes = layers[-1].output_size
