--- conflicted
+++ resolved
@@ -24,12 +24,7 @@
         """
         self._prediction_name = prediction_name
 
-<<<<<<< HEAD
-    def _data_conversion(self, input_data: Table, output_data: Tensor, **kwargs: Unpack[dict[str, Any]]) -> TaggedTable:  # noqa: ARG002
-        return input_data.add_column(Column(self._prediction_name, output_data.tolist())).tag_columns(
-=======
-    def _data_conversion(self, input_data: Table, output_data: Tensor) -> TabularDataset:
+    def _data_conversion(self, input_data: Table, output_data: Tensor, **kwargs: Unpack[dict[str, Any]]) -> TabularDataset:
         return input_data.add_column(Column(self._prediction_name, output_data.tolist())).to_tabular_dataset(
->>>>>>> 43717e04
             self._prediction_name,
         )