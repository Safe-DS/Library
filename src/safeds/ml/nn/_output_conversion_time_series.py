--- conflicted
+++ resolved
@@ -78,11 +78,7 @@
         window_size: int = kwargs["window_size"]
         forecast_horizon: int = kwargs["forecast_horizon"]
         input_data_table = input_data.to_table()
-<<<<<<< HEAD
-        input_data_table = input_data_table.slice_rows(start=window_size+forecast_horizon)
-=======
         input_data_table = input_data_table.slice_rows(window_size + forecast_horizon)
->>>>>>> 92622fb1
 
         return input_data_table.add_columns(
             [Column(self._prediction_name, output_data.tolist())],
