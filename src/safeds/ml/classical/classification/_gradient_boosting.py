from __future__ import annotations

from typing import TYPE_CHECKING

from sklearn.ensemble import GradientBoostingClassifier as sk_GradientBoostingClassifier

from safeds.ml.classical._util_sklearn import fit, predict

from ._classifier import Classifier

if TYPE_CHECKING:
    from sklearn.base import ClassifierMixin
    from safeds.data.tabular.containers import Table, TaggedTable


class GradientBoosting(Classifier):
    """
    Gradient boosting classification.

    Parameters
    ----------
    number_of_trees: int
        The number of boosting stages to perform. Gradient boosting is fairly robust to over-fitting so a large
        number usually results in better performance.
    learning_rate : float
        The larger the value, the more the model is influenced by each additional tree. If the learning rate is too
        low, the model might underfit. If the learning rate is too high, the model might overfit.

    Raises
    ------
    ValueError
        If `learning_rate` is non-positive or the `number_of_trees` is less than or equal to 0.
    """

    def __init__(self, number_of_trees: int = 100, learning_rate: float = 0.1) -> None:
        # Validation
        if number_of_trees <= 0:
            raise ValueError("The number of boosting stages to perform has to be greater than 0.")
        if learning_rate <= 0:
            raise ValueError("The parameter 'learning_rate' has to be greater than 0.")

        # Hyperparameters
        self._number_of_trees = number_of_trees
        self._learning_rate = learning_rate

        # Internal state
        self._wrapped_classifier: sk_GradientBoostingClassifier | None = None
        self._feature_names: list[str] | None = None
        self._target_name: str | None = None

    def fit(self, training_set: TaggedTable) -> GradientBoosting:
        """
        Create a copy of this classifier and fit it with the given training data.

        This classifier is not modified.

        Parameters
        ----------
        training_set : TaggedTable
            The training data containing the feature and target vectors.

        Returns
        -------
        fitted_classifier : GradientBoosting
            The fitted classifier.

        Raises
        ------
        LearningError
            If the training data contains invalid values or if the training failed.
        """
<<<<<<< HEAD
        wrapped_classifier = self._get_sklearn_classifier()
=======
        wrapped_classifier = sk_GradientBoostingClassifier(
            n_estimators=self._number_of_trees,
            learning_rate=self._learning_rate,
        )
>>>>>>> 766f2ff2
        fit(wrapped_classifier, training_set)

        result = GradientBoosting(number_of_trees=self._number_of_trees, learning_rate=self._learning_rate)
        result._wrapped_classifier = wrapped_classifier
        result._feature_names = training_set.features.column_names
        result._target_name = training_set.target.name

        return result

    def predict(self, dataset: Table) -> TaggedTable:
        """
        Predict a target vector using a dataset containing feature vectors. The model has to be trained first.

        Parameters
        ----------
        dataset : Table
            The dataset containing the feature vectors.

        Returns
        -------
        table : TaggedTable
            A dataset containing the given feature vectors and the predicted target vector.

        Raises
        ------
        ModelNotFittedError
            If the model has not been fitted yet.
        DatasetContainsTargetError
            If the dataset contains the target column already.
        DatasetMissesFeaturesError
            If the dataset misses feature columns.
        PredictionError
            If predicting with the given dataset failed.
        """
        return predict(self._wrapped_classifier, dataset, self._feature_names, self._target_name)

    def is_fitted(self) -> bool:
        """
        Check if the classifier is fitted.

        Returns
        -------
        is_fitted : bool
            Whether the classifier is fitted.
        """
        return self._wrapped_classifier is not None

    def _get_sklearn_classifier(self) -> ClassifierMixin:
        """
        Return a new wrapped Classifier from sklearn.

        Returns
        -------
        wrapped_classifier: ClassifierMixin
            The sklearn Classifier.
        """
        return sk_GradientBoostingClassifier(learning_rate=self._learning_rate)<|MERGE_RESOLUTION|>--- conflicted
+++ resolved
@@ -29,13 +29,13 @@
     Raises
     ------
     ValueError
-        If `learning_rate` is non-positive or the `number_of_trees` is less than or equal to 0.
+        If `learning_rate` is non-positive or `number_of_trees` is less than or equal to 0.
     """
 
     def __init__(self, number_of_trees: int = 100, learning_rate: float = 0.1) -> None:
         # Validation
         if number_of_trees <= 0:
-            raise ValueError("The number of boosting stages to perform has to be greater than 0.")
+            raise ValueError("The parameter 'number_of_trees' has to be greater than 0.")
         if learning_rate <= 0:
             raise ValueError("The parameter 'learning_rate' has to be greater than 0.")
 
@@ -69,14 +69,7 @@
         LearningError
             If the training data contains invalid values or if the training failed.
         """
-<<<<<<< HEAD
         wrapped_classifier = self._get_sklearn_classifier()
-=======
-        wrapped_classifier = sk_GradientBoostingClassifier(
-            n_estimators=self._number_of_trees,
-            learning_rate=self._learning_rate,
-        )
->>>>>>> 766f2ff2
         fit(wrapped_classifier, training_set)
 
         result = GradientBoosting(number_of_trees=self._number_of_trees, learning_rate=self._learning_rate)
@@ -133,4 +126,4 @@
         wrapped_classifier: ClassifierMixin
             The sklearn Classifier.
         """
-        return sk_GradientBoostingClassifier(learning_rate=self._learning_rate)+        return sk_GradientBoostingClassifier(n_estimators=self._number_of_trees, learning_rate=self._learning_rate)