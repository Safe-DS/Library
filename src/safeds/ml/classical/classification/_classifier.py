from __future__ import annotations

from abc import ABC, abstractmethod

from sklearn.metrics import accuracy_score as sk_accuracy_score
from sklearn.metrics import precision_score as sk_precision_score

from safeds.data.tabular.containers import Table, TaggedTable
from safeds.data.tabular.exceptions import ColumnLengthMismatchError
from safeds.ml.exceptions import UntaggedTableError


class Classifier(ABC):
    """Abstract base class for all classifiers."""

    @abstractmethod
    def fit(self, training_set: TaggedTable) -> Classifier:
        """
        Create a copy of this classifier and fit it with the given training data.

        This classifier is not modified.

        Parameters
        ----------
        training_set : TaggedTable
            The training data containing the feature and target vectors.

        Returns
        -------
        fitted_classifier : Classifier
            The fitted classifier.

        Raises
        ------
        LearningError
            If the training data contains invalid values or if the training failed.
        """

    @abstractmethod
    def predict(self, dataset: Table) -> TaggedTable:
        """
        Predict a target vector using a dataset containing feature vectors. The model has to be trained first.

        Parameters
        ----------
        dataset : Table
            The dataset containing the feature vectors.

        Returns
        -------
        table : TaggedTable
            A dataset containing the given feature vectors and the predicted target vector.

        Raises
        ------
        ModelNotFittedError
            If the model has not been fitted yet.
        DatasetContainsTargetError
            If the dataset contains the target column already.
        DatasetMissesFeaturesError
            If the dataset misses feature columns.
        PredictionError
            If predicting with the given dataset failed.
        """

    @abstractmethod
    def is_fitted(self) -> bool:
        """
        Check if the classifier is fitted.

        Returns
        -------
        is_fitted : bool
            Whether the classifier is fitted.
        """

    # noinspection PyProtectedMember
    def accuracy(self, validation_or_test_set: TaggedTable) -> float:
        """
        Compute the accuracy of the classifier on the given data.

        Parameters
        ----------
        validation_or_test_set : TaggedTable
            The validation or test set.

        Returns
        -------
        accuracy : float
            The calculated accuracy score, i.e. the percentage of equal data.

        Raises
        ------
        UntaggedTableError
            If the table is untagged.
        """
        if not isinstance(validation_or_test_set, TaggedTable) and isinstance(validation_or_test_set, Table):
            raise UntaggedTableError
        expected = validation_or_test_set.target
        predicted = self.predict(validation_or_test_set.features).target

        return sk_accuracy_score(expected._data, predicted._data)

    def precision(self, validation_or_test_set: TaggedTable, positive_class=1) -> float:
        """
        Compute the classifier's precision on the given data.

        Parameters
        ----------
        validation_or_test_set : TaggedTable
            The validation or test set.
        positive_class : int | str
            The class to be considered positive. All other classes are considered negative.

        Returns
        -------
        precision : float
            The calculated precision score, i.e. the ratio of correctly predicted positives to all predicted positives.
            Returns 1 if no predictions are made.
        """
        expected = validation_or_test_set.target
        predicted = self.predict(validation_or_test_set.features).target

        if len(expected) != len(predicted):
            raise ColumnLengthMismatchError("expected, predicted")

        true_positive, false_positive = 0, 0

<<<<<<< HEAD
        for pair in zip(expected, predicted, strict=True):
            if pair[1] == positive_class:
                if pair[0] == positive_class:
=======
        for i in range(len(expected)):
            if predicted[i] == positive_class:
                if expected[i] == positive_class:
>>>>>>> 850d759e
                    true_positive += 1
                else:
                    false_positive += 1

        if (true_positive+false_positive) == 0:
            return 1.0
        return true_positive / (true_positive + false_positive)<|MERGE_RESOLUTION|>--- conflicted
+++ resolved
@@ -3,7 +3,6 @@
 from abc import ABC, abstractmethod
 
 from sklearn.metrics import accuracy_score as sk_accuracy_score
-from sklearn.metrics import precision_score as sk_precision_score
 
 from safeds.data.tabular.containers import Table, TaggedTable
 from safeds.data.tabular.exceptions import ColumnLengthMismatchError
@@ -126,15 +125,9 @@
 
         true_positive, false_positive = 0, 0
 
-<<<<<<< HEAD
         for pair in zip(expected, predicted, strict=True):
             if pair[1] == positive_class:
                 if pair[0] == positive_class:
-=======
-        for i in range(len(expected)):
-            if predicted[i] == positive_class:
-                if expected[i] == positive_class:
->>>>>>> 850d759e
                     true_positive += 1
                 else:
                     false_positive += 1
