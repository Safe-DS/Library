--- conflicted
+++ resolved
@@ -25,13 +25,8 @@
     # Dunder methods
     # ------------------------------------------------------------------------------------------------------------------
 
-<<<<<<< HEAD
-    def __init__(self, c: float = 1.0) -> None:
-=======
     def __init__(self, *, c: float = 1.0) -> None:
->>>>>>> 9f74e92a
         super().__init__()
-        self.c = c
 
         # Validation
         _check_bounds("c", c, lower_bound=_OpenBound(0))
