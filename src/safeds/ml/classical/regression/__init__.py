--- conflicted
+++ resolved
@@ -1,6 +1,5 @@
 """Models for regression tasks."""
 
-<<<<<<< HEAD
 from ._ada_boost import AdaBoost
 from ._arima import ArimaModel
 from ._decision_tree import DecisionTree
@@ -10,22 +9,11 @@
 from ._lasso_regression import LassoRegression
 from ._linear_regression import LinearRegression
 from ._random_forest import RandomForest
-=======
-from ._ada_boost import AdaBoostRegressor
-from ._decision_tree import DecisionTreeRegressor
-from ._elastic_net_regression import ElasticNetRegressor
-from ._gradient_boosting import GradientBoostingRegressor
-from ._k_nearest_neighbors import KNearestNeighborsRegressor
-from ._lasso_regression import LassoRegressor
-from ._linear_regression import LinearRegressionRegressor
-from ._random_forest import RandomForestRegressor
->>>>>>> 1a91b34c
 from ._regressor import Regressor
 from ._ridge_regression import RidgeRegressor
 from ._support_vector_machine import SupportVectorMachineRegressor
 
 __all__ = [
-<<<<<<< HEAD
     "AdaBoost",
     "ArimaModel",
     "DecisionTree",
@@ -35,16 +23,6 @@
     "LassoRegression",
     "LinearRegression",
     "RandomForest",
-=======
-    "AdaBoostRegressor",
-    "DecisionTreeRegressor",
-    "ElasticNetRegressor",
-    "GradientBoostingRegressor",
-    "KNearestNeighborsRegressor",
-    "LassoRegressor",
-    "LinearRegressionRegressor",
-    "RandomForestRegressor",
->>>>>>> 1a91b34c
     "Regressor",
     "RidgeRegressor",
     "SupportVectorMachineRegressor",
