--- conflicted
+++ resolved
@@ -4,14 +4,6 @@
 
 from safeds._validation._check_columns_are_numeric import _check_columns_are_numeric
 from safeds.data.labeled.containers import TabularDataset
-<<<<<<< HEAD
-from safeds.exceptions import ModelNotFittedError, DatasetMissesDataError, \
-    FeatureDataMismatchError, DatasetMissesTargetError
-from safeds.ml.classical.regression import AdaBoostRegressor, DecisionTreeRegressor, ElasticNetRegressor, \
-    GradientBoostingRegressor, LassoRegressor, LinearRegressor, RandomForestRegressor, \
-    RidgeRegressor, SupportVectorRegressor
-from safeds.ml.classical.regression import Regressor
-=======
 from safeds.exceptions import DatasetMissesDataError, FeatureDataMismatchError, ModelNotFittedError
 from safeds.ml.classical.regression import (
     AdaBoostRegressor,
@@ -25,7 +17,12 @@
     RidgeRegressor,
     SupportVectorRegressor,
 )
->>>>>>> a1b41538
+from safeds.exceptions import ModelNotFittedError, DatasetMissesDataError, \
+    FeatureDataMismatchError, DatasetMissesTargetError
+from safeds.ml.classical.regression import AdaBoostRegressor, DecisionTreeRegressor, ElasticNetRegressor, \
+    GradientBoostingRegressor, LassoRegressor, LinearRegressor, RandomForestRegressor, \
+    RidgeRegressor, SupportVectorRegressor
+from safeds.ml.classical.regression import Regressor
 
 
 def _fit_single_model(model: Regressor, train_data: TabularDataset) -> Regressor:
@@ -140,10 +137,6 @@
         ColumnTypeError
             If one or more columns contain non-numeric values.
         """
-<<<<<<< HEAD
-=======
-        # TODO Think about combining fit and predict into one method
->>>>>>> a1b41538
         from concurrent.futures import ProcessPoolExecutor
 
         from safeds.ml.metrics import RegressionMetrics
@@ -154,13 +147,8 @@
         # Validate data
         if not self._feature_names == test_data.features.column_names:
             raise FeatureDataMismatchError
-<<<<<<< HEAD
         if not self._target_name == test_data.target.name:
             raise DatasetMissesTargetError(self._target_name)
-=======
-        # if not self._target_name == test_data.target.name:
-        #    raise TODO Create new Error for this Case?
->>>>>>> a1b41538
         test_data_as_table = test_data.to_table()
         if test_data_as_table.row_count == 0:
             raise DatasetMissesDataError
