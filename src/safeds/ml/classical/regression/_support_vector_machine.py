from __future__ import annotations

from abc import ABC, abstractmethod
from typing import TYPE_CHECKING

from sklearn.svm import SVR as sk_SVR  # noqa: N811

from safeds.ml.classical._util_sklearn import fit, predict
from safeds.ml.classical.regression._regressor import Regressor

if TYPE_CHECKING:
    from sklearn.base import RegressorMixin

    from safeds.data.tabular.containers import Table, TaggedTable


class SupportVectorMachineKernel(ABC):
    """The abstract base class of the different subclasses supported by the `Kernel`."""

    @abstractmethod
<<<<<<< HEAD
    def get_sklearn_kernel(self) -> object:
        """
        Get the kernel of the given SupportVectorMachine.

=======
    def get_sklearn_kernel(self, svm: SupportVectorMachine) -> object:
        """
        Get the kernel of the given SupportVectorMachine.

        Parameters
        ----------
        svm: SupportVectorMachine. The SupportVectorMachine instance.

>>>>>>> f3ef9669
        Returns
        -------
        object
              The kernel of the SupportVectorMachine.
        """


class SupportVectorMachine(Regressor):
    """
    Support vector machine.

    Parameters
    ----------
    c: float
        The strength of regularization. Must be strictly positive.
    kernel: The type of kernel to be used. Defaults to None.

    Raises
    ------
    ValueError
        If `c` is less than or equal to 0.
    """

    def __init__(self, *, c: float = 1.0, kernel: SupportVectorMachineKernel | None = None) -> None:
        # Internal state
        self._wrapped_regressor: sk_SVR | None = None
        self._feature_names: list[str] | None = None
        self._target_name: str | None = None

        # Hyperparameters
        if c <= 0:
            raise ValueError("The parameter 'c' has to be strictly positive.")
        self._c = c
        self._kernel = kernel

    @property
    def c(self) -> float:
        return self._c

    @property
    def kernel(self) -> SupportVectorMachineKernel | None:
        return self._kernel

    class Kernel:
<<<<<<< HEAD

        class Linear(SupportVectorMachineKernel):
            def get_sklearn_kernel(self) -> str:
                return "linear"
=======
        class Linear(SupportVectorMachineKernel):
            def get_sklearn_kernel(self, svm: SupportVectorMachine) -> object:
                return svm.kernel
>>>>>>> f3ef9669

        class Polynomial(SupportVectorMachineKernel):
            def __init__(self, degree: int):
                if degree < 1:
                    raise ValueError("The parameter 'degree' has to be greater than or equal to 1.")
                self._degree = degree

<<<<<<< HEAD
            def get_sklearn_kernel(self) -> str:
                return "poly"

        class Sigmoid(SupportVectorMachineKernel):
            def get_sklearn_kernel(self) -> str:
                return "sigmoid"

        class RadialBasisFunction(SupportVectorMachineKernel):
            def get_sklearn_kernel(self) -> str:
                return "rbf"
=======
            def get_sklearn_kernel(self, svm: SupportVectorMachine) -> object:
                return svm.kernel

        class Sigmoid(SupportVectorMachineKernel):
            def get_sklearn_kernel(self, svm: SupportVectorMachine) -> object:
                return svm.kernel

        class RadialBasisFunction(SupportVectorMachineKernel):
            def get_sklearn_kernel(self, svm: SupportVectorMachine) -> object:
                return svm.kernel
>>>>>>> f3ef9669

    def _get_kernel_name(self) -> str:
        if isinstance(self.kernel, SupportVectorMachine.Kernel.Linear):
            return "linear"
        elif isinstance(self.kernel, SupportVectorMachine.Kernel.Polynomial):
            return "poly"
        elif isinstance(self.kernel, SupportVectorMachine.Kernel.Sigmoid):
            return "sigmoid"
        elif isinstance(self.kernel, SupportVectorMachine.Kernel.RadialBasisFunction):
            return "rbf"
        else:
            raise TypeError("Invalid kernel type.")

    def fit(self, training_set: TaggedTable) -> SupportVectorMachine:
        """
        Create a copy of this regressor and fit it with the given training data.

        This regressor is not modified.

        Parameters
        ----------
        training_set : TaggedTable
            The training data containing the feature and target vectors.

        Returns
        -------
        fitted_regressor : SupportVectorMachine
            The fitted regressor.

        Raises
        ------
        LearningError
            If the training data contains invalid values or if the training failed.
        """
        wrapped_regressor = self._get_sklearn_regressor()
        fit(wrapped_regressor, training_set)

        result = SupportVectorMachine(c=self._c, kernel=self._kernel)
        result._wrapped_regressor = wrapped_regressor
        result._feature_names = training_set.features.column_names
        result._target_name = training_set.target.name

        return result

    def predict(self, dataset: Table) -> TaggedTable:
        """
        Predict a target vector using a dataset containing feature vectors. The model has to be trained first.

        Parameters
        ----------
        dataset : Table
            The dataset containing the feature vectors.

        Returns
        -------
        table : TaggedTable
            A dataset containing the given feature vectors and the predicted target vector.

        Raises
        ------
        ModelNotFittedError
            If the model has not been fitted yet.
        DatasetContainsTargetError
            If the dataset contains the target column already.
        DatasetMissesFeaturesError
            If the dataset misses feature columns.
        PredictionError
            If predicting with the given dataset failed.
        """
        return predict(self._wrapped_regressor, dataset, self._feature_names, self._target_name)

    def is_fitted(self) -> bool:
        """
        Check if the regressor is fitted.

        Returns
        -------
        is_fitted : bool
            Whether the regressor is fitted.
        """
        return self._wrapped_regressor is not None

    def _get_sklearn_regressor(self) -> RegressorMixin:
        """
        Return a new wrapped Regressor from sklearn.

        Returns
        -------
        wrapped_regressor: RegressorMixin
            The sklearn Regressor.
        """
        return sk_SVR(C=self._c)<|MERGE_RESOLUTION|>--- conflicted
+++ resolved
@@ -18,21 +18,10 @@
     """The abstract base class of the different subclasses supported by the `Kernel`."""
 
     @abstractmethod
-<<<<<<< HEAD
     def get_sklearn_kernel(self) -> object:
         """
         Get the kernel of the given SupportVectorMachine.
 
-=======
-    def get_sklearn_kernel(self, svm: SupportVectorMachine) -> object:
-        """
-        Get the kernel of the given SupportVectorMachine.
-
-        Parameters
-        ----------
-        svm: SupportVectorMachine. The SupportVectorMachine instance.
-
->>>>>>> f3ef9669
         Returns
         -------
         object
@@ -77,16 +66,9 @@
         return self._kernel
 
     class Kernel:
-<<<<<<< HEAD
-
         class Linear(SupportVectorMachineKernel):
             def get_sklearn_kernel(self) -> str:
                 return "linear"
-=======
-        class Linear(SupportVectorMachineKernel):
-            def get_sklearn_kernel(self, svm: SupportVectorMachine) -> object:
-                return svm.kernel
->>>>>>> f3ef9669
 
         class Polynomial(SupportVectorMachineKernel):
             def __init__(self, degree: int):
@@ -94,7 +76,6 @@
                     raise ValueError("The parameter 'degree' has to be greater than or equal to 1.")
                 self._degree = degree
 
-<<<<<<< HEAD
             def get_sklearn_kernel(self) -> str:
                 return "poly"
 
@@ -105,18 +86,6 @@
         class RadialBasisFunction(SupportVectorMachineKernel):
             def get_sklearn_kernel(self) -> str:
                 return "rbf"
-=======
-            def get_sklearn_kernel(self, svm: SupportVectorMachine) -> object:
-                return svm.kernel
-
-        class Sigmoid(SupportVectorMachineKernel):
-            def get_sklearn_kernel(self, svm: SupportVectorMachine) -> object:
-                return svm.kernel
-
-        class RadialBasisFunction(SupportVectorMachineKernel):
-            def get_sklearn_kernel(self, svm: SupportVectorMachine) -> object:
-                return svm.kernel
->>>>>>> f3ef9669
 
     def _get_kernel_name(self) -> str:
         if isinstance(self.kernel, SupportVectorMachine.Kernel.Linear):
