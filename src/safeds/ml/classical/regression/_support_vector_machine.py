from __future__ import annotations

from typing import TYPE_CHECKING

from sklearn.svm import SVR as sk_SVR  # noqa: N811

from safeds.ml.classical._util_sklearn import fit, predict

from ._regressor import Regressor

if TYPE_CHECKING:
    from sklearn.base import RegressorMixin
    from safeds.data.tabular.containers import Table, TaggedTable


class SupportVectorMachine(Regressor):
    """
    Support vector machine.

    Parameters
    ----------
    c: float
        The strength of regularization. Must be strictly positive.

    Raises
    ------
    ValueError
        If `c` is less than or equal to 0.
    """

    def __init__(self, c: float = 1.0) -> None:
        # Internal state
        self._wrapped_regressor: sk_SVR | None = None
        self._feature_names: list[str] | None = None
        self._target_name: str | None = None

        if c <= 0:
            raise ValueError("The strength of regularization given by the c parameter must be strictly positive.")
        self._c = c

    def fit(self, training_set: TaggedTable) -> SupportVectorMachine:
        """
        Create a copy of this regressor and fit it with the given training data.

        This regressor is not modified.

        Parameters
        ----------
        training_set : TaggedTable
            The training data containing the feature and target vectors.

        Returns
        -------
        fitted_regressor : SupportVectorMachine
            The fitted regressor.

        Raises
        ------
        LearningError
            If the training data contains invalid values or if the training failed.
        """
<<<<<<< HEAD
        wrapped_regressor = self._get_sklearn_regressor()
=======
        wrapped_regressor = sk_SVR(C=self._c)
>>>>>>> 766f2ff2
        fit(wrapped_regressor, training_set)

        result = SupportVectorMachine(self._c)
        result._wrapped_regressor = wrapped_regressor
        result._feature_names = training_set.features.column_names
        result._target_name = training_set.target.name

        return result

    def predict(self, dataset: Table) -> TaggedTable:
        """
        Predict a target vector using a dataset containing feature vectors. The model has to be trained first.

        Parameters
        ----------
        dataset : Table
            The dataset containing the feature vectors.

        Returns
        -------
        table : TaggedTable
            A dataset containing the given feature vectors and the predicted target vector.

        Raises
        ------
        ModelNotFittedError
            If the model has not been fitted yet.
        DatasetContainsTargetError
            If the dataset contains the target column already.
        DatasetMissesFeaturesError
            If the dataset misses feature columns.
        PredictionError
            If predicting with the given dataset failed.
        """
        return predict(self._wrapped_regressor, dataset, self._feature_names, self._target_name)

    def is_fitted(self) -> bool:
        """
        Check if the regressor is fitted.

        Returns
        -------
        is_fitted : bool
            Whether the regressor is fitted.
        """
        return self._wrapped_regressor is not None

    def _get_sklearn_regressor(self) -> RegressorMixin:
        """
        Return a new wrapped Regressor from sklearn.

        Returns
        -------
        wrapped_regressor: RegressorMixin
            The sklearn Regressor.
        """
        return sk_SVR()<|MERGE_RESOLUTION|>--- conflicted
+++ resolved
@@ -35,7 +35,7 @@
         self._target_name: str | None = None
 
         if c <= 0:
-            raise ValueError("The strength of regularization given by the c parameter must be strictly positive.")
+            raise ValueError("The parameter 'c' has to be strictly positive.")
         self._c = c
 
     def fit(self, training_set: TaggedTable) -> SupportVectorMachine:
@@ -59,11 +59,7 @@
         LearningError
             If the training data contains invalid values or if the training failed.
         """
-<<<<<<< HEAD
         wrapped_regressor = self._get_sklearn_regressor()
-=======
-        wrapped_regressor = sk_SVR(C=self._c)
->>>>>>> 766f2ff2
         fit(wrapped_regressor, training_set)
 
         result = SupportVectorMachine(self._c)
@@ -120,4 +116,4 @@
         wrapped_regressor: RegressorMixin
             The sklearn Regressor.
         """
-        return sk_SVR()+        return sk_SVR(C=self._c)