--- conflicted
+++ resolved
@@ -99,7 +99,6 @@
 
         return image_list
 
-<<<<<<< HEAD
     @staticmethod
     def _create_from_tensor(images_tensor: Tensor, indices: list[int]) -> _SingleSizeImageList:
         if images_tensor.dim() == 3:
@@ -140,10 +139,7 @@
             / 255
         )
 
-    def clone(self) -> ImageList:
-=======
     def _clone(self) -> ImageList:
->>>>>>> cd7f55ba
         cloned_image_list = self._clone_without_tensor()
         cloned_image_list._tensor = self._tensor.detach().clone()
         return cloned_image_list
