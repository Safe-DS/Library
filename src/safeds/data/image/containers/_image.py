from __future__ import annotations

import copy
import io
import warnings
from pathlib import Path
from typing import Any, BinaryIO

import PIL
<<<<<<< HEAD
from PIL import ImageEnhance
=======
from PIL import ImageFilter
>>>>>>> 1312fe76
from PIL.Image import Image as PillowImage
from PIL.Image import open as open_image

from safeds.data.image.typing import ImageFormat


class Image:
    """
    A container for image data.

    Parameters
    ----------
    data : BinaryIO
        The image data as bytes.
    """

    @staticmethod
    def from_jpeg_file(path: str | Path) -> Image:
        """
        Create an image from a JPEG file.

        Parameters
        ----------
        path : str | Path
            The path to the JPEG file.

        Returns
        -------
        image : Image
            The image.
        """
        return Image(
            data=Path(path).open("rb"),
            format_=ImageFormat.JPEG,
        )

    @staticmethod
    def from_png_file(path: str | Path) -> Image:
        """
        Create an image from a PNG file.

        Parameters
        ----------
        path : str | Path
            The path to the PNG file.

        Returns
        -------
        image : Image
            The image.
        """
        return Image(
            data=Path(path).open("rb"),
            format_=ImageFormat.PNG,
        )

    def __init__(self, data: BinaryIO, format_: ImageFormat):
        data.seek(0)

        self._image: PillowImage = open_image(data, formats=[format_.value])
        self._format: ImageFormat = format_

    # ------------------------------------------------------------------------------------------------------------------
    # Properties
    # ------------------------------------------------------------------------------------------------------------------

    @property
    def format(self) -> ImageFormat:
        """
        Get the image format.

        Returns
        -------
        format : ImageFormat
            The image format.
        """
        return self._format

    @property
    def width(self) -> int:
        """
        Get the width of the image in pixels.

        Returns
        -------
        width : int
            The width of the image.
        """
        return self._image.width

    @property
    def height(self) -> int:
        """
        Get the height of the image in pixels.

        Returns
        -------
        height : int
            The height of the image.
        """
        return self._image.height

    # ------------------------------------------------------------------------------------------------------------------
    # Conversion
    # ------------------------------------------------------------------------------------------------------------------

    def to_jpeg_file(self, path: str | Path) -> None:
        """
        Save the image as a JPEG file.

        Parameters
        ----------
        path : str | Path
            The path to the JPEG file.
        """
        Path(path).parent.mkdir(parents=True, exist_ok=True)
        self._image.save(path, format="jpeg")

    def to_png_file(self, path: str | Path) -> None:
        """
        Save the image as a PNG file.

        Parameters
        ----------
        path : str | Path
            The path to the PNG file.
        """
        Path(path).parent.mkdir(parents=True, exist_ok=True)
        self._image.save(path, format="png")

    # ------------------------------------------------------------------------------------------------------------------
    # IPython integration
    # ------------------------------------------------------------------------------------------------------------------

    def __eq__(self, other: Any) -> bool:
        """
        Compare two images.

        Parameters
        ----------
        other: The image to compare to.

        Returns
        -------
        equals : bool
            Whether the two images contain equal pixel data.

        """
        if not isinstance(other, Image):
            return NotImplemented
        return self._image.tobytes() == other._image.tobytes()

    def _repr_jpeg_(self) -> bytes | None:
        """
        Return a JPEG image as bytes.

        If the image is not a JPEG, return None.

        Returns
        -------
        jpeg : bytes
            The image as JPEG.
        """
        if self._format != ImageFormat.JPEG:
            return None

        buffer = io.BytesIO()
        self._image.save(buffer, format="jpeg")
        buffer.seek(0)
        return buffer.read()

    def _repr_png_(self) -> bytes | None:
        """
        Return a PNG image as bytes.

        If the image is not a PNG, return None.

        Returns
        -------
        png : bytes
            The image as PNG.
        """
        if self._format != ImageFormat.PNG:
            return None

        buffer = io.BytesIO()
        self._image.save(buffer, format="png")
        buffer.seek(0)
        return buffer.read()

    # ------------------------------------------------------------------------------------------------------------------
    # Transformations
    # ------------------------------------------------------------------------------------------------------------------

    def resize(self, new_width: int, new_height: int) -> Image:
        """
        Return an image that has been resized to a given size.

        Returns
        -------
        result : Image
            The image with the given width and height
        """
        data = io.BytesIO()
        repr_png = self._repr_png_()
        repr_jpeg = self._repr_jpeg_()
        if repr_png is not None:
            data = io.BytesIO(repr_png)
        elif repr_jpeg is not None:
            data = io.BytesIO(repr_jpeg)

        new_image = Image(data, self._format)
        new_image._image = new_image._image.resize((new_width, new_height))
        return new_image

    def convert_to_grayscale(self) -> Image:
        """
        Convert the image to grayscale.

        Returns
        -------
        grayscale_image : Image
            The grayscale image.
        """
        data = io.BytesIO()
        grayscale_image = self._image.convert("L")
        grayscale_image.save(data, format=self._format.value)
        return Image(data, self._format)

    def crop(self, x: int, y: int, width: int, height: int) -> Image:
        """
        Return an image that has been cropped to a given bounding rectangle.

        Parameters
        ----------
        x: the x coordinate of the top-left corner of the bounding rectangle
        y: the y coordinate of the top-left corner of the bounding rectangle
        width:  the width of the bounding rectangle
        height:  the height of the bounding rectangle

        Returns
        -------
        result : Image
            The image with the
        """
        data = io.BytesIO()
        repr_png = self._repr_png_()
        repr_jpeg = self._repr_jpeg_()
        if repr_png is not None:
            data = io.BytesIO(repr_png)
        elif repr_jpeg is not None:
            data = io.BytesIO(repr_jpeg)

        new_image = Image(data, self._format)
        new_image._image = new_image._image.crop((x, y, (x + width), (y + height)))
        return new_image

    def flip_vertically(self) -> Image:
        """
        Flip the image vertically (horizontal axis, flips up-down and vice versa).

        Returns
        -------
        result : Image
            The flipped image.
        """
        image_copy = copy.deepcopy(self)
        image_copy._image = self._image.transpose(PIL.Image.FLIP_TOP_BOTTOM)
        return image_copy

    def flip_horizontally(self) -> Image:
        """
        Flip the image horizontally (vertical axis, flips left-right and vice versa).

        Returns
        -------
        result : Image
            The flipped image.
        """
<<<<<<< HEAD
        image_copy = copy.deepcopy(self)
        image_copy._image = self._image.transpose(PIL.Image.FLIP_LEFT_RIGHT)
        return image_copy

    def adjust_brightness(self, factor: float) -> Image:
        """
        Adjust the brightness of an image.

        Parameters
        ----------
        factor: float
            The brightness factor.
            1.0 will not change the brightness.
            Below 1.0 will result in a darker image.
            Above 1.0 will resolut in a brighter image.
            Has to be bigger than 0.

        Returns
        -------
        result: Image
            The adjusted image.
        """
        if factor < 0:
            raise ValueError("Brightness factor has to be 0 or bigger")
        elif factor == 1:
            warnings.warn("Brightness adjustment factor is 1.0, this will not make changes to the image.", UserWarning, stacklevel=2)

        image_copy = copy.deepcopy(self)
        image_copy._image = ImageEnhance.Brightness(image_copy._image).enhance(factor)
        return image_copy

    def adjust_contrast(self, factor: float) -> Image:
        """
        Adjust Contrast of image.

        Parameters
        ----------
        factor: float
            If factor > 1, increase contrast of image.
            If factor = 1, no changes will be made.
            If factor < 1, make image greyer.
            Has to be bigger than 0.

        Returns
        -------
        New image with adjusted contrast.
        """
        if factor < 0:
            raise ValueError("Contrast factor has to be 0 or bigger")
        elif factor == 1:
            warnings.warn("Contrast adjustment factor is 1.0, this will not make changes to the image.", UserWarning,
                          stacklevel=2)

        image_copy = copy.deepcopy(self)
        image_copy._image = ImageEnhance.Contrast(image_copy._image).enhance(factor)
        return image_copy
=======
        imagecopy = copy.deepcopy(self)
        imagecopy._image = self._image.transpose(PIL.Image.FLIP_LEFT_RIGHT)
        return imagecopy

    def blur(self, radius: int = 1) -> Image:
        """
        Return the blurred image.

        Parameters
        ----------
        radius : int
             Radius is directly proportional to the blur value. The radius is equal to the amount of pixels united in each direction.
             A Radius of 1 will result in a united box of 9 pixels.

        Returns
        -------
        result : Image
            The blurred image
        """
        data = io.BytesIO()
        repr_png = self._repr_png_()
        repr_jpeg = self._repr_jpeg_()
        if repr_png is not None:
            data = io.BytesIO(repr_png)
        elif repr_jpeg is not None:
            data = io.BytesIO(repr_jpeg)

        new_image = Image(data, self._format)
        new_image._image = new_image._image.filter(ImageFilter.BoxBlur(radius))
        return new_image
>>>>>>> 1312fe76
<|MERGE_RESOLUTION|>--- conflicted
+++ resolved
@@ -7,11 +7,8 @@
 from typing import Any, BinaryIO
 
 import PIL
-<<<<<<< HEAD
+from PIL import ImageFilter
 from PIL import ImageEnhance
-=======
-from PIL import ImageFilter
->>>>>>> 1312fe76
 from PIL.Image import Image as PillowImage
 from PIL.Image import open as open_image
 
@@ -291,7 +288,6 @@
         result : Image
             The flipped image.
         """
-<<<<<<< HEAD
         image_copy = copy.deepcopy(self)
         image_copy._image = self._image.transpose(PIL.Image.FLIP_LEFT_RIGHT)
         return image_copy
@@ -348,10 +344,6 @@
         image_copy = copy.deepcopy(self)
         image_copy._image = ImageEnhance.Contrast(image_copy._image).enhance(factor)
         return image_copy
-=======
-        imagecopy = copy.deepcopy(self)
-        imagecopy._image = self._image.transpose(PIL.Image.FLIP_LEFT_RIGHT)
-        return imagecopy
 
     def blur(self, radius: int = 1) -> Image:
         """
@@ -378,5 +370,4 @@
 
         new_image = Image(data, self._format)
         new_image._image = new_image._image.filter(ImageFilter.BoxBlur(radius))
-        return new_image
->>>>>>> 1312fe76
+        return new_image