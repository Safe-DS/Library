--- conflicted
+++ resolved
@@ -12,10 +12,7 @@
 from PIL.Image import open as open_image
 
 from safeds.data.image.typing import ImageFormat
-<<<<<<< HEAD
-=======
 from safeds.exceptions import WrongFileExtensionError
->>>>>>> 7f07f29a
 
 
 class Image:
