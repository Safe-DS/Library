--- conflicted
+++ resolved
@@ -6,13 +6,10 @@
 from typing import Any, BinaryIO
 
 import PIL
-<<<<<<< HEAD
 from PIL import ImageFilter
 from PIL import ImageEnhance
 from PIL import ImageFilter, ImageOps
-=======
 from PIL import ImageEnhance, ImageFilter
->>>>>>> ff5527eb
 from PIL.Image import Image as PillowImage
 from PIL.Image import open as open_image
 
