--- conflicted
+++ resolved
@@ -6,11 +6,8 @@
 from typing import Any, BinaryIO
 
 import PIL
-<<<<<<< HEAD
 from PIL import ImageOps
-=======
 from PIL import ImageFilter
->>>>>>> c6421762
 from PIL.Image import Image as PillowImage
 from PIL.Image import open as open_image
 
@@ -280,11 +277,6 @@
         imagecopy._image = self._image.transpose(PIL.Image.FLIP_LEFT_RIGHT)
         return imagecopy
 
-<<<<<<< HEAD
-    def invert_colors(self) -> Image:
-        """
-        Return the image with inverted colors.
-=======
     def blur(self, radius: int = 1) -> Image:
         """
         Return the blurred image.
@@ -294,16 +286,11 @@
         radius : int
              Radius is directly proportional to the blur value. The radius is equal to the amount of pixels united in each direction.
              A Radius of 1 will result in a united box of 9 pixels.
->>>>>>> c6421762
-
-        Returns
-        -------
-        result : Image
-<<<<<<< HEAD
-            The image with inverted colors.
-=======
+
+        Returns
+        -------
+        result : Image
             The blurred image
->>>>>>> c6421762
         """
         data = io.BytesIO()
         repr_png = self._repr_png_()
@@ -314,9 +301,26 @@
             data = io.BytesIO(repr_jpeg)
 
         new_image = Image(data, self._format)
-<<<<<<< HEAD
+        new_image._image = new_image._image.filter(ImageFilter.BoxBlur(radius))
+        return new_image
+
+    def invert_colors(self) -> Image:
+        """
+        Return the image with inverted colors.
+
+        Returns
+        -------
+        result : Image
+            The image with inverted colors.
+        """
+        data = io.BytesIO()
+        repr_png = self._repr_png_()
+        repr_jpeg = self._repr_jpeg_()
+        if repr_png is not None:
+            data = io.BytesIO(repr_png)
+        elif repr_jpeg is not None:
+            data = io.BytesIO(repr_jpeg)
+
+        new_image = Image(data, self._format)
         new_image._image = ImageOps.invert(new_image._image)
-=======
-        new_image._image = new_image._image.filter(ImageFilter.BoxBlur(radius))
->>>>>>> c6421762
         return new_image