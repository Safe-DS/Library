--- conflicted
+++ resolved
@@ -6,12 +6,9 @@
 from typing import Any, BinaryIO
 
 import PIL
-<<<<<<< HEAD
 from PIL import ImageFilter
 from PIL import ImageEnhance
-=======
 from PIL import ImageFilter, ImageOps
->>>>>>> 1e4d110d
 from PIL.Image import Image as PillowImage
 from PIL.Image import open as open_image
 
@@ -322,7 +319,6 @@
         new_image._image = new_image._image.filter(ImageFilter.BoxBlur(radius))
         return new_image
 
-<<<<<<< HEAD
     def sharpen(self, factor: float) -> Image:
         """
         Return the sharpened image.
@@ -331,22 +327,23 @@
         ----------
         factor: The amount of sharpness to be applied to the image.
         Factor 1.0 is considered to be neutral and does not make any changes.
-=======
-    def invert_colors(self) -> Image:
-        """
-        Return the image with inverted colors.
->>>>>>> 1e4d110d
-
-        Returns
-        -------
-        result : Image
-<<<<<<< HEAD
+
+        Returns
+        -------
+        result : Image
             The image sharpened by the given factor.
         """
         image_copy = copy.deepcopy(self)
         image_copy._image = ImageEnhance.Sharpness(image_copy._image).enhance(factor)
         return image_copy
-=======
+
+    def invert_colors(self) -> Image:
+        """
+        Return the image with inverted colors.
+
+        Returns
+        -------
+        result : Image
             The image with inverted colors.
         """
         data = io.BytesIO()
@@ -359,5 +356,4 @@
 
         new_image = Image(data, self._format)
         new_image._image = ImageOps.invert(new_image._image)
-        return new_image
->>>>>>> 1e4d110d
+        return new_image