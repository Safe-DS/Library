--- conflicted
+++ resolved
@@ -7,11 +7,7 @@
 from typing import TYPE_CHECKING
 
 import torch
-<<<<<<< HEAD
-=======
-import torch.nn.functional as func
 import xxhash
->>>>>>> ca23f0f6
 from PIL.Image import open as pil_image_open
 from torch import Tensor
 from torchvision.transforms import InterpolationMode
