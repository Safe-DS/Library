from __future__ import annotations

import copy
import io
import warnings
from pathlib import Path
from typing import Any, BinaryIO

import PIL
<<<<<<< HEAD
from PIL import ImageFilter
from PIL import ImageEnhance
from PIL import ImageFilter, ImageOps
from PIL import ImageEnhance, ImageFilter
=======
from PIL import ImageEnhance, ImageFilter, ImageOps
>>>>>>> 801379d9
from PIL.Image import Image as PillowImage
from PIL.Image import open as open_image

from safeds.data.image.typing import ImageFormat


class Image:
    """
    A container for image data.

    Parameters
    ----------
    data : BinaryIO
        The image data as bytes.
    """

    @staticmethod
    def from_jpeg_file(path: str | Path) -> Image:
        """
        Create an image from a JPEG file.

        Parameters
        ----------
        path : str | Path
            The path to the JPEG file.

        Returns
        -------
        image : Image
            The image.
        """
        return Image(
            data=Path(path).open("rb"),
            format_=ImageFormat.JPEG,
        )

    @staticmethod
    def from_png_file(path: str | Path) -> Image:
        """
        Create an image from a PNG file.

        Parameters
        ----------
        path : str | Path
            The path to the PNG file.

        Returns
        -------
        image : Image
            The image.
        """
        return Image(
            data=Path(path).open("rb"),
            format_=ImageFormat.PNG,
        )

    def __init__(self, data: BinaryIO, format_: ImageFormat):
        data.seek(0)

        self._image: PillowImage = open_image(data, formats=[format_.value])
        self._format: ImageFormat = format_

    # ------------------------------------------------------------------------------------------------------------------
    # Properties
    # ------------------------------------------------------------------------------------------------------------------

    @property
    def format(self) -> ImageFormat:
        """
        Get the image format.

        Returns
        -------
        format : ImageFormat
            The image format.
        """
        return self._format

    @property
    def width(self) -> int:
        """
        Get the width of the image in pixels.

        Returns
        -------
        width : int
            The width of the image.
        """
        return self._image.width

    @property
    def height(self) -> int:
        """
        Get the height of the image in pixels.

        Returns
        -------
        height : int
            The height of the image.
        """
        return self._image.height

    # ------------------------------------------------------------------------------------------------------------------
    # Conversion
    # ------------------------------------------------------------------------------------------------------------------

    def to_jpeg_file(self, path: str | Path) -> None:
        """
        Save the image as a JPEG file.

        Parameters
        ----------
        path : str | Path
            The path to the JPEG file.
        """
        Path(path).parent.mkdir(parents=True, exist_ok=True)
        self._image.save(path, format="jpeg")

    def to_png_file(self, path: str | Path) -> None:
        """
        Save the image as a PNG file.

        Parameters
        ----------
        path : str | Path
            The path to the PNG file.
        """
        Path(path).parent.mkdir(parents=True, exist_ok=True)
        self._image.save(path, format="png")

    # ------------------------------------------------------------------------------------------------------------------
    # IPython integration
    # ------------------------------------------------------------------------------------------------------------------

    def __eq__(self, other: Any) -> bool:
        """
        Compare two images.

        Parameters
        ----------
        other: The image to compare to.

        Returns
        -------
        equals : bool
            Whether the two images contain equal pixel data.

        """
        if not isinstance(other, Image):
            return NotImplemented
        return self._image.tobytes() == other._image.tobytes()

    def _repr_jpeg_(self) -> bytes | None:
        """
        Return a JPEG image as bytes.

        If the image is not a JPEG, return None.

        Returns
        -------
        jpeg : bytes
            The image as JPEG.
        """
        if self._format != ImageFormat.JPEG:
            return None

        buffer = io.BytesIO()
        self._image.save(buffer, format="jpeg")
        buffer.seek(0)
        return buffer.read()

    def _repr_png_(self) -> bytes | None:
        """
        Return a PNG image as bytes.

        If the image is not a PNG, return None.

        Returns
        -------
        png : bytes
            The image as PNG.
        """
        if self._format != ImageFormat.PNG:
            return None

        buffer = io.BytesIO()
        self._image.save(buffer, format="png")
        buffer.seek(0)
        return buffer.read()

    # ------------------------------------------------------------------------------------------------------------------
    # Transformations
    # ------------------------------------------------------------------------------------------------------------------

    def resize(self, new_width: int, new_height: int) -> Image:
        """
        Return an image that has been resized to a given size.

        Returns
        -------
        result : Image
            The image with the given width and height
        """
        data = io.BytesIO()
        repr_png = self._repr_png_()
        repr_jpeg = self._repr_jpeg_()
        if repr_png is not None:
            data = io.BytesIO(repr_png)
        elif repr_jpeg is not None:
            data = io.BytesIO(repr_jpeg)

        new_image = Image(data, self._format)
        new_image._image = new_image._image.resize((new_width, new_height))
        return new_image

    def convert_to_grayscale(self) -> Image:
        """
        Convert the image to grayscale.

        Returns
        -------
        grayscale_image : Image
            The grayscale image.
        """
        data = io.BytesIO()
        grayscale_image = self._image.convert("L")
        grayscale_image.save(data, format=self._format.value)
        return Image(data, self._format)

    def crop(self, x: int, y: int, width: int, height: int) -> Image:
        """
        Return an image that has been cropped to a given bounding rectangle.

        Parameters
        ----------
        x: the x coordinate of the top-left corner of the bounding rectangle
        y: the y coordinate of the top-left corner of the bounding rectangle
        width:  the width of the bounding rectangle
        height:  the height of the bounding rectangle

        Returns
        -------
        result : Image
            The image with the
        """
        data = io.BytesIO()
        repr_png = self._repr_png_()
        repr_jpeg = self._repr_jpeg_()
        if repr_png is not None:
            data = io.BytesIO(repr_png)
        elif repr_jpeg is not None:
            data = io.BytesIO(repr_jpeg)

        new_image = Image(data, self._format)
        new_image._image = new_image._image.crop((x, y, (x + width), (y + height)))
        return new_image

    def flip_vertically(self) -> Image:
        """
        Flip the image vertically (horizontal axis, flips up-down and vice versa).

        Returns
        -------
        result : Image
            The flipped image.
        """
        image_copy = copy.deepcopy(self)
        image_copy._image = self._image.transpose(PIL.Image.FLIP_TOP_BOTTOM)
        return image_copy

    def flip_horizontally(self) -> Image:
        """
        Flip the image horizontally (vertical axis, flips left-right and vice versa).

        Returns
        -------
        result : Image
            The flipped image.
        """
        image_copy = copy.deepcopy(self)
        image_copy._image = self._image.transpose(PIL.Image.FLIP_LEFT_RIGHT)
        return image_copy

    def adjust_brightness(self, factor: float) -> Image:
        """
        Adjust the brightness of an image.

        Parameters
        ----------
        factor: float
            The brightness factor.
            1.0 will not change the brightness.
            Below 1.0 will result in a darker image.
            Above 1.0 will resolut in a brighter image.
            Has to be bigger than or equal to 0 (black).

        Returns
        -------
        result: Image
            The Image with adjusted brightness.
        """
        if factor < 0:
            raise ValueError("Brightness factor has to be 0 or bigger")
        elif factor == 1:
            warnings.warn(
                "Brightness adjustment factor is 1.0, this will not make changes to the image.",
                UserWarning,
                stacklevel=2,
            )

        image_copy = copy.deepcopy(self)
        image_copy._image = ImageEnhance.Brightness(image_copy._image).enhance(factor)
        return image_copy

    def adjust_contrast(self, factor: float) -> Image:
        """
        Adjust Contrast of image.

        Parameters
        ----------
        factor: float
            If factor > 1, increase contrast of image.
            If factor = 1, no changes will be made.
            If factor < 1, make image greyer.
            Has to be bigger than or equal to 0 (gray).

        Returns
        -------
        New image with adjusted contrast.
        """
        if factor < 0:
            raise ValueError("Contrast factor has to be 0 or bigger")
        elif factor == 1:
            warnings.warn(
<<<<<<< HEAD
                "Contrast adjustment factor is 1.0, this will not make changes to the image.", UserWarning, stacklevel=2,
=======
                "Contrast adjustment factor is 1.0, this will not make changes to the image.",
                UserWarning,
                stacklevel=2,
>>>>>>> 801379d9
            )

        image_copy = copy.deepcopy(self)
        image_copy._image = ImageEnhance.Contrast(image_copy._image).enhance(factor)
        return image_copy

    def blur(self, radius: int = 1) -> Image:
        """
        Return the blurred image.

        Parameters
        ----------
        radius : int
             Radius is directly proportional to the blur value. The radius is equal to the amount of pixels united in each direction.
             A Radius of 1 will result in a united box of 9 pixels.

        Returns
        -------
        result : Image
            The blurred image
        """
        data = io.BytesIO()
        repr_png = self._repr_png_()
        repr_jpeg = self._repr_jpeg_()
        if repr_png is not None:
            data = io.BytesIO(repr_png)
        elif repr_jpeg is not None:
            data = io.BytesIO(repr_jpeg)

        new_image = Image(data, self._format)
        new_image._image = new_image._image.filter(ImageFilter.BoxBlur(radius))
        return new_image

    def invert_colors(self) -> Image:
        """
        Return the image with inverted colors.

        Returns
        -------
        result : Image
            The image with inverted colors.
        """
        data = io.BytesIO()
        repr_png = self._repr_png_()
        repr_jpeg = self._repr_jpeg_()
        if repr_png is not None:
            data = io.BytesIO(repr_png)
        elif repr_jpeg is not None:
            data = io.BytesIO(repr_jpeg)

        new_image = Image(data, self._format)
        new_image._image = ImageOps.invert(new_image._image)
        return new_image<|MERGE_RESOLUTION|>--- conflicted
+++ resolved
@@ -7,14 +7,11 @@
 from typing import Any, BinaryIO
 
 import PIL
-<<<<<<< HEAD
 from PIL import ImageFilter
 from PIL import ImageEnhance
 from PIL import ImageFilter, ImageOps
 from PIL import ImageEnhance, ImageFilter
-=======
 from PIL import ImageEnhance, ImageFilter, ImageOps
->>>>>>> 801379d9
 from PIL.Image import Image as PillowImage
 from PIL.Image import open as open_image
 
@@ -349,13 +346,9 @@
             raise ValueError("Contrast factor has to be 0 or bigger")
         elif factor == 1:
             warnings.warn(
-<<<<<<< HEAD
-                "Contrast adjustment factor is 1.0, this will not make changes to the image.", UserWarning, stacklevel=2,
-=======
                 "Contrast adjustment factor is 1.0, this will not make changes to the image.",
                 UserWarning,
                 stacklevel=2,
->>>>>>> 801379d9
             )
 
         image_copy = copy.deepcopy(self)
