from __future__ import annotations

import io
import sys
import warnings
from pathlib import Path
from typing import TYPE_CHECKING

import torch
<<<<<<< HEAD
import xxhash
=======
import torch.nn.functional as func
>>>>>>> 2bc0b0a2
from PIL.Image import open as pil_image_open
from torch import Tensor
from torchvision.transforms import InterpolationMode

from safeds._config import _get_device
<<<<<<< HEAD
from safeds.data.image.utils._image_transformation_error_and_warning_checks import (
    _check_add_noise_errors,
    _check_adjust_brightness_errors_and_warnings,
    _check_adjust_color_balance_errors_and_warnings,
    _check_adjust_contrast_errors_and_warnings,
    _check_blur_errors_and_warnings,
    _check_crop_errors_and_warnings,
    _check_resize_errors,
    _check_sharpen_errors_and_warnings,
)
=======
from safeds._utils import _structural_hash
>>>>>>> 2bc0b0a2

if TYPE_CHECKING:
    from torch.types import Device
import torchvision
from torchvision.transforms.v2 import PILToTensor
from torchvision.transforms.v2 import functional as func2
from torchvision.utils import save_image

from safeds.exceptions import IllegalFormatError


class Image:
    """
    A container for image data.

    Parameters
    ----------
    image_tensor : Tensor
        The image data as tensor.
    """

    _pil_to_tensor = PILToTensor()
    _default_device = _get_device()
    _FILTER_EDGES_KERNEL = (
        torch.tensor([[-1.0, -1.0, -1.0], [-1.0, 8.0, -1.0], [-1.0, -1.0, -1.0]])
        .unsqueeze(dim=0)
        .unsqueeze(dim=0)
        .to(_default_device)
    )

    @staticmethod
    def from_file(path: str | Path, device: Device = _default_device) -> Image:
        """
        Create an image from a file.

        Parameters
        ----------
        path : str | Path
            The path to the image file.
        device: Device
            The device where the tensor will be saved on. Defaults to the default device

        Returns
        -------
        image : Image
            The image.

        Raises
        ------
        FileNotFoundError
            If the file of the path cannot be found
        """
        return Image(image_tensor=Image._pil_to_tensor(pil_image_open(path)), device=device)

    @staticmethod
    def from_bytes(data: bytes, device: Device = _default_device) -> Image:
        """
        Create an image from bytes.

        Parameters
        ----------
        data : bytes
            The data of the image.
        device: Device
            The device where the tensor will be saved on. Defaults to the default device

        Returns
        -------
        image : Image
            The image.
        """
        with warnings.catch_warnings():
            warnings.filterwarnings(
                "ignore",
                message="The given buffer is not writable, and PyTorch does not support non-writable tensors.",
            )
            input_tensor = torch.frombuffer(data, dtype=torch.uint8)
        return Image(image_tensor=torchvision.io.decode_image(input_tensor), device=device)

    def __init__(self, image_tensor: Tensor, device: Device = _default_device) -> None:
        self._image_tensor: Tensor = image_tensor.to(device)

    def __eq__(self, other: object) -> bool:
        """
        Compare two images.

        Parameters
        ----------
        other:
            The image to compare to.

        Returns
        -------
        equals:
            Whether the two images contain equal pixel data.
        """
        if not isinstance(other, Image):
            return NotImplemented
        return (
            self._image_tensor.size() == other._image_tensor.size()
            and torch.all(torch.eq(self._image_tensor, other._set_device(self.device)._image_tensor)).item()
        )

    def __hash__(self) -> int:
        """
        Return a deterministic hash value for this image.

        Returns
        -------
        hash : int
            The hash value.
        """
        return _structural_hash(self.width, self.height, self.channel)

    def __sizeof__(self) -> int:
        """
        Return the complete size of this object.

        Returns
        -------
        size:
            Size of this object in bytes.
        """
        return sys.getsizeof(self._image_tensor) + self._image_tensor.element_size() * self._image_tensor.nelement()

    def _repr_jpeg_(self) -> bytes | None:
        """
        Return a JPEG image as bytes.

        If the image has an alpha channel return None.

        Returns
        -------
        jpeg : bytes
            The image as JPEG.
        """
        if self.channel == 4:
            return None
        buffer = io.BytesIO()
        if self.channel == 1:
            func2.to_pil_image(self._image_tensor, mode="L").save(buffer, format="jpeg")
        else:
            save_image(self._image_tensor.to(torch.float32) / 255, buffer, format="jpeg")
        buffer.seek(0)
        return buffer.read()

    def _repr_png_(self) -> bytes:
        """
        Return a PNG image as bytes.

        Returns
        -------
        png : bytes
            The image as PNG.
        """
        buffer = io.BytesIO()
        if self.channel == 1:
            func2.to_pil_image(self._image_tensor, mode="L").save(buffer, format="png")
        else:
            save_image(self._image_tensor.to(torch.float32) / 255, buffer, format="png")
        buffer.seek(0)
        return buffer.read()

    def _set_device(self, device: Device) -> Image:
        """
        Set the device where the image will be saved on.

        Returns
        -------
        result : Image
            The image on the given device
        """
        return Image(self._image_tensor, device)

    # ------------------------------------------------------------------------------------------------------------------
    # Properties
    # ------------------------------------------------------------------------------------------------------------------

    @property
    def width(self) -> int:
        """
        Get the width of the image in pixels.

        Returns
        -------
        width : int
            The width of the image.
        """
        return self._image_tensor.size(dim=2)

    @property
    def height(self) -> int:
        """
        Get the height of the image in pixels.

        Returns
        -------
        height : int
            The height of the image.
        """
        return self._image_tensor.size(dim=1)

    @property
    def channel(self) -> int:
        """
        Get the number of channels of the image.

        Returns
        -------
        channel : int
            The number of channels of the image.
        """
        return self._image_tensor.size(dim=0)

    @property
    def device(self) -> Device:
        """
        Get the device where the image is saved on.

        Returns
        -------
        device : Device
            The device of the image
        """
        return self._image_tensor.device

    # ------------------------------------------------------------------------------------------------------------------
    # Conversion
    # ------------------------------------------------------------------------------------------------------------------

    def to_jpeg_file(self, path: str | Path) -> None:
        """
        Save the image as a JPEG file.

        Parameters
        ----------
        path : str | Path
            The path to the JPEG file.
        """
        if self.channel == 4:
            raise IllegalFormatError("png")
        Path(path).parent.mkdir(parents=True, exist_ok=True)
        if self.channel == 1:
            func2.to_pil_image(self._image_tensor, mode="L").save(path, format="jpeg")
        else:
            save_image(self._image_tensor.to(torch.float32) / 255, path, format="jpeg")

    def to_png_file(self, path: str | Path) -> None:
        """
        Save the image as a PNG file.

        Parameters
        ----------
        path : str | Path
            The path to the PNG file.
        """
        Path(path).parent.mkdir(parents=True, exist_ok=True)
        if self.channel == 1:
            func2.to_pil_image(self._image_tensor, mode="L").save(path, format="png")
        else:
            save_image(self._image_tensor.to(torch.float32) / 255, path, format="png")

    # ------------------------------------------------------------------------------------------------------------------
    # Transformations
    # ------------------------------------------------------------------------------------------------------------------

    def change_channel(self, channel: int) -> Image:
        """
        Return a new `Image` that has the given number of channels.

        The original image is not modified.

        Parameters
        ----------
        channel
            The new number of channels. 1 will result in a grayscale image.

        Returns
        -------
        result :
            The image with the given number of channels.

        Raises
        ------
        ValueError:
            if the given channel is not a valid channel option
        """
        if self.channel == channel:
            image_tensor = self._image_tensor
        elif self.channel == 1 and channel == 3:
            image_tensor = torch.cat([self._image_tensor, self._image_tensor, self._image_tensor], dim=0)
        elif self.channel == 1 and channel == 4:
            image_tensor = torch.cat(
                [
                    self._image_tensor,
                    self._image_tensor,
                    self._image_tensor,
                    torch.full(self._image_tensor.size(), 255).to(self.device),
                ],
                dim=0,
            )
        elif self.channel in (3, 4) and channel == 1:
            image_tensor = self.convert_to_grayscale()._image_tensor[0:1]
        elif self.channel == 3 and channel == 4:
            image_tensor = torch.cat(
                [self._image_tensor, torch.full(self._image_tensor[0:1].size(), 255).to(self.device)],
                dim=0,
            )
        elif self.channel == 4 and channel == 3:
            image_tensor = self._image_tensor[0:3]
        else:
            raise ValueError(f"Channel {channel} is not a valid channel option. Use either 1, 3 or 4")
        return Image(image_tensor, device=self._image_tensor.device)

    def resize(self, new_width: int, new_height: int) -> Image:
        """
        Return a new `Image` that has been resized to a given size.

        The original image is not modified.

        Parameters
        ----------
        new_width:
            the new width of the image
        new_height:
            the new height of the image

        Returns
        -------
        result:
            The image with the given width and height.

        Raises
        ------
        OutOfBoundsError
            If new_width or new_height are below 1
        """
        _check_resize_errors(new_width, new_height)
        return Image(
            func2.resize(self._image_tensor, size=[new_height, new_width], interpolation=InterpolationMode.NEAREST),
            device=self._image_tensor.device,
        )

    def convert_to_grayscale(self) -> Image:
        """
        Return a new `Image` that is converted to grayscale.

        The original image is not modified.

        Returns
        -------
        result : Image
            The grayscale image.
        """
        if self.channel == 4:
            return Image(
                torch.cat(
                    [
                        func2.rgb_to_grayscale(self._image_tensor[0:3], num_output_channels=3),
                        self._image_tensor[3].unsqueeze(dim=0),
                    ],
                ),
                device=self.device,
            )
        else:
            return Image(func2.rgb_to_grayscale(self._image_tensor[0:3], num_output_channels=3), device=self.device)

    def crop(self, x: int, y: int, width: int, height: int) -> Image:
        """
        Return a new `Image` that has been cropped to a given bounding rectangle.

        The original image is not modified.

        Parameters
        ----------
        x:
            the x coordinate of the top-left corner of the bounding rectangle
        y:
            the y coordinate of the top-left corner of the bounding rectangle
        width:
            the width of the bounding rectangle
        height:
            the height of the bounding rectangle

        Returns
        -------
        result:
            The cropped image.

        Raises
        ------
        OutOfBoundsError
            If x or y are below 0 or if width or height are below 1
        """
        _check_crop_errors_and_warnings(x, y, width, height, self.width, self.height, plural=False)
        return Image(func2.crop(self._image_tensor, y, x, height, width), device=self.device)

    def flip_vertically(self) -> Image:
        """
        Return a new `Image` that is flipped vertically (horizontal axis, flips up-down and vice versa).

        The original image is not modified.

        Returns
        -------
        result : Image
            The flipped image.
        """
        return Image(func2.vertical_flip(self._image_tensor), device=self.device)

    def flip_horizontally(self) -> Image:
        """
        Return a new `Image` that is flipped horizontally (vertical axis, flips left-right and vice versa).

        The original image is not modified.

        Returns
        -------
        result : Image
            The flipped image.
        """
        return Image(func2.horizontal_flip(self._image_tensor), device=self.device)

    def adjust_brightness(self, factor: float) -> Image:
        """
        Return a new `Image` with an adjusted brightness.

        The original image is not modified.

        Parameters
        ----------
        factor: float
            The brightness factor.
            1.0 will not change the brightness.
            Below 1.0 will result in a darker image.
            Above 1.0 will resolut in a brighter image.
            Has to be bigger than or equal to 0 (black).

        Returns
        -------
        result: Image
            The Image with adjusted brightness.

        Raises
        ------
        OutOfBoundsError
            If factor is smaller than 0.
        """
        _check_adjust_brightness_errors_and_warnings(factor, plural=False)
        if self.channel == 4:
            return Image(
                torch.cat(
                    [
                        func2.adjust_brightness(self._image_tensor[0:3], factor * 1.0),
                        self._image_tensor[3].unsqueeze(dim=0),
                    ],
                ),
                device=self.device,
            )
        else:
            return Image(func2.adjust_brightness(self._image_tensor, factor * 1.0), device=self.device)

    def add_noise(self, standard_deviation: float) -> Image:
        """
        Return a new `Image` with noise added to the image.

        The original image is not modified.

        Parameters
        ----------
        standard_deviation : float
            The standard deviation of the normal distribution. Has to be bigger than or equal to 0.

        Returns
        -------
        result : Image
            The image with added noise.

        Raises
        ------
        OutOfBoundsError
            If standard_deviation is smaller than 0.
        """
        _check_add_noise_errors(standard_deviation)
        return Image(
            self._image_tensor + torch.normal(0, standard_deviation, self._image_tensor.size()).to(self.device) * 255,
            device=self.device,
        )

    def adjust_contrast(self, factor: float) -> Image:
        """
        Return a new `Image` with adjusted contrast.

        The original image is not modified.

        Parameters
        ----------
        factor: float
            If factor > 1, increase contrast of image.
            If factor = 1, no changes will be made.
            If factor < 1, make image greyer.
            Has to be bigger than or equal to 0 (gray).

        Returns
        -------
        image: Image
            New image with adjusted contrast.

        Raises
        ------
        OutOfBoundsError
            If factor is smaller than 0.
        """
        _check_adjust_contrast_errors_and_warnings(factor, plural=False)
        if self.channel == 4:
            return Image(
                torch.cat(
                    [
                        func2.adjust_contrast(self._image_tensor[0:3], factor * 1.0),
                        self._image_tensor[3].unsqueeze(dim=0),
                    ],
                ),
                device=self.device,
            )
        else:
            return Image(func2.adjust_contrast(self._image_tensor, factor * 1.0), device=self.device)

    def adjust_color_balance(self, factor: float) -> Image:
        """
        Return a new `Image` with adjusted color balance.

        The original image is not modified.

        Parameters
        ----------
        factor: float
            Has to be bigger than or equal to 0.
            If 0 <= factor < 1, make image greyer.
            If factor = 1, no changes will be made.
            If factor > 1, increase color balance of image.

        Returns
        -------
        image: Image
            The new, adjusted image.

        Raises
        ------
        OutOfBoundsError
            If factor is smaller than 0.
        """
        _check_adjust_color_balance_errors_and_warnings(factor, self.channel, plural=False)
        return Image(
            self.convert_to_grayscale()._image_tensor * (1.0 - factor * 1.0) + self._image_tensor * (factor * 1.0),
            device=self.device,
        )

    def blur(self, radius: int) -> Image:
        """
        Return a blurred version of the image.

        The original image is not modified.

        Parameters
        ----------
        radius : int
             Radius is directly proportional to the blur value. The radius is equal to the amount of pixels united in
             each direction. A radius of 1 will result in a united box of 9 pixels.

        Returns
        -------
        result : Image
            The blurred image.

        Raises
        ------
        OutOfBoundsError
            If radius is smaller than 0 or equal or greater than the smaller size of the image.
        """
        _check_blur_errors_and_warnings(radius, min(self.width, self.height), plural=False)
        return Image(func2.gaussian_blur(self._image_tensor, [radius * 2 + 1, radius * 2 + 1]), device=self.device)

    def sharpen(self, factor: float) -> Image:
        """
        Return a sharpened version of the image.

        The original image is not modified.

        Parameters
        ----------
        factor : float
            If factor > 1, increase the sharpness of the image.
            If factor = 1, no changes will be made.
            If factor < 1, blur the image.
            Has to be bigger than or equal to 0 (blurred).

        Returns
        -------
        result : Image
            The image sharpened by the given factor.

        Raises
        ------
        OutOfBoundsError
            If factor is smaller than 0.
        """
        _check_sharpen_errors_and_warnings(factor, plural=False)
        if self.channel == 4:
            return Image(
                torch.cat(
                    [
                        func2.adjust_sharpness(self._image_tensor[0:3], factor * 1.0),
                        self._image_tensor[3].unsqueeze(dim=0),
                    ],
                ),
                device=self.device,
            )
        else:
            return Image(func2.adjust_sharpness(self._image_tensor, factor * 1.0), device=self.device)

    def invert_colors(self) -> Image:
        """
        Return a new `Image` with colors inverted.

        The original image is not modified.

        Returns
        -------
        result : Image
            The image with inverted colors.
        """
        if self.channel == 4:
            return Image(
                torch.cat([func2.invert(self._image_tensor[0:3]), self._image_tensor[3].unsqueeze(dim=0)]),
                device=self.device,
            )
        else:
            return Image(func2.invert(self._image_tensor), device=self.device)

    def rotate_right(self) -> Image:
        """
        Return a new `Image` that is rotated 90 degrees clockwise.

        The original image is not modified.

        Returns
        -------
        result : Image
            The image rotated 90 degrees clockwise.
        """
        return Image(func2.rotate(self._image_tensor, -90, expand=True), device=self.device)

    def rotate_left(self) -> Image:
        """
        Return a new `Image` that is rotated 90 degrees counter-clockwise.

        The original image is not modified.

        Returns
        -------
        result : Image
            The image rotated 90 degrees counter-clockwise.
        """
        return Image(func2.rotate(self._image_tensor, 90, expand=True), device=self.device)

    def find_edges(self) -> Image:
        """
        Return a grayscale version of the image with the edges highlighted.

        The original image is not modified.

        Returns
        -------
        result : Image
            The image with edges found.
        """
        kernel = (
            Image._FILTER_EDGES_KERNEL
            if self.device.type == Image._default_device
            else Image._FILTER_EDGES_KERNEL.to(self.device)
        )
        edges_tensor = torch.clamp(
            torch.nn.functional.conv2d(
                self.convert_to_grayscale()._image_tensor.float()[0].unsqueeze(dim=0),
                kernel,
                padding="same",
            ).squeeze(dim=1),
            0,
            255,
        ).to(torch.uint8)
        if self.channel == 3:
            return Image(edges_tensor.repeat(3, 1, 1), device=self.device)
        elif self.channel == 4:
            return Image(
                torch.cat([edges_tensor.repeat(3, 1, 1), self._image_tensor[3].unsqueeze(dim=0)]),
                device=self.device,
            )
        else:
            return Image(edges_tensor, device=self.device)<|MERGE_RESOLUTION|>--- conflicted
+++ resolved
@@ -7,17 +7,12 @@
 from typing import TYPE_CHECKING
 
 import torch
-<<<<<<< HEAD
-import xxhash
-=======
-import torch.nn.functional as func
->>>>>>> 2bc0b0a2
 from PIL.Image import open as pil_image_open
 from torch import Tensor
 from torchvision.transforms import InterpolationMode
 
 from safeds._config import _get_device
-<<<<<<< HEAD
+from safeds._utils import _structural_hash
 from safeds.data.image.utils._image_transformation_error_and_warning_checks import (
     _check_add_noise_errors,
     _check_adjust_brightness_errors_and_warnings,
@@ -28,9 +23,6 @@
     _check_resize_errors,
     _check_sharpen_errors_and_warnings,
 )
-=======
-from safeds._utils import _structural_hash
->>>>>>> 2bc0b0a2
 
 if TYPE_CHECKING:
     from torch.types import Device
