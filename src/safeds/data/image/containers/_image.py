from __future__ import annotations

import copy
import io
from pathlib import Path
from typing import Any, BinaryIO

import PIL
from PIL import ImageFilter
from PIL.Image import Image as PillowImage
from PIL.Image import open as open_image

from safeds.data.image.typing import ImageFormat


class Image:
    """
    A container for image data.

    Parameters
    ----------
    data : BinaryIO
        The image data as bytes.
    """

    @staticmethod
    def from_jpeg_file(path: str | Path) -> Image:
        """
        Create an image from a JPEG file.

        Parameters
        ----------
        path : str | Path
            The path to the JPEG file.

        Returns
        -------
        image : Image
            The image.
        """
        return Image(
            data=Path(path).open("rb"),
            format_=ImageFormat.JPEG,
        )

    @staticmethod
    def from_png_file(path: str | Path) -> Image:
        """
        Create an image from a PNG file.

        Parameters
        ----------
        path : str | Path
            The path to the PNG file.

        Returns
        -------
        image : Image
            The image.
        """
        return Image(
            data=Path(path).open("rb"),
            format_=ImageFormat.PNG,
        )

    def __init__(self, data: BinaryIO, format_: ImageFormat):
        data.seek(0)

        self._image: PillowImage = open_image(data, formats=[format_.value])
        self._format: ImageFormat = format_

    # ------------------------------------------------------------------------------------------------------------------
    # Properties
    # ------------------------------------------------------------------------------------------------------------------

    @property
    def format(self) -> ImageFormat:
        """
        Get the image format.

        Returns
        -------
        format : ImageFormat
            The image format.
        """
        return self._format

    @property
    def width(self) -> int:
        """
        Get the width of the image in pixels.

        Returns
        -------
        width : int
            The width of the image.
        """
        return self._image.width

    @property
    def height(self) -> int:
        """
        Get the height of the image in pixels.

        Returns
        -------
        height : int
            The height of the image.
        """
        return self._image.height

    # ------------------------------------------------------------------------------------------------------------------
    # Conversion
    # ------------------------------------------------------------------------------------------------------------------

    def to_jpeg_file(self, path: str | Path) -> None:
        """
        Save the image as a JPEG file.

        Parameters
        ----------
        path : str | Path
            The path to the JPEG file.
        """
        Path(path).parent.mkdir(parents=True, exist_ok=True)
        self._image.save(path, format="jpeg")

    def to_png_file(self, path: str | Path) -> None:
        """
        Save the image as a PNG file.

        Parameters
        ----------
        path : str | Path
            The path to the PNG file.
        """
        Path(path).parent.mkdir(parents=True, exist_ok=True)
        self._image.save(path, format="png")

    # ------------------------------------------------------------------------------------------------------------------
    # IPython integration
    # ------------------------------------------------------------------------------------------------------------------

    def __eq__(self, other: Any) -> bool:
        """
        Compare two images.

        Parameters
        ----------
        other: The image to compare to.

        Returns
        -------
        equals : bool
            Whether the two images contain equal pixel data.

        """
        if not isinstance(other, Image):
            return NotImplemented
        return self._image.tobytes() == other._image.tobytes()

    def _repr_jpeg_(self) -> bytes | None:
        """
        Return a JPEG image as bytes.

        If the image is not a JPEG, return None.

        Returns
        -------
        jpeg : bytes
            The image as JPEG.
        """
        if self._format != ImageFormat.JPEG:
            return None

        buffer = io.BytesIO()
        self._image.save(buffer, format="jpeg")
        buffer.seek(0)
        return buffer.read()

    def _repr_png_(self) -> bytes | None:
        """
        Return a PNG image as bytes.

        If the image is not a PNG, return None.

        Returns
        -------
        png : bytes
            The image as PNG.
        """
        if self._format != ImageFormat.PNG:
            return None

        buffer = io.BytesIO()
        self._image.save(buffer, format="png")
        buffer.seek(0)
        return buffer.read()
    # ------------------------------------------------------------------------------------------------------------------
    # Transformations
    # ------------------------------------------------------------------------------------------------------------------

    def resize(self, new_width: int, new_height: int) -> Image:
        """
        Return an image that has been resized to a given size.

        Returns
        -------
        result : Image
            The image with the given width and height
        """
        data = io.BytesIO()
        repr_png = self._repr_png_()
        repr_jpeg = self._repr_jpeg_()
        if repr_png is not None:
            data = io.BytesIO(repr_png)
        elif repr_jpeg is not None:
            data = io.BytesIO(repr_jpeg)

        new_image = Image(data, self._format)
        new_image._image = new_image._image.resize((new_width, new_height))
        return new_image

<<<<<<< HEAD
    def convert_to_grayscale(self) -> Image:
        """
        Convert the image to grayscale.

        Returns
        -------
        grayscale_image : Image
            The grayscale image.
        """
        data = io.BytesIO()
        grayscale_image = self._image.convert("L")
        grayscale_image.save(data, format=self._format.value)
        return Image(data, self._format)
=======
    def crop(self, x: int, y: int, width: int, height: int) -> Image:
        """
        Return an image that has been cropped to a given bounding rectangle.

        Parameters
        ----------
        x: the x coordinate of the top-left corner of the bounding rectangle
        y: the y coordinate of the top-left corner of the bounding rectangle
        width:  the width of the bounding rectangle
        height:  the height of the bounding rectangle

        Returns
        -------
        result : Image
            The image with the
        """
        data = io.BytesIO()
        repr_png = self._repr_png_()
        repr_jpeg = self._repr_jpeg_()
        if repr_png is not None:
            data = io.BytesIO(repr_png)
        elif repr_jpeg is not None:
            data = io.BytesIO(repr_jpeg)

        new_image = Image(data, self._format)
        new_image._image = new_image._image.crop((x, y, (x + width), (y + height)))
        return new_image
>>>>>>> c6421762

    def flip_vertically(self) -> Image:
        """
        Flip the image vertically (horizontal axis, flips up-down and vice versa).

        Returns
        -------
        result : Image
            The flipped image.
        """
        imagecopy = copy.deepcopy(self)
        imagecopy._image = self._image.transpose(PIL.Image.FLIP_TOP_BOTTOM)
        return imagecopy

    def flip_horizontally(self) -> Image:
        """
        Flip the image horizontally (vertical axis, flips left-right and vice versa).

        Returns
        -------
        result : Image
            The flipped image.
        """
        imagecopy = copy.deepcopy(self)
        imagecopy._image = self._image.transpose(PIL.Image.FLIP_LEFT_RIGHT)
        return imagecopy

    def blur(self, radius: int = 1) -> Image:
        """
        Return the blurred image.

        Parameters
        ----------
        radius : int
             Radius is directly proportional to the blur value. The radius is equal to the amount of pixels united in each direction.
             A Radius of 1 will result in a united box of 9 pixels.

        Returns
        -------
        result : Image
            The blurred image
        """
        data = io.BytesIO()
        repr_png = self._repr_png_()
        repr_jpeg = self._repr_jpeg_()
        if repr_png is not None:
            data = io.BytesIO(repr_png)
        elif repr_jpeg is not None:
            data = io.BytesIO(repr_jpeg)

        new_image = Image(data, self._format)
        new_image._image = new_image._image.filter(ImageFilter.BoxBlur(radius))
        return new_image<|MERGE_RESOLUTION|>--- conflicted
+++ resolved
@@ -221,7 +221,6 @@
         new_image._image = new_image._image.resize((new_width, new_height))
         return new_image
 
-<<<<<<< HEAD
     def convert_to_grayscale(self) -> Image:
         """
         Convert the image to grayscale.
@@ -235,7 +234,7 @@
         grayscale_image = self._image.convert("L")
         grayscale_image.save(data, format=self._format.value)
         return Image(data, self._format)
-=======
+      
     def crop(self, x: int, y: int, width: int, height: int) -> Image:
         """
         Return an image that has been cropped to a given bounding rectangle.
@@ -263,7 +262,6 @@
         new_image = Image(data, self._format)
         new_image._image = new_image._image.crop((x, y, (x + width), (y + height)))
         return new_image
->>>>>>> c6421762
 
     def flip_vertically(self) -> Image:
         """
