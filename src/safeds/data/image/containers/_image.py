--- conflicted
+++ resolved
@@ -6,11 +6,8 @@
 from typing import Any, BinaryIO
 
 import PIL
-<<<<<<< HEAD
+from PIL import ImageFilter
 from PIL import ImageEnhance
-=======
-from PIL import ImageFilter
->>>>>>> 1312fe76
 from PIL.Image import Image as PillowImage
 from PIL.Image import open as open_image
 
@@ -294,16 +291,6 @@
         imagecopy._image = self._image.transpose(PIL.Image.FLIP_LEFT_RIGHT)
         return imagecopy
 
-<<<<<<< HEAD
-    def sharpen(self, factor: float) -> Image:
-        """
-        Return the sharpened image.
-
-        Parameters
-        ----------
-        factor: The amount of sharpness to be applied to the image.
-        Factor 1.0 is considered to be neutral and does not make any changes.
-=======
     def blur(self, radius: int = 1) -> Image:
         """
         Return the blurred image.
@@ -313,18 +300,10 @@
         radius : int
              Radius is directly proportional to the blur value. The radius is equal to the amount of pixels united in each direction.
              A Radius of 1 will result in a united box of 9 pixels.
->>>>>>> 1312fe76
-
-        Returns
-        -------
-        result : Image
-<<<<<<< HEAD
-            The image sharpened by the given factor.
-        """
-        image_copy = copy.deepcopy(self)
-        image_copy._image = ImageEnhance.Sharpness(image_copy._image).enhance(factor)
-        return image_copy
-=======
+
+        Returns
+        -------
+        result : Image
             The blurred image
         """
         data = io.BytesIO()
@@ -338,4 +317,21 @@
         new_image = Image(data, self._format)
         new_image._image = new_image._image.filter(ImageFilter.BoxBlur(radius))
         return new_image
->>>>>>> 1312fe76
+
+    def sharpen(self, factor: float) -> Image:
+        """
+        Return the sharpened image.
+
+        Parameters
+        ----------
+        factor: The amount of sharpness to be applied to the image.
+        Factor 1.0 is considered to be neutral and does not make any changes.
+
+        Returns
+        -------
+        result : Image
+            The image sharpened by the given factor.
+        """
+        image_copy = copy.deepcopy(self)
+        image_copy._image = ImageEnhance.Sharpness(image_copy._image).enhance(factor)
+        return image_copy