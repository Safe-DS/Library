from __future__ import annotations

import copy
import sys
import warnings
from typing import TYPE_CHECKING, TypeVar

from safeds._config import _get_device, _init_default_device
from safeds._utils import _structural_hash
from safeds._validation import _check_bounds, _ClosedBound
from safeds.data.image.containers import ImageList
from safeds.data.image.containers._empty_image_list import _EmptyImageList
from safeds.data.image.containers._multi_size_image_list import _MultiSizeImageList
from safeds.data.image.containers._single_size_image_list import _SingleSizeImageList
from safeds.data.image.typing import ImageSize
from safeds.data.tabular.containers import Column, Table
from safeds.data.tabular.transformation import OneHotEncoder
from safeds.exceptions import (
    IndexOutOfBoundsError,
    NonNumericColumnError,
    OutputLengthMismatchError,
    TransformerNotFittedError,
)

from ._dataset import Dataset

if TYPE_CHECKING:
    from torch import Tensor

Out_co = TypeVar("Out_co", Column, ImageList, Table, covariant=True)


class ImageDataset(Dataset[ImageList, Out_co]):
    """
    A Dataset for ImageLists as input and ImageLists, Tables or Columns as output.

    Parameters
    ----------
    input_data:
        the input ImageList
    output_data:
        the output data
    batch_size:
        the batch size used for training
    shuffle:
        whether the data should be shuffled after each epoch of training
    """

    def __init__(self, input_data: ImageList, output_data: Out_co, batch_size: int = 1, shuffle: bool = False) -> None:
        import torch

        _init_default_device()

        self._shuffle_tensor_indices: torch.Tensor = torch.tensor(list(range(len(input_data))), dtype=torch.int64)
        self._shuffle_after_epoch: bool = shuffle
        self._batch_size: int = batch_size
        self._next_batch_index: int = 0

        if isinstance(input_data, _MultiSizeImageList):
            raise ValueError("The given input ImageList contains images of different sizes.")  # noqa: TRY004
        elif isinstance(input_data, _EmptyImageList):
            raise ValueError("The given input ImageList contains no images.")  # noqa: TRY004
        else:
            self._input_size: ImageSize = ImageSize(input_data.widths[0], input_data.heights[0], input_data.channel)
            self._input: _SingleSizeImageList = input_data._as_single_size_image_list()
        if ((isinstance(output_data, Column | Table)) and len(input_data) != output_data.row_count) or (
            isinstance(output_data, ImageList) and len(input_data) != len(output_data)
        ):
            if isinstance(output_data, Table):
                output_len = output_data.row_count
            else:
                output_len = len(output_data)
            raise OutputLengthMismatchError(f"{len(input_data)} != {output_len}")
        if isinstance(output_data, Table):
            non_numerical_columns = []
            wrong_interval_columns = []
            for column_name in output_data.column_names:
                if not output_data.get_column_type(column_name).is_numeric:
                    non_numerical_columns.append(column_name)
                elif (output_data.get_column(column_name).min() or 0) < 0 or (
                    output_data.get_column(column_name).max() or 0
                ) > 1:
                    wrong_interval_columns.append(column_name)
            if len(non_numerical_columns) > 0:
                raise NonNumericColumnError(f"Columns {non_numerical_columns} are not numerical.")
            if len(wrong_interval_columns) > 0:
                raise ValueError(f"Columns {wrong_interval_columns} have values outside of the interval [0, 1].")
            _output: _TableAsTensor | _ColumnAsTensor | _SingleSizeImageList = _TableAsTensor(output_data)
            _output_size: int | ImageSize = output_data.column_count
        elif isinstance(output_data, Column):
            _column_as_tensor = _ColumnAsTensor(output_data)
            _output_size = len(_column_as_tensor._one_hot_encoder._get_names_of_added_columns())
            _output = _column_as_tensor
        elif isinstance(output_data, _SingleSizeImageList):
            _output = output_data._clone()._as_single_size_image_list()
            _output_size = ImageSize(output_data.widths[0], output_data.heights[0], output_data.channel)
        else:
            raise ValueError("The given output ImageList contains images of different sizes.")  # noqa: TRY004
        self._output = _output  # type: ignore[var-annotated]  # TODO: check what the type should be
        self._output_size = _output_size  # type: ignore[var-annotated]  # TODO: check what the type should be

    def __iter__(self) -> ImageDataset:
        if self._shuffle_after_epoch:
            im_ds = self.shuffle()
        else:
            im_ds = copy.copy(self)
        im_ds._next_batch_index = 0
        return im_ds

    def __next__(self) -> tuple[Tensor, Tensor]:
        if self._next_batch_index * self._batch_size >= len(self._shuffle_tensor_indices):
            raise StopIteration
        self._next_batch_index += 1
        return self._get_batch(self._next_batch_index - 1)

    def __len__(self) -> int:
        return len(self._shuffle_tensor_indices)

    def __eq__(self, other: object) -> bool:
        """
        Compare two image datasets.

        Parameters
        ----------
        other:
            The image dataset to compare to.

        Returns
        -------
        equals:
            Whether the two image datasets are the same.
        """
        if not isinstance(other, ImageDataset):
            return NotImplemented
        return (self is other) or (
            self._shuffle_after_epoch == other._shuffle_after_epoch
            and self._batch_size == other._batch_size
            and isinstance(other._output, type(self._output))
            and (self._input == other._input)
            and (self._output == other._output)
            and (self._shuffle_tensor_indices.tolist() == other._shuffle_tensor_indices.tolist())
        )

    def __hash__(self) -> int:
        """
        Return a deterministic hash value for this image dataset.

        Returns
        -------
        hash:
            the hash value
        """
<<<<<<< HEAD
        return _structural_hash(self._input, self._output, self._shuffle_after_epoch, self._batch_size, self._shuffle_tensor_indices.tolist())
=======
        return _structural_hash(
            self._input,
            self._output,
            self._shuffle_after_epoch,
            self._batch_size,
            self._shuffle_tensor_indices.tolist(),
        )
>>>>>>> a76f0a16

    def __sizeof__(self) -> int:
        """
        Return the complete size of this object.

        Returns
        -------
        size:
            Size of this object in bytes.
        """
        return (
            sys.getsizeof(self._shuffle_tensor_indices)
            + self._shuffle_tensor_indices.element_size() * self._shuffle_tensor_indices.nelement()
            + sys.getsizeof(self._input)
            + sys.getsizeof(self._output)
            + sys.getsizeof(self._input_size)
            + sys.getsizeof(self._output_size)
            + sys.getsizeof(self._shuffle_after_epoch)
            + sys.getsizeof(self._batch_size)
            + sys.getsizeof(self._next_batch_index)
        )

    @property
    def input_size(self) -> ImageSize:
        """
        Get the input `ImageSize` of this dataset.

        Returns
        -------
        input_size:
            the input `ImageSize`
        """
        return self._input_size

    @property
    def output_size(self) -> ImageSize | int:
        """
        Get the output size of this dataset.

        Returns
        -------
        output_size:
            the output size
        """
        return self._output_size

    def get_input(self) -> ImageList:
        """
        Get the input data of this dataset.

        Returns
        -------
        input:
            the input data of this dataset
        """
        return self._sort_image_list_with_shuffle_tensor_indices_reduce_if_necessary(self._input)

    def get_output(self) -> Out_co:
        """
        Get the output data of this dataset.

        Returns
        -------
        output:
            the output data of this dataset
        """
        output = self._output
        if isinstance(output, _TableAsTensor):
            return output._to_table(self._shuffle_tensor_indices)  # type: ignore[return-value]
        elif isinstance(output, _ColumnAsTensor):
            return output._to_column(self._shuffle_tensor_indices)  # type: ignore[return-value]
        else:
            return self._sort_image_list_with_shuffle_tensor_indices_reduce_if_necessary(self._output)  # type: ignore[return-value]

<<<<<<< HEAD
    def _sort_image_list_with_shuffle_tensor_indices_reduce_if_necessary(self, image_list: _SingleSizeImageList) -> _SingleSizeImageList:
=======
    def _sort_image_list_with_shuffle_tensor_indices_reduce_if_necessary(
        self,
        image_list: _SingleSizeImageList,
    ) -> _SingleSizeImageList:
>>>>>>> a76f0a16
        shuffled_image_list = _SingleSizeImageList()
        tensor_pos = [
            image_list._indices_to_tensor_positions[shuffled_index]
            for shuffled_index in sorted(self._shuffle_tensor_indices.tolist())
        ]
        temp_pos = {
            shuffled_index: new_index for new_index, shuffled_index in enumerate(self._shuffle_tensor_indices.tolist())
        }
        shuffled_image_list._tensor = image_list._tensor[tensor_pos]
        shuffled_image_list._tensor_positions_to_indices = [
            new_index for _, new_index in sorted(temp_pos.items(), key=lambda item: item[0])
        ]
        shuffled_image_list._indices_to_tensor_positions = shuffled_image_list._calc_new_indices_to_tensor_positions()
        return shuffled_image_list

    def _get_batch(self, batch_number: int, batch_size: int | None = None) -> tuple[Tensor, Tensor]:
        import torch

        _init_default_device()

        if batch_size is None:
            batch_size = self._batch_size

        _check_bounds("batch_size", batch_size, lower_bound=_ClosedBound(1))

        if batch_number < 0 or batch_size * batch_number >= len(self._shuffle_tensor_indices):
            raise IndexOutOfBoundsError(batch_size * batch_number)
        max_index = (
<<<<<<< HEAD
            batch_size * (batch_number + 1) if batch_size * (batch_number + 1) < len(self._shuffle_tensor_indices) else len(self._shuffle_tensor_indices)
=======
            batch_size * (batch_number + 1)
            if batch_size * (batch_number + 1) < len(self._shuffle_tensor_indices)
            else len(self._shuffle_tensor_indices)
>>>>>>> a76f0a16
        )
        input_tensor = (
            self._input._tensor[
                [
                    self._input._indices_to_tensor_positions[index]
<<<<<<< HEAD
                    for index in self._shuffle_tensor_indices[batch_size * batch_number: max_index].tolist()
=======
                    for index in self._shuffle_tensor_indices[batch_size * batch_number : max_index].tolist()
>>>>>>> a76f0a16
                ]
            ].to(torch.float32)
            / 255
        )
        output_tensor: Tensor
        if isinstance(self._output, _SingleSizeImageList):
            output_tensor = (
                self._output._tensor[
                    [
                        self._input._indices_to_tensor_positions[index]
<<<<<<< HEAD
                        for index in self._shuffle_tensor_indices[batch_size * batch_number: max_index].tolist()
=======
                        for index in self._shuffle_tensor_indices[batch_size * batch_number : max_index].tolist()
>>>>>>> a76f0a16
                    ]
                ].to(torch.float32)
                / 255
            )
        else:  # _output is instance of _TableAsTensor or _ColumnAsTensor
            output_tensor = self._output._tensor[self._shuffle_tensor_indices[batch_size * batch_number: max_index]]
        return input_tensor, output_tensor

    def shuffle(self) -> ImageDataset[Out_co]:
        """
        Return a new `ImageDataset` with shuffled data.

        The original dataset is not modified.

        Returns
        -------
        image_dataset:
            the shuffled `ImageDataset`
        """
        import torch

        _init_default_device()

        im_dataset: ImageDataset[Out_co] = copy.copy(self)
<<<<<<< HEAD
        im_dataset._shuffle_tensor_indices = self._shuffle_tensor_indices[torch.randperm(len(self._shuffle_tensor_indices))]
        im_dataset._next_batch_index = 0
        return im_dataset

    def split(self, percentage_in_first: float, *, shuffle: bool = True) -> tuple[ImageDataset[Out_co], ImageDataset[Out_co]]:
=======
        im_dataset._shuffle_tensor_indices = self._shuffle_tensor_indices[
            torch.randperm(len(self._shuffle_tensor_indices))
        ]
        im_dataset._next_batch_index = 0
        return im_dataset

    def split(
        self,
        percentage_in_first: float,
        *,
        shuffle: bool = True,
    ) -> tuple[ImageDataset[Out_co], ImageDataset[Out_co]]:
>>>>>>> a76f0a16
        """
        Create two image datasets by splitting the data of the current dataset.

        The first dataset contains a percentage of the data specified by `percentage_in_first`, and the second dataset
        contains the remaining data.

        The original dataset is not modified.
        By default, the data is shuffled before splitting. You can disable this by setting `shuffle` to False.

        Parameters
        ----------
        percentage_in_first:
            The percentage of data to include in the first dataset. Must be between 0 and 1.
        shuffle:
            Whether to shuffle the data before splitting.

        Returns
        -------
        first_dataset:
            The first dataset.
        second_dataset:
            The second dataset.

        Raises
        ------
        OutOfBoundsError
            If `percentage_in_first` is not between 0 and 1.
        """
        import torch

        _check_bounds(
            "percentage_in_first",
            percentage_in_first,
            lower_bound=_ClosedBound(0),
            upper_bound=_ClosedBound(1),
        )

        first_dataset: ImageDataset[Out_co] = copy.copy(self)
        second_dataset: ImageDataset[Out_co] = copy.copy(self)

        if shuffle:
            shuffled_indices = torch.randperm(len(self._shuffle_tensor_indices))
        else:
            shuffled_indices = torch.arange(len(self._shuffle_tensor_indices))

        first_dataset._shuffle_tensor_indices, second_dataset._shuffle_tensor_indices = shuffled_indices.split(
            [
                round(percentage_in_first * len(self)),
                len(self) - round(percentage_in_first * len(self)),
<<<<<<< HEAD
            ]
=======
            ],
>>>>>>> a76f0a16
        )
        return first_dataset, second_dataset


class _TableAsTensor:
    def __init__(self, table: Table) -> None:
        import polars as pl
        import torch

        _init_default_device()

        self._column_names = table.column_names
        if table.row_count == 0:
            self._tensor = torch.empty((0, table.column_count), dtype=torch.float32).to(_get_device())
        else:
            self._tensor = table._data_frame.to_torch(dtype=pl.Float32).to(_get_device())

        if not torch.all(self._tensor.sum(dim=1) == torch.ones(self._tensor.size(dim=0))):
            raise ValueError(
                "The given table is not correctly one hot encoded as it contains rows that have a sum not equal to 1.",
            )

    def __eq__(self, other: object) -> bool:
        import torch

        _init_default_device()

        if not isinstance(other, _TableAsTensor):
            return NotImplemented
        return (self is other) or (
            self._column_names == other._column_names and torch.all(torch.eq(self._tensor, other._tensor)).item()
        )

    def __hash__(self) -> int:
        return _structural_hash(self._tensor.size(), self._column_names)

    def __sizeof__(self) -> int:
        return (
            sys.getsizeof(self._tensor)
            + self._tensor.element_size() * self._tensor.nelement()
            + sys.getsizeof(self._column_names)
        )

    @staticmethod
    def _from_tensor(tensor: Tensor, column_names: list[str]) -> _TableAsTensor:
        if tensor.dim() != 2:
            raise ValueError(f"Tensor has an invalid amount of dimensions. Needed 2 dimensions but got {tensor.dim()}.")
        if tensor.size(dim=1) != len(column_names):
            raise ValueError(
                f"Tensor and column_names have different amounts of classes ({tensor.size(dim=1)}!={len(column_names)}).",
            )
        table_as_tensor = _TableAsTensor.__new__(_TableAsTensor)
        table_as_tensor._tensor = tensor
        table_as_tensor._column_names = column_names
        return table_as_tensor

    def _to_table(self, shuffled_indices: Tensor) -> Table:
        return Table(dict(zip(self._column_names, self._tensor[shuffled_indices].T.tolist(), strict=False)))


class _ColumnAsTensor:
    def __init__(self, column: Column) -> None:
        import polars as pl
        import torch

        _init_default_device()

        self._column_name = column.name
        column_as_table = Table.from_columns([column])
        with warnings.catch_warnings():
            warnings.filterwarnings(
                "ignore",
                message=rf"The columns \['{self._column_name}'\] contain numerical data. The OneHotEncoder is designed to encode non-numerical values into numerical values",
                category=UserWarning,
            )
            # TODO: should not one-hot-encode the target. label encoding without order is sufficient. should also not
            #  be done automatically?
            self._one_hot_encoder = OneHotEncoder(column_names=self._column_name).fit(column_as_table)
        self._tensor = torch.Tensor(
            self._one_hot_encoder.transform(column_as_table)._data_frame.to_torch(dtype=pl.Float32),
        ).to(_get_device())

    def __eq__(self, other: object) -> bool:
        import torch

        _init_default_device()

        if not isinstance(other, _ColumnAsTensor):
            return NotImplemented
        return (self is other) or (
            self._column_name == other._column_name
            and self._one_hot_encoder == other._one_hot_encoder
            and torch.all(torch.eq(self._tensor, other._tensor)).item()
        )

    def __hash__(self) -> int:
        return _structural_hash(self._tensor.size(), self._column_name, self._one_hot_encoder)

    def __sizeof__(self) -> int:
        return (
            sys.getsizeof(self._tensor)
            + self._tensor.element_size() * self._tensor.nelement()
            + sys.getsizeof(self._column_name)
            + sys.getsizeof(self._one_hot_encoder)
        )

    @staticmethod
    def _from_tensor(tensor: Tensor, column_name: str, one_hot_encoder: OneHotEncoder) -> _ColumnAsTensor:
        if tensor.dim() != 2:
            raise ValueError(f"Tensor has an invalid amount of dimensions. Needed 2 dimensions but got {tensor.dim()}.")
        if not one_hot_encoder.is_fitted:
            raise TransformerNotFittedError
        if tensor.size(dim=1) != len(one_hot_encoder._get_names_of_added_columns()):
            raise ValueError(
                f"Tensor and one_hot_encoder have different amounts of classes ({tensor.size(dim=1)}!={len(one_hot_encoder._get_names_of_added_columns())}).",
            )
        table_as_tensor = _ColumnAsTensor.__new__(_ColumnAsTensor)
        table_as_tensor._tensor = tensor
        table_as_tensor._column_name = column_name
        table_as_tensor._one_hot_encoder = one_hot_encoder
        return table_as_tensor

    def _to_column(self, shuffled_indices: Tensor) -> Column:
        table = Table(
            dict(
                zip(
                    self._one_hot_encoder._get_names_of_added_columns(),
                    self._tensor[shuffled_indices].T.tolist(),
                    strict=False,
                ),
            ),
        )
        return self._one_hot_encoder.inverse_transform(table).get_column(self._column_name)<|MERGE_RESOLUTION|>--- conflicted
+++ resolved
@@ -150,9 +150,6 @@
         hash:
             the hash value
         """
-<<<<<<< HEAD
-        return _structural_hash(self._input, self._output, self._shuffle_after_epoch, self._batch_size, self._shuffle_tensor_indices.tolist())
-=======
         return _structural_hash(
             self._input,
             self._output,
@@ -160,7 +157,6 @@
             self._batch_size,
             self._shuffle_tensor_indices.tolist(),
         )
->>>>>>> a76f0a16
 
     def __sizeof__(self) -> int:
         """
@@ -235,14 +231,10 @@
         else:
             return self._sort_image_list_with_shuffle_tensor_indices_reduce_if_necessary(self._output)  # type: ignore[return-value]
 
-<<<<<<< HEAD
-    def _sort_image_list_with_shuffle_tensor_indices_reduce_if_necessary(self, image_list: _SingleSizeImageList) -> _SingleSizeImageList:
-=======
     def _sort_image_list_with_shuffle_tensor_indices_reduce_if_necessary(
         self,
         image_list: _SingleSizeImageList,
     ) -> _SingleSizeImageList:
->>>>>>> a76f0a16
         shuffled_image_list = _SingleSizeImageList()
         tensor_pos = [
             image_list._indices_to_tensor_positions[shuffled_index]
@@ -271,23 +263,15 @@
         if batch_number < 0 or batch_size * batch_number >= len(self._shuffle_tensor_indices):
             raise IndexOutOfBoundsError(batch_size * batch_number)
         max_index = (
-<<<<<<< HEAD
-            batch_size * (batch_number + 1) if batch_size * (batch_number + 1) < len(self._shuffle_tensor_indices) else len(self._shuffle_tensor_indices)
-=======
             batch_size * (batch_number + 1)
             if batch_size * (batch_number + 1) < len(self._shuffle_tensor_indices)
             else len(self._shuffle_tensor_indices)
->>>>>>> a76f0a16
         )
         input_tensor = (
             self._input._tensor[
                 [
                     self._input._indices_to_tensor_positions[index]
-<<<<<<< HEAD
-                    for index in self._shuffle_tensor_indices[batch_size * batch_number: max_index].tolist()
-=======
                     for index in self._shuffle_tensor_indices[batch_size * batch_number : max_index].tolist()
->>>>>>> a76f0a16
                 ]
             ].to(torch.float32)
             / 255
@@ -298,17 +282,13 @@
                 self._output._tensor[
                     [
                         self._input._indices_to_tensor_positions[index]
-<<<<<<< HEAD
-                        for index in self._shuffle_tensor_indices[batch_size * batch_number: max_index].tolist()
-=======
                         for index in self._shuffle_tensor_indices[batch_size * batch_number : max_index].tolist()
->>>>>>> a76f0a16
                     ]
                 ].to(torch.float32)
                 / 255
             )
         else:  # _output is instance of _TableAsTensor or _ColumnAsTensor
-            output_tensor = self._output._tensor[self._shuffle_tensor_indices[batch_size * batch_number: max_index]]
+            output_tensor = self._output._tensor[self._shuffle_tensor_indices[batch_size * batch_number : max_index]]
         return input_tensor, output_tensor
 
     def shuffle(self) -> ImageDataset[Out_co]:
@@ -327,13 +307,6 @@
         _init_default_device()
 
         im_dataset: ImageDataset[Out_co] = copy.copy(self)
-<<<<<<< HEAD
-        im_dataset._shuffle_tensor_indices = self._shuffle_tensor_indices[torch.randperm(len(self._shuffle_tensor_indices))]
-        im_dataset._next_batch_index = 0
-        return im_dataset
-
-    def split(self, percentage_in_first: float, *, shuffle: bool = True) -> tuple[ImageDataset[Out_co], ImageDataset[Out_co]]:
-=======
         im_dataset._shuffle_tensor_indices = self._shuffle_tensor_indices[
             torch.randperm(len(self._shuffle_tensor_indices))
         ]
@@ -346,7 +319,6 @@
         *,
         shuffle: bool = True,
     ) -> tuple[ImageDataset[Out_co], ImageDataset[Out_co]]:
->>>>>>> a76f0a16
         """
         Create two image datasets by splitting the data of the current dataset.
 
@@ -396,11 +368,7 @@
             [
                 round(percentage_in_first * len(self)),
                 len(self) - round(percentage_in_first * len(self)),
-<<<<<<< HEAD
-            ]
-=======
             ],
->>>>>>> a76f0a16
         )
         return first_dataset, second_dataset
 
