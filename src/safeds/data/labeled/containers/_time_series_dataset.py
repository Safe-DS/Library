from __future__ import annotations

import sys
from typing import TYPE_CHECKING

from safeds._config import _init_default_device
from safeds._utils import _structural_hash
from safeds.data.tabular.containers import Column, Table
from safeds.exceptions import OutOfBoundsError, ClosedBound

if TYPE_CHECKING:
    from collections.abc import Mapping, Sequence
    from typing import Any

    import torch
    from torch.utils.data import DataLoader, Dataset


class TimeSeriesDataset:
    """
    A time series dataset maps feature and time columns to a target column. Not like the TabularDataset a TimeSeries needs to contain one target and one time column, but can have empty features.

    Create a time series dataset from a mapping of column names to their values.

    Parameters
    ----------
    data:
        The data.
    target_name:
        Name of the target column.
    time_name:
        Name of the time column.
    extra_names:
        Names of the columns that are neither features nor target. If None, no extra columns are used, i.e. all but
        the target column are used as features.

    Raises
    ------
    ColumnLengthMismatchError
        If columns have different lengths.
    ValueError
        If the target column is also an extra column.
    ValueError
        If no feature column remains.

    Examples
    --------
    >>> from safeds.data.labeled.containers import TabularDataset
    >>> dataset = TimeSeriesDataset(
    ...     {"id": [1, 2, 3], "feature": [4, 5, 6], "target": [1, 2, 3], "error":[0,0,1]},
    ...     target_name="target",
    ...     time_name = "id",
    ...     extra_names=["error"]
    ... )
    """

    # ------------------------------------------------------------------------------------------------------------------
    # Dunder methods
    # ------------------------------------------------------------------------------------------------------------------
    def __init__(
        self,
        data: Table | Mapping[str, Sequence[Any]],
        target_name: str,
        time_name: str,
        extra_names: list[str] | None = None,
    ):
        # Preprocess inputs
        if not isinstance(data, Table):
            data = Table(data)
        if extra_names is None:
            extra_names = []

        # Derive feature names
        feature_names = [name for name in data.column_names if name not in {target_name, *extra_names, time_name}]

        # Validate inputs
        if time_name in extra_names:
            raise ValueError(f"Column '{time_name}' cannot be both time and extra.")
        if target_name in extra_names:
            raise ValueError(f"Column '{target_name}' cannot be both target and extra.")
        if len(feature_names) == 0:
            feature_names = []

        # Set attributes
        self._table: Table = data
        self._features: Table = data.keep_only_columns(feature_names)
        self._target: Column = data.get_column(target_name)
        self._time: Column = data.get_column(time_name)
        self._extras: Table = data.keep_only_columns(extra_names)

    def __eq__(self, other: object) -> bool:
        """
        Compare two time series datasets.

        Returns
        -------
        equals:
            'True' if features, time, target and extras are equal, 'False' otherwise.
        """
        if not isinstance(other, TimeSeriesDataset):
            return NotImplemented
        return (self is other) or (
            self.target == other.target
            and self.features == other.features
            and self.extras == other.extras
            and self.time == other.time
        )

    def __hash__(self) -> int:
        """
        Return a deterministic hash value for this time series dataset.

        Returns
        -------
        hash:
            The hash value.
        """
        return _structural_hash(self.target, self.features, self.extras, self.time)

    def __sizeof__(self) -> int:
        """
        Return the complete size of this object.

        Returns
        -------
        size:
            Size of this object in bytes.
        """
        return (
            sys.getsizeof(self._target)
            + sys.getsizeof(self._features)
            + sys.getsizeof(self.extras)
            + sys.getsizeof(self._time)
        )

    # ------------------------------------------------------------------------------------------------------------------
    # Properties
    # ------------------------------------------------------------------------------------------------------------------

    @property
    def features(self) -> Table:
        """The feature columns of the time series dataset."""
        return self._features

    @property
    def target(self) -> Column:
        """The target column of the time series dataset."""
        return self._target

    @property
    def time(self) -> Column:
        """The time column of the time series dataset."""
        return self._time

    @property
    def extras(self) -> Table:
        """
        Additional columns of the time series dataset that are neither features, target nor time.

        These can be used to store additional information about instances, such as IDs.
        """
        return self._extras

    # ------------------------------------------------------------------------------------------------------------------
    # Conversion
    # ------------------------------------------------------------------------------------------------------------------

    def to_table(self) -> Table:
        """
        Return a new `Table` containing the feature columns, the target column, the time column and the extra columns.

        The original `TimeSeriesDataset` is not modified.

        Returns
        -------
        table:
            A table containing the feature columns, the target column, the time column and the extra columns.
        """
        return self._table

    def _into_dataloader_with_window(self, window_size: int, forecast_horizon: int, batch_size: int) -> DataLoader:
        """
        Return a Dataloader for the data stored in this time series, used for training neural networks.

        It splits the target column into windows, uses them as feature and creates targets for the time series, by
        forecast length. The original time series dataset is not modified.

        Parameters
        ----------
        window_size:
            The size of the created windows
        forecast_horizon:
            The length of the forecast horizon, where all datapoints are collected until the given lag.
        batch_size:
            The size of data batches that should be loaded at one time.

        Raises
        ------
<<<<<<< HEAD
=======
        OutOfBoundsError:
            If window_size or forecast_horizon is below 1
>>>>>>> d783caa1
        ValueError:
            If the size is smaller or even than forecast_horizon + window_size

        Returns
        -------
        result:
            The DataLoader.
        """
        import torch
        from torch.utils.data import DataLoader

        _init_default_device()

        target_tensor = torch.tensor(self.target._data.values, dtype=torch.float32)

        x_s = []
        y_s = []

        size = target_tensor.size(0)
        if window_size < 1:
            raise OutOfBoundsError(actual=window_size, name="window_size", lower_bound=ClosedBound(1))
        if forecast_horizon < 1:
            raise OutOfBoundsError(actual=forecast_horizon, name="forecast_horizon", lower_bound=ClosedBound(1))
        if size <= forecast_horizon + window_size:
            raise ValueError("Can not create windows with window size less then forecast horizon + window_size")
        # create feature windows and for that features targets lagged by forecast len
        # every feature column wird auch gewindowed
        # -> [i, win_size],[target]
        feature_cols = self.features.to_columns()
        for i in range(size - (forecast_horizon + window_size)):
            window = target_tensor[i : i + window_size]
            label = target_tensor[i + window_size + forecast_horizon]
            for col in feature_cols:
                data = torch.tensor(col._data.values, dtype=torch.float32)
                window = torch.cat((window, data[i : i + window_size]), dim=0)
            x_s.append(window)
            y_s.append(label)
        x_s_tensor = torch.stack(x_s)
        y_s_tensor = torch.stack(y_s)
        dataset = _create_dataset(x_s_tensor, y_s_tensor)
        return DataLoader(dataset=dataset, batch_size=batch_size)

    def _into_dataloader_with_window_predict(
        self,
        window_size: int,
        forecast_horizon: int,
        batch_size: int,
    ) -> DataLoader:
        """
        Return a Dataloader for the data stored in this time series, used for training neural networks.

        It splits the target column into windows, uses them as feature and creates targets for the time series, by
        forecast length. The original time series dataset is not modified.

        Parameters
        ----------
        window_size:
            The size of the created windows
        batch_size:
            The size of data batches that should be loaded at one time.

        Raises
        ------
        OutOfBoundsError:
            If window_size or forecast_horizon is below 1
        ValueError:
            If the size is smaller or even than forecast_horizon + window_size

        Returns
        -------
        result:
            The DataLoader.
        """
        import torch
        from torch.utils.data import DataLoader

        _init_default_device()

        target_tensor = torch.tensor(self.target._data.values, dtype=torch.float32)
        x_s = []

        size = target_tensor.size(0)
        if window_size < 1:
            raise OutOfBoundsError(actual=window_size, name="window_size", lower_bound=ClosedBound(1))
        if forecast_horizon < 1:
            raise OutOfBoundsError(actual=forecast_horizon, name="forecast_horizon", lower_bound=ClosedBound(1))
        if size <= forecast_horizon + window_size:
            raise ValueError("Can not create windows with window size less then forecast horizon + window_size")

        feature_cols = self.features.to_columns()
        for i in range(size - (forecast_horizon + window_size)):
            window = target_tensor[i : i + window_size]
            for col in feature_cols:
                data = torch.tensor(col._data.values, dtype=torch.float32)
                window = torch.cat((window, data[i : i + window_size]), dim=-1)
            x_s.append(window)

        x_s_tensor = torch.stack(x_s)

        dataset = _create_dataset_predict(x_s_tensor)
        return DataLoader(dataset=dataset, batch_size=batch_size)

    # ------------------------------------------------------------------------------------------------------------------
    # IPython integration
    # ------------------------------------------------------------------------------------------------------------------

    def _repr_html_(self) -> str:
        """
        Return an HTML representation of the time series dataset.

        Returns
        -------
        output:
            The generated HTML.
        """
        return self._table._repr_html_()


def _create_dataset(features: torch.Tensor, target: torch.Tensor) -> Dataset:
    from torch.utils.data import Dataset

    _init_default_device()

    class _CustomDataset(Dataset):
        def __init__(self, features_dataset: torch.Tensor, target_dataset: torch.Tensor):
            self.X = features_dataset
            self.Y = target_dataset.unsqueeze(-1)
            self.len = self.X.shape[0]

        def __getitem__(self, item: int) -> tuple[torch.Tensor, torch.Tensor]:
            return self.X[item], self.Y[item]

        def __len__(self) -> int:
            return self.len

    return _CustomDataset(features, target)


def _create_dataset_predict(features: torch.Tensor) -> Dataset:
    from torch.utils.data import Dataset

    _init_default_device()

    class _CustomDataset(Dataset):
        def __init__(self, features: torch.Tensor):
            self.X = features
            self.len = self.X.shape[0]

        def __getitem__(self, item: int) -> torch.Tensor:
            return self.X[item]

        def __len__(self) -> int:
            return self.len

    return _CustomDataset(features)<|MERGE_RESOLUTION|>--- conflicted
+++ resolved
@@ -196,11 +196,8 @@
 
         Raises
         ------
-<<<<<<< HEAD
-=======
         OutOfBoundsError:
             If window_size or forecast_horizon is below 1
->>>>>>> d783caa1
         ValueError:
             If the size is smaller or even than forecast_horizon + window_size
 
