--- conflicted
+++ resolved
@@ -385,10 +385,6 @@
             horizontalalignment="right",
         )  # rotate the labels of the x Axis to prevent the chance of overlapping of the labels
         fig.tight_layout()
-<<<<<<< HEAD
-
-=======
->>>>>>> 2590ceea
 
         return _figure_to_image(fig)
 
