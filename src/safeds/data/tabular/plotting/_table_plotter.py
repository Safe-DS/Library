--- conflicted
+++ resolved
@@ -353,22 +353,16 @@
 
         return _figure_to_image(fig)
 
-<<<<<<< HEAD
-    def moving_average_plot(self, x_name: str, y_name: str, window_size: int)->Image:
+    def moving_average_plot(self, x_name: str, y_name: str, window_size: int) -> Image:
+        import matplotlib.pyplot as plt
+        import polars as pl
         import numpy as np
-        import polars as pl
-=======
-    def moving_average_plot(self, x_name: str, y_name: str, window_size: int) -> Image:
->>>>>>> 2eb7fc49
-        import matplotlib.pyplot as plt
-        import polars as pl
 
         _plot_validation(self._table, x_name, [y_name])
         # Calculate the moving average
         mean_col = pl.col(y_name).mean().alias(y_name)
         grouped = self._table._lazy_frame.sort(x_name).group_by(x_name).agg(mean_col).collect()
         data = grouped
-<<<<<<< HEAD
         moving_average = data.select([
             pl.col(y_name).rolling_mean(window_size).alias("moving_average")
         ])
@@ -379,19 +373,11 @@
         x_data = data[x_name].to_numpy()[nan_mask]
         fig, ax = plt.subplots()
         ax.plot(x_data, y_data, label="moving average")
-=======
-        moving_average = data.select([pl.col(y_name).rolling_mean(window_size).alias("moving_average")])
-        x_data = data[x_name].to_numpy()
-        fig, ax = plt.subplots()
-
-        ax.plot(x_data, moving_average["moving_average"].to_numpy(), label="moving average")
->>>>>>> 2eb7fc49
         ax.set(
             xlabel=x_name,
             ylabel=y_name,
         )
         ax.legend()
-        print(self._table.get_column(x_name).is_temporal)
         if self._table.get_column(x_name).is_temporal:
             ax.set_xticks(x_data)  # Set x-ticks to the x data points
         ax.set_xticks(ax.get_xticks())
