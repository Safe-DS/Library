from __future__ import annotations

import warnings
from typing import TYPE_CHECKING

from safeds._utils import _figure_to_image
from safeds._validation import _check_columns_exist
from safeds._validation._check_columns_are_numeric import _check_columns_are_numeric
from safeds.exceptions import ColumnTypeError, NonNumericColumnError

if TYPE_CHECKING:
    from safeds.data.image.containers import Image
    from safeds.data.tabular.containers import Table


class TablePlotter:
    """
    A class that contains plotting methods for a table.

    Parameters
    ----------
    table:
        The table to plot.

    Examples
    --------
    >>> from safeds.data.tabular.containers import Table
    >>> table = Table({"test": [1, 2, 3]})
    >>> plotter = table.plot
    """

    def __init__(self, table: Table):
        self._table: Table = table

    def box_plots(self) -> Image:
        """
        Plot a boxplot for every numerical column.

        Returns
        -------
        plot:
            The plot as an image.

        Raises
        ------
        NonNumericColumnError
            If the table contains only non-numerical columns.

        Examples
        --------
        >>> from safeds.data.tabular.containers import Table
        >>> table = Table({"a":[1, 2], "b": [3, 42]})
        >>> image = table.plot.box_plots()
        """
        # TODO: implement using matplotlib and polars
        import matplotlib.pyplot as plt
        import seaborn as sns

        numerical_table = self._table.remove_non_numeric_columns()
        if numerical_table.column_count == 0:
            raise NonNumericColumnError("This table contains only non-numerical columns.")
        col_wrap = min(numerical_table.column_count, 3)

        data = numerical_table._lazy_frame.melt(value_vars=numerical_table.column_names).collect()
        grid = sns.FacetGrid(data, col="variable", col_wrap=col_wrap, sharex=False, sharey=False)
        with warnings.catch_warnings():
            warnings.filterwarnings(
                "ignore",
                message="Using the boxplot function without specifying `order` is likely to produce an incorrect plot.",
            )
            grid.map(sns.boxplot, "variable", "value")
        grid.set_xlabels("")
        grid.set_ylabels("")
        grid.set_titles("{col_name}")
        for axes in grid.axes.flat:
            axes.set_xticks([])
        plt.tight_layout()
        fig = grid.fig

        return _figure_to_image(fig)

    def correlation_heatmap(self) -> Image:
        """
        Plot a correlation heatmap for all numerical columns of this `Table`.

        Returns
        -------
        plot:
            The plot as an image.

        Examples
        --------
        >>> from safeds.data.tabular.containers import Table
        >>> table = Table({"temperature": [10, 15, 20, 25, 30], "sales": [54, 74, 90, 206, 210]})
        >>> image = table.plot.correlation_heatmap()
        """
        # TODO: implement using matplotlib and polars
        #  https://stackoverflow.com/questions/33282368/plotting-a-2d-heatmap
        import matplotlib.pyplot as plt
        import seaborn as sns

        only_numerical = self._table.remove_non_numeric_columns()._data_frame.fill_null(0)

        if self._table.row_count == 0:
            warnings.warn(
                "An empty table has been used. A correlation heatmap on an empty table will show nothing.",
                stacklevel=2,
            )

        with warnings.catch_warnings():
            warnings.filterwarnings(
                "ignore",
                message=(
                    "Attempting to set identical low and high (xlims|ylims) makes transformation singular;"
                    " automatically expanding."
                ),
            )
            fig = plt.figure()
            sns.heatmap(
                data=only_numerical.corr().to_numpy(),
                vmin=-1,
                vmax=1,
                xticklabels=only_numerical.columns,
                yticklabels=only_numerical.columns,
                cmap="vlag",
            )
            plt.tight_layout()

        return _figure_to_image(fig)

    def histograms(self, *, max_bin_count: int = 10) -> Image:
        """
        Plot a histogram for every column.

        Parameters
        ----------
        max_bin_count:
            The maximum number of bins to use in the histogram. Default is 10.

        Returns
        -------
        plot:
            The plot as an image.

        Examples
        --------
        >>> from safeds.data.tabular.containers import Table
        >>> table = Table({"a": [2, 3, 5, 1], "b": [54, 74, 90, 2014]})
        >>> image = table.plot.histograms()
        """
        import matplotlib.pyplot as plt
        import polars as pl

        n_cols = min(3, self._table.column_count)
        n_rows = 1 + (self._table.column_count - 1) // n_cols

        if n_cols == 1 and n_rows == 1:
            fig, axs = plt.subplots(1, 1, tight_layout=True)
            one_col = True
        else:
            fig, axs = plt.subplots(n_rows, n_cols, tight_layout=True, figsize=(n_cols * 3, n_rows * 3))
            one_col = False

        col_names = self._table.column_names
        for col_name, ax in zip(col_names, axs.flatten() if not one_col else [axs], strict=False):
            column = self._table.get_column(col_name)
            distinct_values = column.get_distinct_values()

            ax.set_title(col_name)
            ax.set_xlabel("")
            ax.set_ylabel("")

            if column.is_numeric and len(distinct_values) > max_bin_count:
                min_val = (column.min() or 0) - 1e-6  # Otherwise the minimum value is not included in the first bin
                max_val = column.max() or 0
                bin_count = min(max_bin_count, len(distinct_values))
                bins = [
                    *(pl.Series(range(bin_count + 1)) / bin_count * (max_val - min_val) + min_val),
                ]

                bars = [f"{round((bins[i] + bins[i + 1]) / 2, 2)}" for i in range(len(bins) - 1)]
                hist = column._series.hist(bins=bins).slice(1, length=max_bin_count).get_column("count").to_numpy()

                ax.bar(bars, hist, edgecolor="black")
                ax.set_xticks(range(len(hist)), bars, rotation=45, horizontalalignment="right")
            else:
                value_counts = (
                    column._series.drop_nulls().value_counts().sort(column.name).slice(0, length=max_bin_count)
                )
                distinct_values = value_counts.get_column(column.name).cast(pl.String).to_numpy()
                hist = value_counts.get_column("count").to_numpy()
                ax.bar(distinct_values, hist, edgecolor="black")
                ax.set_xticks(range(len(distinct_values)), distinct_values, rotation=45, horizontalalignment="right")

        for i in range(len(col_names), n_rows * n_cols):
            fig.delaxes(axs.flatten()[i])  # Remove empty subplots

        return _figure_to_image(fig)

    def line_plot(self, x_name: str, y_names: list[str], show_confidence_interval: bool = True) -> Image:
        """
        Create a line plot for two columns in the table.

        Parameters
        ----------
        x_name:
            The name of the column to be plotted on the x-axis.
        y_names:
            The name(s) of the column(s) to be plotted on the y-axis.
        show_confidence_interval:
            If the confidence interval is shown, per default True.

        Returns
        -------
        plot:
            The plot as an image.

        Raises
        ------
        ColumnNotFoundError
            If a column does not exist.
        TypeError
            If a column is not numeric.

        Examples
        --------
        >>> from safeds.data.tabular.containers import Table
        >>> table = Table(
        ...     {
        ...         "a": [1, 2, 3, 4, 5],
        ...         "b": [2, 3, 4, 5, 6],
        ...     }
        ... )
        >>> image = table.plot.line_plot("a", ["b"])
        """
        _plot_validation(self._table, x_name, y_names)

        import matplotlib.pyplot as plt
        import polars as pl

        agg_list = []
        for name in y_names:
            agg_list.append(pl.col(name).mean().alias(f"{name}_mean"))
            agg_list.append(pl.count(name).alias(f"{name}_count"))
            agg_list.append(pl.std(name, ddof=0).alias(f"{name}_std"))
        grouped = self._table._lazy_frame.sort(x_name).group_by(x_name).agg(agg_list).collect()

        x = grouped.get_column(x_name)
        y_s = []
        confidence_intervals = []
        for name in y_names:
            y_s.append(grouped.get_column(name + "_mean"))
            confidence_intervals.append(
                1.96 * grouped.get_column(name + "_std") / grouped.get_column(name + "_count").sqrt(),
            )

        fig, ax = plt.subplots()
        for name, y in zip(y_names, y_s, strict=False):
            ax.plot(x, y, label=name)

        if show_confidence_interval:
            for y, conf in zip(y_s, confidence_intervals, strict=False):
                ax.fill_between(
                    x,
                    y - conf,
                    y + conf,
                    color="lightblue",
                    alpha=0.15,
                )
        if len(y_names) > 1:
            name = "values"
        else:
            name = y_names[0]
        ax.set(
            xlabel=x_name,
            ylabel=name,
        )
        ax.legend()
        ax.set_xticks(ax.get_xticks())
        ax.set_xticklabels(
            ax.get_xticklabels(),
            rotation=45,
            horizontalalignment="right",
        )  # rotate the labels of the x Axis to prevent the chance of overlapping of the labels
        fig.tight_layout()

        return _figure_to_image(fig)

    def scatter_plot(self, x_name: str, y_names: list[str]) -> Image:
        """
        Create a scatter plot for two columns in the table.

        Parameters
        ----------
        x_name:
            The name of the column to be plotted on the x-axis.
        y_names:
            The name(s) of the column(s) to be plotted on the y-axis.

        Returns
        -------
        plot:
            The plot as an image.

        Raises
        ------
        ColumnNotFoundError
            If a column does not exist.
        TypeError
            If a column is not numeric.

        Examples
        --------
        >>> from safeds.data.tabular.containers import Table
        >>> table = Table(
        ...     {
        ...         "a": [1, 2, 3, 4, 5],
        ...         "b": [2, 3, 4, 5, 6],
        ...     }
        ... )
        >>> image = table.plot.scatter_plot("a", ["b"])
        """
        _plot_validation(self._table, x_name, y_names)

        import matplotlib.pyplot as plt

        fig, ax = plt.subplots()
        for y_name in y_names:
            ax.scatter(
                x=self._table.get_column(x_name)._series,
                y=self._table.get_column(y_name)._series,
                s=64,  # marker size
                linewidth=1,
                edgecolor="white",
                label=y_name,
            )
        if len(y_names) > 1:
            name = "values"
        else:
            name = y_names[0]
        ax.set(
            xlabel=x_name,
            ylabel=name,
        )
        ax.legend()
        ax.set_xticks(ax.get_xticks())
        ax.set_xticklabels(
            ax.get_xticklabels(),
            rotation=45,
            horizontalalignment="right",
        )  # rotate the labels of the x Axis to prevent the chance of overlapping of the labels
        fig.tight_layout()

        return _figure_to_image(fig)

    def moving_average_plot(self, x_name: str, y_name: str, window_size: int) -> Image:
        """
        Create a moving average plot for the y column and plot it by the x column in the table.

        Parameters
        ----------
        x_name:
            The name of the column to be plotted on the x-axis.
        y_name:
            The name of the column to be plotted on the y-axis.

        Returns
        -------
        plot:
            The plot as an image.

        Raises
        ------
        ColumnNotFoundError
            If a column does not exist.
        TypeError
            If a column is not numeric.

        Examples
        --------
        >>> from safeds.data.tabular.containers import Table
        >>> table = Table(
        ...     {
        ...         "a": [1, 2, 3, 4, 5],
        ...         "b": [2, 3, 4, 5, 6],
        ...     }
        ... )
        >>> image = table.plot.moving_average_plot("a", "b", window_size = 2)
        """
        import matplotlib.pyplot as plt
        import numpy as np
        import polars as pl

        _plot_validation(self._table, x_name, [y_name])

        # Calculate the moving average
        mean_col = pl.col(y_name).mean().alias(y_name)
        grouped = self._table._lazy_frame.sort(x_name).group_by(x_name).agg(mean_col).collect()
        data = grouped
        moving_average = data.select([pl.col(y_name).rolling_mean(window_size).alias("moving_average")])
        # set up the arrays for plotting
        y_data_with_nan = moving_average["moving_average"].to_numpy()
        nan_mask = ~np.isnan(y_data_with_nan)
        y_data = y_data_with_nan[nan_mask]
        x_data = data[x_name].to_numpy()[nan_mask]
        fig, ax = plt.subplots()
        ax.plot(x_data, y_data, label="moving average")
        ax.set(
            xlabel=x_name,
            ylabel=y_name,
        )
        ax.legend()
        if self._table.get_column(x_name).is_temporal:
            ax.set_xticks(x_data)  # Set x-ticks to the x data points
        ax.set_xticks(ax.get_xticks())
        ax.set_xticklabels(
            ax.get_xticklabels(),
            rotation=45,
            horizontalalignment="right",
        )  # rotate the labels of the x Axis to prevent the chance of overlapping of the labels
        fig.tight_layout()

        return _figure_to_image(fig)


def _plot_validation(table: Table, x_name: str, y_names: list[str]) -> None:
    y_names.append(x_name)
    _check_columns_exist(table, y_names)
    y_names.remove(x_name)
    _check_columns_are_numeric(table, y_names)

    if not table.get_column(x_name).is_numeric and not table.get_column(x_name).is_temporal:
        raise ColumnTypeError(x_name)
    y_names.append(x_name)
    for name in y_names:
        if table.get_column(name).missing_value_count() >= 1:
<<<<<<< HEAD
            raise ValueError(f"there are missing values in column '{name}', use transformation to fill missing values "
                             f"or drop the missing values")
    y_names.remove(x_name)
=======
            raise ValueError(
                f"there are missing values in column '{name}', use transformation to fill missing values "
                f"or drop the missing values",
            )
>>>>>>> f3601682
<|MERGE_RESOLUTION|>--- conflicted
+++ resolved
@@ -434,13 +434,8 @@
     y_names.append(x_name)
     for name in y_names:
         if table.get_column(name).missing_value_count() >= 1:
-<<<<<<< HEAD
-            raise ValueError(f"there are missing values in column '{name}', use transformation to fill missing values "
-                             f"or drop the missing values")
-    y_names.remove(x_name)
-=======
             raise ValueError(
                 f"there are missing values in column '{name}', use transformation to fill missing values "
                 f"or drop the missing values",
             )
->>>>>>> f3601682
+    y_names.remove(x_name)