--- conflicted
+++ resolved
@@ -173,7 +173,6 @@
                     ),
                 )
 
-<<<<<<< HEAD
                 fig, ax = plt.subplots()
                 heatmap = plt.imshow(
                     only_numerical.corr().to_numpy(),
@@ -184,18 +183,6 @@
                 ax.set_xticks(np.arange(len(only_numerical.columns)), rotation="vertical", labels=only_numerical.columns)
                 ax.set_yticks(np.arange(len(only_numerical.columns)), labels=only_numerical.columns)
                 fig.colorbar(heatmap)
-=======
-            fig, ax = plt.subplots()
-            heatmap = plt.imshow(
-                only_numerical.corr().to_numpy(),
-                vmin=-1,
-                vmax=1,
-                cmap="coolwarm",
-            )
-            ax.set_xticks(np.arange(len(only_numerical.columns)), rotation="vertical", labels=only_numerical.columns)
-            ax.set_yticks(np.arange(len(only_numerical.columns)), labels=only_numerical.columns)
-            fig.colorbar(heatmap)
->>>>>>> d3f81dc2
 
                 plt.tight_layout()
             
