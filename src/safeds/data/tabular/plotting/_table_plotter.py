from __future__ import annotations

import warnings
from typing import TYPE_CHECKING, Literal

from safeds._utils import _figure_to_image
from safeds._validation import _check_bounds, _check_columns_exist, _ClosedBound
from safeds._validation._check_columns_are_numeric import _check_columns_are_numeric
from safeds.exceptions import ColumnTypeError, NonNumericColumnError

if TYPE_CHECKING:
    from typing import Literal

    from safeds.data.image.containers import Image
    from safeds.data.tabular.containers import Table


class TablePlotter:
    """
    A class that contains plotting methods for a table.

    Parameters
    ----------
    table:
        The table to plot.

    Examples
    --------
    >>> from safeds.data.tabular.containers import Table
    >>> table = Table({"test": [1, 2, 3]})
    >>> plotter = table.plot
    """

    def __init__(self, table: Table):
        self._table: Table = table

    def box_plots(self, *, theme: Literal["dark", "light"] = "light") -> Image:
        """
        Create a box plot for every numerical column.

        Parameters
        ----------
        theme:
            The color theme of the plot. Default is "light".

        Returns
        -------
        plot:
            The box plot(s) as an image.

        Raises
        ------
        NonNumericColumnError
            If the table contains only non-numerical columns.

        Examples
        --------
        >>> from safeds.data.tabular.containers import Table
        >>> table = Table({"a":[1, 2], "b": [3, 42]})
        >>> image = table.plot.box_plots()
        """
        numerical_table = self._table.remove_non_numeric_columns()
        if numerical_table.column_count == 0:
            raise NonNumericColumnError("This table contains only non-numerical columns.")
        from math import ceil

        import matplotlib.pyplot as plt

        style = "dark_background" if theme == "dark" else "default"
        with plt.style.context(style):
            if theme == "dark":
                plt.rcParams.update(
                    {
                        "text.color": "white",
                        "axes.labelcolor": "white",
                        "axes.edgecolor": "white",
                        "xtick.color": "white",
                        "ytick.color": "white",
                    },
                )
            columns = numerical_table.to_columns()
            columns = [column._series.drop_nulls() for column in columns]
            max_width = 3
            number_of_columns = len(columns) if len(columns) <= max_width else max_width
            number_of_rows = ceil(len(columns) / number_of_columns)

            fig, axs = plt.subplots(nrows=number_of_rows, ncols=number_of_columns)
            line = 0
            for i, column in enumerate(columns):
                if i % number_of_columns == 0 and i != 0:
                    line += 1

                if number_of_columns == 1:
                    axs.boxplot(
                        column,
                        patch_artist=True,
                        labels=[numerical_table.column_names[i]],
                    )
                    break

                if number_of_rows == 1:
                    axs[i].boxplot(
                        column,
                        patch_artist=True,
                        labels=[numerical_table.column_names[i]],
                    )

                else:
                    axs[line, i % number_of_columns].boxplot(
                        column,
                        patch_artist=True,
                        labels=[numerical_table.column_names[i]],
                    )

            # removes unused ax indices, so there wont be empty plots
            last_filled_ax_index = len(columns) % number_of_columns
            for i in range(last_filled_ax_index, number_of_columns):
                if number_of_rows != 1 and last_filled_ax_index != 0:
                    fig.delaxes(axs[number_of_rows - 1, i])

            fig.tight_layout()

<<<<<<< HEAD
    def violin_plots(self, theme: Literal["dark", "light"] = "light") -> Image:
        """
        Create a violin plot for every numerical column.

        Returns
        -------
        plot:
            The violin plot(s) as an image.

        Raises
        ------
        NonNumericColumnError
            If the table contains only non-numerical columns.

        Examples
        --------
        >>> from safeds.data.tabular.containers import Table
        >>> table = Table({"a":[1, 2], "b": [3, 42]})
        >>> image = table.plot.violin_plots()
        """
        numerical_table = self._table.remove_non_numeric_columns()
        if numerical_table.column_count == 0:
            raise NonNumericColumnError("This table contains only non-numerical columns.")
        from math import ceil, nan

        import matplotlib.pyplot as plt

        style = "dark_background" if theme == "dark" else "default"
        with plt.style.context(style):
            if theme == "dark":
                plt.rcParams.update(
                    {
                        "text.color": "white",
                        "axes.labelcolor": "white",
                        "axes.edgecolor": "white",
                        "xtick.color": "white",
                        "ytick.color": "white",
                        "grid.color": "gray",
                        "grid.linewidth": 0.5,
                    },
                )
            else:
                plt.rcParams.update(
                    {
                        "grid.linewidth": 0.5,
                    },
                )

            columns = numerical_table.to_columns()
            columns = [column._series.drop_nulls() for column in columns]
            max_width = 3
            number_of_columns = len(columns) if len(columns) <= max_width else max_width
            number_of_rows = ceil(len(columns) / number_of_columns)

            fig, axs = plt.subplots(nrows=number_of_rows, ncols=number_of_columns)
            line = 0
            for i, column in enumerate(columns):
                data = column.to_list()
                if len(column) == 0:
                    data = [nan, nan]
                if i % number_of_columns == 0 and i != 0:
                    line += 1

                if number_of_columns == 1:
                    axs.violinplot(
                        data,
                    )
                    axs.set_title(numerical_table.column_names[i])
                    break

                if number_of_rows == 1:
                    axs[i].violinplot(
                        data,
                    )
                    axs[i].set_title(numerical_table.column_names[i])

                else:
                    axs[line, i % number_of_columns].violinplot(
                        data,
                    )
                    axs[line, i % number_of_columns].set_title(numerical_table.column_names[i])

            # removes unused ax indices, so there wont be empty plots
            last_filled_ax_index = len(columns) % number_of_columns
            for i in range(last_filled_ax_index, number_of_columns):
                if number_of_rows != 1 and last_filled_ax_index != 0:
                    fig.delaxes(axs[number_of_rows - 1, i])

            fig.tight_layout()
            return _figure_to_image(fig)

    def correlation_heatmap(self) -> Image:
=======
            style = "dark_background" if theme == "dark" else "default"
            with plt.style.context(style):
                if theme == "dark":
                    plt.rcParams.update(
                        {
                            "text.color": "white",
                            "axes.labelcolor": "white",
                            "axes.edgecolor": "white",
                            "xtick.color": "white",
                            "ytick.color": "white",
                        },
                    )
                return _figure_to_image(fig)

    def correlation_heatmap(self, *, theme: Literal["dark", "light"] = "light") -> Image:
>>>>>>> ee1aea08
        """
        Plot a correlation heatmap for all numerical columns of this `Table`.

        Parameters
        ----------
        theme:
            The color theme of the plot. Default is "light".

        Returns
        -------
        plot:
            The plot as an image.

        Examples
        --------
        >>> from safeds.data.tabular.containers import Table
        >>> table = Table({"temperature": [10, 15, 20, 25, 30], "sales": [54, 74, 90, 206, 210]})
        >>> image = table.plot.correlation_heatmap()
        """
        import matplotlib.pyplot as plt
        import numpy as np

        style = "dark_background" if theme == "dark" else "default"
        with plt.style.context(style):
            if theme == "dark":
                plt.rcParams.update(
                    {
                        "text.color": "white",
                        "axes.labelcolor": "white",
                        "axes.edgecolor": "white",
                        "xtick.color": "white",
                        "ytick.color": "white",
                    },
                )

            only_numerical = self._table.remove_non_numeric_columns()._data_frame.fill_null(0)

            if self._table.row_count == 0:
                warnings.warn(
                    "An empty table has been used. A correlation heatmap on an empty table will show nothing.",
                    stacklevel=2,
                )

            with warnings.catch_warnings():
                warnings.filterwarnings(
                    "ignore",
                    message=(
                        "Attempting to set identical low and high (xlims|ylims) makes transformation singular;"
                        " automatically expanding."
                    ),
                )

                fig, ax = plt.subplots()
                heatmap = plt.imshow(
                    only_numerical.corr().to_numpy(),
                    vmin=-1,
                    vmax=1,
                    cmap="coolwarm",
                )
                ax.set_xticks(
                    np.arange(len(only_numerical.columns)),
                    rotation="vertical",
                    labels=only_numerical.columns,
                )
                ax.set_yticks(np.arange(len(only_numerical.columns)), labels=only_numerical.columns)
                fig.colorbar(heatmap)

                plt.tight_layout()

            return _figure_to_image(fig)

    def histograms(self, *, max_bin_count: int = 10, theme: Literal["dark", "light"] = "light") -> Image:
        """
        Plot a histogram for every column.

        Parameters
        ----------
        max_bin_count:
            The maximum number of bins to use in the histogram. Default is 10.
        theme:
            The color theme of the plot. Default is "light".

        Returns
        -------
        plot:
            The plot as an image.

        Examples
        --------
        >>> from safeds.data.tabular.containers import Table
        >>> table = Table({"a": [2, 3, 5, 1], "b": [54, 74, 90, 2014]})
        >>> image = table.plot.histograms()
        """
        import matplotlib.pyplot as plt

        style = "dark_background" if theme == "dark" else "default"
        with plt.style.context(style):
            if theme == "dark":
                plt.rcParams.update(
                    {
                        "text.color": "white",
                        "axes.labelcolor": "white",
                        "axes.edgecolor": "white",
                        "xtick.color": "white",
                        "ytick.color": "white",
                    },
                )
            import polars as pl

            n_cols = min(3, self._table.column_count)
            n_rows = 1 + (self._table.column_count - 1) // n_cols

            if n_cols == 1 and n_rows == 1:
                fig, axs = plt.subplots(1, 1, tight_layout=True)
                one_col = True
            else:
                fig, axs = plt.subplots(n_rows, n_cols, tight_layout=True, figsize=(n_cols * 3, n_rows * 3))
                one_col = False

            col_names = self._table.column_names
            for col_name, ax in zip(col_names, axs.flatten() if not one_col else [axs], strict=False):
                column = self._table.get_column(col_name)
                distinct_values = column.get_distinct_values()

                ax.set_title(col_name)
                ax.set_xlabel("")
                ax.set_ylabel("")

                if column.is_numeric and len(distinct_values) > max_bin_count:
                    min_val = (column.min() or 0) - 1e-6  # Otherwise the minimum value is not included in the first bin
                    max_val = column.max() or 0
                    bin_count = min(max_bin_count, len(distinct_values))
                    bins = [
                        *(pl.Series(range(bin_count + 1)) / bin_count * (max_val - min_val) + min_val),
                    ]

                    bars = [f"{round((bins[i] + bins[i + 1]) / 2, 2)}" for i in range(len(bins) - 1)]
                    hist = column._series.hist(bins=bins).slice(1, length=max_bin_count).get_column("count").to_numpy()

                    ax.bar(bars, hist, edgecolor="black")
                    ax.set_xticks(range(len(hist)), bars, rotation=45, horizontalalignment="right")
                else:
                    value_counts = (
                        column._series.drop_nulls().value_counts().sort(column.name).slice(0, length=max_bin_count)
                    )
                    distinct_values = value_counts.get_column(column.name).cast(pl.String).to_numpy()
                    hist = value_counts.get_column("count").to_numpy()
                    ax.bar(distinct_values, hist, edgecolor="black")
                    ax.set_xticks(
                        range(len(distinct_values)),
                        distinct_values,
                        rotation=45,
                        horizontalalignment="right",
                    )

            for i in range(len(col_names), n_rows * n_cols):
                fig.delaxes(axs.flatten()[i])  # Remove empty subplots

            return _figure_to_image(fig)

    def line_plot(
        self,
        x_name: str,
        y_names: list[str],
        *,
        show_confidence_interval: bool = True,
        theme: Literal["dark", "light"] = "light",
    ) -> Image:
        """
        Create a line plot for two columns in the table.

        Parameters
        ----------
        x_name:
            The name of the column to be plotted on the x-axis.
        y_names:
            The name(s) of the column(s) to be plotted on the y-axis.
        show_confidence_interval:
            If the confidence interval is shown, per default True.
        theme:
            The color theme of the plot. Default is "light".

        Returns
        -------
        plot:
            The plot as an image.

        Raises
        ------
        ColumnNotFoundError
            If a column does not exist.
        TypeError
            If a column is not numeric.

        Examples
        --------
        >>> from safeds.data.tabular.containers import Table
        >>> table = Table(
        ...     {
        ...         "a": [1, 2, 3, 4, 5],
        ...         "b": [2, 3, 4, 5, 6],
        ...     }
        ... )
        >>> image = table.plot.line_plot("a", ["b"])
        """
        _plot_validation(self._table, x_name, y_names)

        import matplotlib.pyplot as plt

        style = "dark_background" if theme == "dark" else "default"
        with plt.style.context(style):
            if theme == "dark":
                plt.rcParams.update(
                    {
                        "text.color": "white",
                        "axes.labelcolor": "white",
                        "axes.edgecolor": "white",
                        "xtick.color": "white",
                        "ytick.color": "white",
                    },
                )
            import polars as pl

            agg_list = []
            for name in y_names:
                agg_list.append(pl.col(name).mean().alias(f"{name}_mean"))
                agg_list.append(pl.count(name).alias(f"{name}_count"))
                agg_list.append(pl.std(name, ddof=0).alias(f"{name}_std"))
            grouped = self._table._lazy_frame.sort(x_name).group_by(x_name).agg(agg_list).collect()

            x = grouped.get_column(x_name)
            y_s = []
            confidence_intervals = []
            for name in y_names:
                y_s.append(grouped.get_column(name + "_mean"))
                confidence_intervals.append(
                    1.96 * grouped.get_column(name + "_std") / grouped.get_column(name + "_count").sqrt(),
                )

            fig, ax = plt.subplots()
            for name, y in zip(y_names, y_s, strict=False):
                ax.plot(x, y, label=name)

            if show_confidence_interval:
                for y, conf in zip(y_s, confidence_intervals, strict=False):
                    ax.fill_between(
                        x,
                        y - conf,
                        y + conf,
                        color="lightblue",
                        alpha=0.15,
                    )
            if len(y_names) > 1:
                name = "values"
            else:
                name = y_names[0]
            ax.set(
                xlabel=x_name,
                ylabel=name,
            )
            ax.legend()
            ax.set_xticks(ax.get_xticks())
            ax.set_xticklabels(
                ax.get_xticklabels(),
                rotation=45,
                horizontalalignment="right",
            )  # rotate the labels of the x Axis to prevent the chance of overlapping of the labels
            fig.tight_layout()

            return _figure_to_image(fig)

    def scatter_plot(self, x_name: str, y_names: list[str], *, theme: Literal["dark", "light"] = "light") -> Image:
        """
        Create a scatter plot for two columns in the table.

        Parameters
        ----------
        x_name:
            The name of the column to be plotted on the x-axis.
        y_names:
            The name(s) of the column(s) to be plotted on the y-axis.
        theme:
            The color theme of the plot. Default is "light".

        Returns
        -------
        plot:
            The plot as an image.

        Raises
        ------
        ColumnNotFoundError
            If a column does not exist.
        TypeError
            If a column is not numeric.

        Examples
        --------
        >>> from safeds.data.tabular.containers import Table
        >>> table = Table(
        ...     {
        ...         "a": [1, 2, 3, 4, 5],
        ...         "b": [2, 3, 4, 5, 6],
        ...     }
        ... )
        >>> image = table.plot.scatter_plot("a", ["b"])
        """
        _plot_validation(self._table, x_name, y_names)

        import matplotlib.pyplot as plt

        style = "dark_background" if theme == "dark" else "default"
        with plt.style.context(style):
            if theme == "dark":
                plt.rcParams.update(
                    {
                        "text.color": "white",
                        "axes.labelcolor": "white",
                        "axes.edgecolor": "white",
                        "xtick.color": "white",
                        "ytick.color": "white",
                    },
                )
            fig, ax = plt.subplots()
            for y_name in y_names:
                ax.scatter(
                    x=self._table.get_column(x_name)._series,
                    y=self._table.get_column(y_name)._series,
                    s=64,  # marker size
                    linewidth=1,
                    edgecolor="white",
                    label=y_name,
                )
            if len(y_names) > 1:
                name = "values"
            else:
                name = y_names[0]
            ax.set(
                xlabel=x_name,
                ylabel=name,
            )
            ax.legend()
            ax.set_xticks(ax.get_xticks())
            ax.set_xticklabels(
                ax.get_xticklabels(),
                rotation=45,
                horizontalalignment="right",
            )  # rotate the labels of the x Axis to prevent the chance of overlapping of the labels
            fig.tight_layout()

            return _figure_to_image(fig)

    def moving_average_plot(
        self,
        x_name: str,
        y_name: str,
        window_size: int,
        *,
        theme: Literal["dark", "light"] = "light",
    ) -> Image:
        """
        Create a moving average plot for the y column and plot it by the x column in the table.

        Parameters
        ----------
        x_name:
            The name of the column to be plotted on the x-axis.
        y_name:
            The name of the column to be plotted on the y-axis.
        window_size:
            The size of the moving average window
        theme:
            The color theme of the plot. Default is "light".

        Returns
        -------
        plot:
            The plot as an image.

        Raises
        ------
        ColumnNotFoundError
            If a column does not exist.
        TypeError
            If a column is not numeric.

        Examples
        --------
        >>> from safeds.data.tabular.containers import Table
        >>> table = Table(
        ...     {
        ...         "a": [1, 2, 3, 4, 5],
        ...         "b": [2, 3, 4, 5, 6],
        ...     }
        ... )
        >>> image = table.plot.moving_average_plot("a", "b", window_size = 2)
        """
        import matplotlib.pyplot as plt

        style = "dark_background" if theme == "dark" else "default"
        with plt.style.context(style):
            if theme == "dark":
                plt.rcParams.update(
                    {
                        "text.color": "white",
                        "axes.labelcolor": "white",
                        "axes.edgecolor": "white",
                        "xtick.color": "white",
                        "ytick.color": "white",
                    },
                )
            import numpy as np
            import polars as pl

            _plot_validation(self._table, x_name, [y_name])
            for name in [x_name, y_name]:
                if self._table.get_column(name).missing_value_count() >= 1:
                    raise ValueError(
                        f"there are missing values in column '{name}', use transformation to fill missing values "
                        f"or drop the missing values. For a moving average no missing values are allowed.",
                    )

            # Calculate the moving average
            mean_col = pl.col(y_name).mean().alias(y_name)
            grouped = self._table._lazy_frame.sort(x_name).group_by(x_name).agg(mean_col).collect()
            data = grouped
            moving_average = data.select([pl.col(y_name).rolling_mean(window_size).alias("moving_average")])
            # set up the arrays for plotting
            y_data_with_nan = moving_average["moving_average"].to_numpy()
            nan_mask = ~np.isnan(y_data_with_nan)
            y_data = y_data_with_nan[nan_mask]
            x_data = data[x_name].to_numpy()[nan_mask]
            fig, ax = plt.subplots()
            ax.plot(x_data, y_data, label="moving average")
            ax.set(
                xlabel=x_name,
                ylabel=y_name,
            )
            ax.legend()
            if self._table.get_column(x_name).is_temporal and self._table.get_column(x_name).row_count < 9:
                ax.set_xticks(x_data)  # Set x-ticks to the x data points
            ax.set_xticks(ax.get_xticks())
            ax.set_xticklabels(
                ax.get_xticklabels(),
                rotation=45,
                horizontalalignment="right",
            )  # rotate the labels of the x Axis to prevent the chance of overlapping of the labels
            fig.tight_layout()

            return _figure_to_image(fig)

    def histogram_2d(
        self,
        x_name: str,
        y_name: str,
        *,
        x_max_bin_count: int = 10,
        y_max_bin_count: int = 10,
        theme: Literal["dark", "light"] = "light",
    ) -> Image:
        """
        Create a 2D histogram for two columns in the table.

        Parameters
        ----------
        x_name:
            The name of the column to be plotted on the x-axis.
        y_name:
            The name of the column to be plotted on the y-axis.
        x_max_bin_count:
            The maximum number of bins to use in the histogram for the x-axis. Default is 10.
        y_max_bin_count:
            The maximum number of bins to use in the histogram for the y-axis. Default is 10.
        theme:
            The color theme of the plot. Default is "light".

        Returns
        -------
        plot:
            The plot as an image.

        Raises
        ------
        ColumnNotFoundError
            If a column does not exist.
        OutOfBoundsError:
            If x_max_bin_count or y_max_bin_count is less than 1.
        TypeError
            If a column is not numeric.

        Examples
        --------
        >>> from safeds.data.tabular.containers import Table
        >>> table = Table(
        ...     {
        ...         "a": [1, 2, 3, 4, 5],
        ...         "b": [2, 3, 4, 5, 6],
        ...     }
        ... )
        >>> image = table.plot.histogram_2d("a", "b")
        """
        _check_bounds("x_max_bin_count", x_max_bin_count, lower_bound=_ClosedBound(1))
        _check_bounds("y_max_bin_count", y_max_bin_count, lower_bound=_ClosedBound(1))
        _plot_validation(self._table, x_name, [y_name])

        import matplotlib.pyplot as plt

        if theme == "dark":
            context = "dark_background"
        else:
            context = "default"

        with plt.style.context(context):
            fig, ax = plt.subplots()

            ax.hist2d(
                x=self._table.get_column(x_name)._series,
                y=self._table.get_column(y_name)._series,
                bins=(x_max_bin_count, y_max_bin_count),
            )
            ax.set_xlabel(x_name)
            ax.set_ylabel(y_name)
            ax.tick_params(
                axis="x",
                labelrotation=45,
            )

            fig.tight_layout()

            return _figure_to_image(fig)


def _plot_validation(table: Table, x_name: str, y_names: list[str]) -> None:
    y_names.append(x_name)
    _check_columns_exist(table, y_names)
    y_names.remove(x_name)
    _check_columns_are_numeric(table, y_names)

    if not table.get_column(x_name).is_numeric and not table.get_column(x_name).is_temporal:
        raise ColumnTypeError(x_name)<|MERGE_RESOLUTION|>--- conflicted
+++ resolved
@@ -120,10 +120,14 @@
 
             fig.tight_layout()
 
-<<<<<<< HEAD
     def violin_plots(self, theme: Literal["dark", "light"] = "light") -> Image:
         """
         Create a violin plot for every numerical column.
+
+        Parameters
+        ----------
+        theme:
+            The color theme of the plot. Default is "light".
 
         Returns
         -------
@@ -212,24 +216,7 @@
             fig.tight_layout()
             return _figure_to_image(fig)
 
-    def correlation_heatmap(self) -> Image:
-=======
-            style = "dark_background" if theme == "dark" else "default"
-            with plt.style.context(style):
-                if theme == "dark":
-                    plt.rcParams.update(
-                        {
-                            "text.color": "white",
-                            "axes.labelcolor": "white",
-                            "axes.edgecolor": "white",
-                            "xtick.color": "white",
-                            "ytick.color": "white",
-                        },
-                    )
-                return _figure_to_image(fig)
-
     def correlation_heatmap(self, *, theme: Literal["dark", "light"] = "light") -> Image:
->>>>>>> ee1aea08
         """
         Plot a correlation heatmap for all numerical columns of this `Table`.
 
