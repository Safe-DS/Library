--- conflicted
+++ resolved
@@ -58,46 +58,6 @@
             _check_column_is_numeric(self._column, operation="create a box plot")
         import matplotlib.pyplot as plt
 
-<<<<<<< HEAD
-        fig, ax = plt.subplots()
-        ax.boxplot(
-            self._column._series.drop_nulls(),
-            patch_artist=True,
-        )
-
-        ax.set(title=self._column.name)
-        ax.set_xticks([])
-        ax.yaxis.grid(visible=True)
-        fig.tight_layout()
-
-        return _figure_to_image(fig)
-
-    def violin_plot(self, theme: Literal["dark", "light"] = "light") -> Image:
-        """
-        Create a violin plot for the values in the column. This is only possible for numeric columns.
-
-        Returns
-        -------
-        plot:
-            The violin plot as an image.
-
-        Raises
-        ------
-        TypeError
-            If the column is not numeric.
-
-        Examples
-        --------
-        >>> from safeds.data.tabular.containers import Column
-        >>> column = Column("test", [1, 2, 3])
-        >>> violinplot = column.plot.violin_plot()
-        """
-        if self._column.row_count > 0:
-            _check_column_is_numeric(self._column, operation="create a violin plot")
-        from math import nan
-
-        import matplotlib.pyplot as plt
-=======
         def _set_boxplot_colors(box: dict, theme: str) -> None:
             if theme == "dark":
                 for median in box["medians"]:
@@ -129,7 +89,6 @@
 
                 for flier in box["fliers"]:
                     flier.set(marker="o", color="black", alpha=0.5)
->>>>>>> ee1aea08
 
         style = "dark_background" if theme == "dark" else "default"
         with plt.style.context(style):
@@ -153,8 +112,73 @@
                 )
 
             fig, ax = plt.subplots()
-<<<<<<< HEAD
-
+            box = ax.boxplot(
+                self._column._series.drop_nulls(),
+                patch_artist=True,
+            )
+
+            _set_boxplot_colors(box, theme)
+
+            ax.set(title=self._column.name)
+            ax.set_xticks([])
+            ax.yaxis.grid(visible=True)
+            fig.tight_layout()
+
+            return _figure_to_image(fig)
+
+    def violin_plot(self, theme: Literal["dark", "light"] = "light") -> Image:
+        """
+        Create a violin plot for the values in the column. This is only possible for numeric columns.
+
+        Parameters
+        ----------
+        theme:
+            The color theme of the plot. Default is "light".
+
+        Returns
+        -------
+        plot:
+            The violin plot as an image.
+
+        Raises
+        ------
+        TypeError
+            If the column is not numeric.
+
+        Examples
+        --------
+        >>> from safeds.data.tabular.containers import Column
+        >>> column = Column("test", [1, 2, 3])
+        >>> violinplot = column.plot.violin_plot()
+        """
+        if self._column.row_count > 0:
+            _check_column_is_numeric(self._column, operation="create a violin plot")
+        from math import nan
+
+        import matplotlib.pyplot as plt
+
+        style = "dark_background" if theme == "dark" else "default"
+        with plt.style.context(style):
+            if theme == "dark":
+                plt.rcParams.update(
+                    {
+                        "text.color": "white",
+                        "axes.labelcolor": "white",
+                        "axes.edgecolor": "white",
+                        "xtick.color": "white",
+                        "ytick.color": "white",
+                        "grid.color": "gray",
+                        "grid.linewidth": 0.5,
+                    },
+                )
+            else:
+                plt.rcParams.update(
+                    {
+                        "grid.linewidth": 0.5,
+                    },
+                )
+
+            fig, ax = plt.subplots()
             data = self._column._series.drop_nulls()
             if len(data) == 0:
                 data = [nan, nan]
@@ -163,27 +187,13 @@
             )
 
             ax.set(title=self._column.name)
-=======
-            box = ax.boxplot(
-                self._column._series.drop_nulls(),
-                patch_artist=True,
-            )
-
-            _set_boxplot_colors(box, theme)
-
-            ax.set(title=self._column.name)
-            ax.set_xticks([])
->>>>>>> ee1aea08
+
             ax.yaxis.grid(visible=True)
             fig.tight_layout()
 
             return _figure_to_image(fig)
 
-<<<<<<< HEAD
-    def histogram(self, *, max_bin_count: int = 10) -> Image:
-=======
     def histogram(self, *, max_bin_count: int = 10, theme: Literal["dark", "light"] = "light") -> Image:
->>>>>>> ee1aea08
         """
         Create a histogram for the values in the column.
 
