from __future__ import annotations

from typing import TYPE_CHECKING

<<<<<<< HEAD
from safeds.data.tabular.containers import Column, Row, Table
from safeds.exceptions import ColumnIsTaggedError, UnknownColumnNameError
=======
from safeds.data.tabular.containers import Column, Table
from safeds.exceptions import UnknownColumnNameError
>>>>>>> 498999f5

if TYPE_CHECKING:
    from collections.abc import Callable, Mapping, Sequence
    from typing import Any

    from safeds.data.tabular.transformation import InvertibleTableTransformer, TableTransformer


class TaggedTable(Table):
    """
    A tagged table is a table that additionally knows which columns are features and which are the target to predict.

    Parameters
    ----------
    data : Mapping[str, Sequence[Any]]
        The data.
    target_name : str
        Name of the target column.
    feature_names : list[str] | None
        Names of the feature columns. If None, all columns except the target column are used.

    Raises
    ------
    ColumnLengthMismatchError
        If columns have different lengths.
    ValueError
        If the target column is also a feature column.
    ValueError
        If no feature columns are specified.

    Examples
    --------
    >>> from safeds.data.tabular.containers import Table, TaggedTable
    >>> table = Table({"col1": ["a", "b"], "col2": [1, 2]})
    >>> tagged_table = table.tag_columns("col2", ["col1"])
    """

    # ------------------------------------------------------------------------------------------------------------------
    # Creation
    # ------------------------------------------------------------------------------------------------------------------

    @staticmethod
    def _from_table(
        table: Table,
        target_name: str,
        feature_names: list[str] | None = None,
    ) -> TaggedTable:
        """
        Create a tagged table from a table.

        Parameters
        ----------
        table : Table
            The table.
        target_name : str
            Name of the target column.
        feature_names : list[str] | None
            Names of the feature columns. If None, all columns except the target column are used.

        Returns
        -------
        tagged_table : TaggedTable
            The created table.

        Raises
        ------
        UnknownColumnNameError
            If target_name matches none of the column names.
        ValueError
            If the target column is also a feature column.
        ValueError
            If no feature columns are specified.

        Examples
        --------
        >>> from safeds.data.tabular.containers import Table, TaggedTable
        >>> table = Table({"col1": ["a", "b", "c", "a"], "col2": [1, 2, 3, 4]})
        >>> tagged_table = TaggedTable._from_table(table, "col2", ["col1"])
        """
        if target_name not in table.column_names:
            raise UnknownColumnNameError([target_name])

        # If no feature names are specified, use all columns except the target column
        if feature_names is None:
            feature_names = table.column_names
            feature_names.remove(target_name)

        # Validate inputs
        if target_name in feature_names:
            raise ValueError(f"Column '{target_name}' cannot be both feature and target.")
        if len(feature_names) == 0:
            raise ValueError("At least one feature column must be specified.")

        # Create result
        result = object.__new__(TaggedTable)

        result._data = table._data
        result._schema = table.schema
        result._features = result.keep_only_columns(feature_names)
        result._target = result.get_column(target_name)

        return result

    # ------------------------------------------------------------------------------------------------------------------
    # Dunder methods
    # ------------------------------------------------------------------------------------------------------------------

    def __init__(
        self,
        data: Mapping[str, Sequence[Any]],
        target_name: str,
        feature_names: list[str] | None = None,
    ):
        """
        Create a tagged table from a mapping of column names to their values.

        Parameters
        ----------
        data : Mapping[str, Sequence[Any]]
            The data.
        target_name : str
            Name of the target column.
        feature_names : list[str] | None
            Names of the feature columns. If None, all columns except the target column are used.

        Raises
        ------
        ColumnLengthMismatchError
            If columns have different lengths.
        ValueError
            If the target column is also a feature column.
        ValueError
            If no feature columns are specified.

        Examples
        --------
        >>> from safeds.data.tabular.containers import TaggedTable
        >>> table = TaggedTable({"a": [1, 2, 3], "b": [4, 5, 6]}, "b", ["a"])
        """
        super().__init__(data)

        # If no feature names are specified, use all columns except the target column
        if feature_names is None:
            feature_names = self.column_names
            if target_name in feature_names:
                feature_names.remove(target_name)

        # Validate inputs
        if target_name in feature_names:
            raise ValueError(f"Column '{target_name}' cannot be both feature and target.")
        if len(feature_names) == 0:
            raise ValueError("At least one feature column must be specified.")

        self._features: Table = self.keep_only_columns(feature_names)
        self._target: Column = self.get_column(target_name)

    # ------------------------------------------------------------------------------------------------------------------
    # Properties
    # ------------------------------------------------------------------------------------------------------------------

    @property
    def features(self) -> Table:
        return self._features

    @property
    def target(self) -> Column:
        return self._target

    # ------------------------------------------------------------------------------------------------------------------
    # Overriden methods from Table class:
    # ------------------------------------------------------------------------------------------------------------------

    def add_column(self, column: Column) -> TaggedTable:
        """
        Return the original table with the provided column attached at the end, as a feature column.

        This table is not modified.

        Returns
        -------
        result : TaggedTable
            The table with the column attached as a feature column.

        Raises
        ------
        DuplicateColumnNameError
            If the new column already exists.

        ColumnSizeError
            If the size of the column does not match the amount of rows.

        """
        return TaggedTable._from_table(super().add_column(column), target_name=self.target.name)

    def add_columns(self, columns: list[Column] | Table) -> TaggedTable:
        """
        Add multiple columns to the table, as feature columns.

        This table is not modified.

        Parameters
        ----------
        columns : list[Column] or Table
            The columns to be added.

        Returns
        -------
        result: TaggedTable
            A new table combining the original table and the given columns as feature columns.

        Raises
        ------
        ColumnSizeError
            If at least one of the column sizes from the provided column list does not match the table.
        DuplicateColumnNameError
            If at least one column name from the provided column list already exists in the table.
        """
        return TaggedTable._from_table(super().add_columns(columns), target_name=self.target.name)

    def add_row(self, row: Row) -> TaggedTable:
        """
        Add a row to the table.

        This table is not modified.

        Parameters
        ----------
        row : Row
            The row to be added.

        Returns
        -------
        table : TaggedTable
            A new table with the added row at the end.

        Raises
        ------
        SchemaMismatchError
            If the schema of the row does not match the table schema.
        """
        return TaggedTable._from_table(super().add_row(row), target_name=self.target.name)

    def add_rows(self, rows: list[Row] | Table) -> TaggedTable:
        """
        Add multiple rows to a table.

        This table is not modified.

        Parameters
        ----------
        rows : list[Row] or Table
            The rows to be added.

        Returns
        -------
        result : TaggedTable
            A new table which combines the original table and the given rows.

        Raises
        ------
        SchemaMismatchError
            If the schema of on of the row does not match the table schema.
        """
        return TaggedTable._from_table(super().add_rows(rows), target_name=self.target.name)

    def filter_rows(self, query: Callable[[Row], bool]) -> TaggedTable:
        """
        Return a table with rows filtered by Callable (e.g. lambda function).

        This table is not modified.

        Parameters
        ----------
        query : lambda function
            A Callable that is applied to all rows.

        Returns
        -------
        table : TaggedTable
            A table containing only the rows filtered by the query.
        """
        return TaggedTable._from_table(super().filter_rows(query), target_name=self.target.name)

    def keep_only_columns(self, column_names: list[str]) -> Table:
        # TODO: Change return type to TaggedTable (in function definition and in docstring).
        """
        Return a table with only the given column(s).

        This table is not modified.

        Parameters
        ----------
        column_names : list[str]
            A list containing only the columns to be kept.

        Returns
        -------
        table : Table
            A table containing only the given column(s).

        Raises
        ------
        UnknownColumnNameError
            If any of the given columns does not exist.
        IllegalSchemaModificationError
            If none of the given columns is the target column.
        """
        # TODO:
        #  Re-build TaggedTable before returning,
        #  throw exception if appropriate,
        #  investigate and fix pytest errors.
        # if self.target.name not in column_names:
        # raise IllegalSchemaModificationError(f'Must keep target column "{self.target.name}".')
        return super().keep_only_columns(column_names)

    def remove_columns(self, column_names: list[str]) -> Table:
        # TODO: Change return type to TaggedTable (in function definition and in docstring).
        """
        Return a table without the given column(s).

        This table is not modified.

        Parameters
        ----------
        column_names : list[str]
            A list containing all columns to be dropped.

        Returns
        -------
        table : Table
            A table without the given columns.

        Raises
        ------
        UnknownColumnNameError
            If any of the given columns does not exist.
        ColumnIsTaggedError
            If any of the given columns is the target column.
        """
        try:
            return TaggedTable._from_table(super().remove_columns(column_names), self.target.name)
        except UnknownColumnNameError:
            # TODO: Don't return; throw exception and handle it correctly in tests.
            # raise ColumnIsTaggedError({self.target.name}) from None
            return super().remove_columns(column_names)

    def remove_columns_with_missing_values(self) -> TaggedTable:
        """
        Return a table without the columns that contain missing values.

        This table is not modified.

        Returns
        -------
        table : TaggedTable
            A table without the columns that contain missing values.

        Raises
        ------
        ColumnIsTaggedError
            If any of the columns to be removed is the target column.
        """
        table = super().remove_columns_with_missing_values()
        try:
            tagged = TaggedTable._from_table(table, self.target.name, None)
        except UnknownColumnNameError:
            raise ColumnIsTaggedError(self.target.name) from None
        return tagged

    def remove_columns_with_non_numerical_values(self) -> TaggedTable:
        """
        Return a table without the columns that contain non-numerical values.

        This table is not modified.

        Returns
        -------
        table : TaggedTable
            A table without the columns that contain non-numerical values.

        Raises
        ------
        ColumnIsTaggedError
            If any of the columns to be removed is the target column.
        """
        table = super().remove_columns_with_non_numerical_values()
        try:
            tagged = TaggedTable._from_table(table, self.target.name)
        except UnknownColumnNameError:
            raise ColumnIsTaggedError(self.target.name) from None
        return tagged

    def remove_duplicate_rows(self) -> TaggedTable:
        """
        Return a copy of the table with every duplicate row removed.

        This table is not modified.

        Returns
        -------
        result : TaggedTable
            The table with the duplicate rows removed.
        """
        return TaggedTable._from_table(super().remove_duplicate_rows(), self.target.name)

    def remove_rows_with_missing_values(self) -> TaggedTable:
        """
        Return a table without the rows that contain missing values.

        This table is not modified.

        Returns
        -------
        table : TaggedTable
            A table without the rows that contain missing values.
        """
        return TaggedTable._from_table(super().remove_rows_with_missing_values(), self.target.name)

    def remove_rows_with_outliers(self) -> TaggedTable:
        """
        Remove all rows from the table that contain at least one outlier.

        We define an outlier as a value that has a distance of more than 3 standard deviations from the column mean.
        Missing values are not considered outliers. They are also ignored during the calculation of the standard
        deviation.

        This table is not modified.

        Returns
        -------
        new_table : TaggedTable
            A new table without rows containing outliers.
        """
        return TaggedTable._from_table(super().remove_rows_with_outliers(), self.target.name)

    def rename_column(self, old_name: str, new_name: str) -> TaggedTable:
        """
        Rename a single column.

        This table is not modified.

        Parameters
        ----------
        old_name : str
            The old name of the target column
        new_name : str
            The new name of the target column

        Returns
        -------
        table : TaggedTable
            The Table with the renamed column.

        Raises
        ------
        UnknownColumnNameError
            If the specified old target column name does not exist.
        DuplicateColumnNameError
            If the specified new target column name already exists.
        """
        return TaggedTable._from_table(
            super().rename_column(old_name, new_name),
            new_name if self.target.name == old_name else self.target.name,
        )

    def replace_column(self, old_column_name: str, new_column: Column) -> TaggedTable:
        """
        Return a copy of the table with the specified old column replaced by a new column.

        The order of columns is kept.

        The column to be replaced may be the target column.

        This table is not modified.

        Parameters
        ----------
        old_column_name : str
            The name of the column to be replaced.

        new_column : Column
            The new column replacing the old column.

        Returns
        -------
        result : TaggedTable
            A table with the old column replaced by the new column.

        Raises
        ------
        UnknownColumnNameError
            If the old column does not exist.

        DuplicateColumnNameError
            If the new column already exists and the existing column is not affected by the replacement.

        ColumnSizeError
            If the size of the column does not match the amount of rows.
        """
        return TaggedTable._from_table(
            super().replace_column(old_column_name, new_column),
            new_column.name if self.target.name == old_column_name else self.target.name,
        )

    def shuffle_rows(self) -> TaggedTable:
        """
        Shuffle the table randomly.

        This table is not modified.

        Returns
        -------
        result : TaggedTable
            The shuffled Table.

        """
        return TaggedTable._from_table(super().shuffle_rows(), self.target.name)

    def slice_rows(
        self,
        start: int | None = None,
        end: int | None = None,
        step: int = 1,
    ) -> TaggedTable:
        """
        Slice a part of the table into a new table.

        This table is not modified.

        Parameters
        ----------
        start : int
            The first index of the range to be copied into a new table, None by default.
        end : int
            The last index of the range to be copied into a new table, None by default.
        step : int
            The step size used to iterate through the table, 1 by default.

        Returns
        -------
        result : TaggedTable
            The resulting table.

        Raises
        ------
        IndexOutOfBoundsError
            If the index is out of bounds.
        """
        return TaggedTable._from_table(super().slice_rows(start, end, step), self.target.name)

    def sort_columns(
        self,
        comparator: Callable[[Column, Column], int] = lambda col1, col2: (col1.name > col2.name)
        - (col1.name < col2.name),
    ) -> TaggedTable:
        """
        Sort the columns of a `TaggedTable` with the given comparator and return a new `TaggedTable`.

        The original table is not modified. The comparator is a function that takes two columns `col1` and `col2` and
        returns an integer:

        * If `col1` should be ordered before `col2`, the function should return a negative number.
        * If `col1` should be ordered after `col2`, the function should return a positive number.
        * If the original order of `col1` and `col2` should be kept, the function should return 0.

        If no comparator is given, the columns will be sorted alphabetically by their name.

        Parameters
        ----------
        comparator : Callable[[Column, Column], int]
            The function used to compare two columns.

        Returns
        -------
        new_table : TaggedTable
            A new table with sorted columns.
        """
        return TaggedTable._from_table(super().sort_columns(comparator), self.target.name)

    def sort_rows(self, comparator: Callable[[Row, Row], int]) -> TaggedTable:
        """
        Sort the rows of a `TaggedTable` with the given comparator and return a new `TaggedTable`.

        The original table is not modified. The comparator is a function that takes two rows `row1` and `row2` and
        returns an integer:

        * If `row1` should be ordered before `row2`, the function should return a negative number.
        * If `row1` should be ordered after `row2`, the function should return a positive number.
        * If the original order of `row1` and `row2` should be kept, the function should return 0.

        Parameters
        ----------
        comparator : Callable[[Row, Row], int]
            The function used to compare two rows.

        Returns
        -------
        new_table : TaggedTable
            A new table with sorted rows.
        """
        return TaggedTable._from_table(super().sort_rows(comparator), self.target.name)

    def transform_column(self, name: str, transformer: Callable[[Row], Any]) -> TaggedTable:
        """
        Transform provided column by calling provided transformer.

        This table is not modified.

        Returns
        -------
        result : TaggedTable
            The table with the transformed column.

        Raises
        ------
        UnknownColumnNameError
            If the column does not exist.

        """
        return TaggedTable._from_table(super().transform_column(name, transformer), self.target.name)

    def transform_table(self, transformer: TableTransformer) -> TaggedTable:
        """
        Apply a learned transformation onto this table.

        This table is not modified.

        Parameters
        ----------
        transformer : TableTransformer
            The transformer which transforms the given table.

        Returns
        -------
        transformed_table : TaggedTable
            The transformed table.

        Raises
        ------
        TransformerNotFittedError
            If the transformer has not been fitted yet.
        ColunmIsTaggedError
            If the transformer tries to remove or replace the target column.

        Examples
        --------
        >>> from safeds.data.tabular.transformation import OneHotEncoder
        >>> from safeds.data.tabular.containers import TaggedTable
        >>> table = TaggedTable({"feat1": ["a", "b", "a"], "feat2": ["a", "b", "d"], "target": [1, 2, 3]},"target")
        >>> table
          feat1 feat2  target
        0     a     a       1
        1     b     b       2
        2     a     d       3
        >>> transformer = OneHotEncoder().fit(table, table.features.column_names)
        >>> table.transform_table(transformer)
           feat1__a  feat1__b  feat2__a  feat2__b  feat2__d  target
        0       1.0       0.0       1.0       0.0       0.0       1
        1       0.0       1.0       0.0       1.0       0.0       2
        2       1.0       0.0       0.0       0.0       1.0       3
        """
        transformed_table = transformer.transform(self)
        if self.target.name in transformer.get_names_of_removed_columns():
            raise ColumnIsTaggedError(self.target.name)
        return TaggedTable._from_table(transformed_table, self.target.name)

    def inverse_transform_table(self, transformer: InvertibleTableTransformer) -> TaggedTable:
        """
        Invert the transformation applied by the given transformer.

        This table is not modified.

        Parameters
        ----------
        transformer : InvertibleTableTransformer
            The transformer that was used to create this table.

        Returns
        -------
        table : TaggedTable
            The original table.

        Raises
        ------
        TransformerNotFittedError
            If the transformer has not been fitted yet.

        Examples
        --------
        >>> from safeds.data.tabular.transformation import OneHotEncoder
        >>> from safeds.data.tabular.containers import TaggedTable
        >>> table = TaggedTable({"feat1": ["a", "b", "a"], "feat2": ["a", "b", "d"], "target": [1, 2, 3]}, "target")
        >>> table
          feat1 feat2  target
        0     a     a       1
        1     b     b       2
        2     a     d       3
        >>> transformer = OneHotEncoder().fit(table, table.features.column_names)
        >>> transformed_table = table.transform_table(transformer)
        >>> transformed_table
           feat1__a  feat1__b  feat2__a  feat2__b  feat2__d  target
        0       1.0       0.0       1.0       0.0       0.0       1
        1       0.0       1.0       0.0       1.0       0.0       2
        2       1.0       0.0       0.0       0.0       1.0       3
        >>> transformed_table.inverse_transform_table(transformer)
          feat1 feat2  target
        0     a     a       1
        1     b     b       2
        2     a     d       3
        """
        return TaggedTable._from_table(transformer.inverse_transform(self), self.target.name)<|MERGE_RESOLUTION|>--- conflicted
+++ resolved
@@ -2,13 +2,8 @@
 
 from typing import TYPE_CHECKING
 
-<<<<<<< HEAD
 from safeds.data.tabular.containers import Column, Row, Table
 from safeds.exceptions import ColumnIsTaggedError, UnknownColumnNameError
-=======
-from safeds.data.tabular.containers import Column, Table
-from safeds.exceptions import UnknownColumnNameError
->>>>>>> 498999f5
 
 if TYPE_CHECKING:
     from collections.abc import Callable, Mapping, Sequence
