from __future__ import annotations

import copy
from typing import TYPE_CHECKING

from safeds.data.tabular.containers import Column, Row, Table
from safeds.exceptions import ColumnIsTargetError, IllegalSchemaModificationError, UnknownColumnNameError

if TYPE_CHECKING:
    from collections.abc import Callable, Mapping, Sequence
    from typing import Any


class TaggedTable(Table):
    """
    A tagged table is a table that additionally knows which columns are features and which are the target to predict.

    Parameters
    ----------
    data : Mapping[str, Sequence[Any]]
        The data.
    target_name : str
        Name of the target column.
    feature_names : list[str] | None
        Names of the feature columns. If None, all columns except the target column are used.

    Raises
    ------
    ColumnLengthMismatchError
        If columns have different lengths.
    ValueError
        If the target column is also a feature column.
    ValueError
        If no feature columns are specified.

    Examples
    --------
    >>> from safeds.data.tabular.containers import Table, TaggedTable
    >>> table = Table({"col1": ["a", "b"], "col2": [1, 2]})
    >>> tagged_table = table.tag_columns("col2", ["col1"])
    """

    # ------------------------------------------------------------------------------------------------------------------
    # Creation
    # ------------------------------------------------------------------------------------------------------------------

    @staticmethod
    def _from_table(
        table: Table,
        target_name: str,
        feature_names: list[str] | None = None,
    ) -> TaggedTable:
        """
        Create a tagged table from a table.

        Parameters
        ----------
        table : Table
            The table.
        target_name : str
            Name of the target column.
        feature_names : list[str] | None
            Names of the feature columns. If None, all columns except the target column are used.

        Returns
        -------
        tagged_table : TaggedTable
            The created table.

        Raises
        ------
        UnknownColumnNameError
            If target_name matches none of the column names.
        ValueError
            If the target column is also a feature column.
        ValueError
            If no feature columns are specified.

        Examples
        --------
        >>> from safeds.data.tabular.containers import Table, TaggedTable
        >>> table = Table({"col1": ["a", "b", "c", "a"], "col2": [1, 2, 3, 4]})
        >>> tagged_table = TaggedTable._from_table(table, "col2", ["col1"])
        """
        table = table._as_table()
        if target_name not in table.column_names:
            raise UnknownColumnNameError([target_name])

        # If no feature names are specified, use all columns except the target column
        if feature_names is None:
            feature_names = table.column_names
            feature_names.remove(target_name)

        # Validate inputs
        if target_name in feature_names:
            raise ValueError(f"Column '{target_name}' cannot be both feature and target.")
        if len(feature_names) == 0:
            raise ValueError("At least one feature column must be specified.")

        # Create result
        result = object.__new__(TaggedTable)

        result._data = table._data
        result._schema = table.schema
        result._features = table.keep_only_columns(feature_names)
        result._target = table.get_column(target_name)

        return result

    # ------------------------------------------------------------------------------------------------------------------
    # Dunder methods
    # ------------------------------------------------------------------------------------------------------------------

    def __init__(
        self,
        data: Mapping[str, Sequence[Any]],
        target_name: str,
        feature_names: list[str] | None = None,
    ):
        """
        Create a tagged table from a mapping of column names to their values.

        Parameters
        ----------
        data : Mapping[str, Sequence[Any]]
            The data.
        target_name : str
            Name of the target column.
        feature_names : list[str] | None
            Names of the feature columns. If None, all columns except the target column are used.

        Raises
        ------
        ColumnLengthMismatchError
            If columns have different lengths.
        ValueError
            If the target column is also a feature column.
        ValueError
            If no feature columns are specified.

        Examples
        --------
        >>> from safeds.data.tabular.containers import TaggedTable
        >>> table = TaggedTable({"a": [1, 2, 3], "b": [4, 5, 6]}, "b", ["a"])
        """
        super().__init__(data)
        _data = Table(data)

        # If no feature names are specified, use all columns except the target column
        if feature_names is None:
            feature_names = _data.column_names
            if target_name in feature_names:
                feature_names.remove(target_name)

        # Validate inputs
        if target_name in feature_names:
            raise ValueError(f"Column '{target_name}' cannot be both feature and target.")
        if len(feature_names) == 0:
            raise ValueError("At least one feature column must be specified.")

        self._features: Table = _data.keep_only_columns(feature_names)
        self._target: Column = _data.get_column(target_name)

    # ------------------------------------------------------------------------------------------------------------------
    # Properties
    # ------------------------------------------------------------------------------------------------------------------

    @property
    def features(self) -> Table:
        return self._features

    @property
    def target(self) -> Column:
        return self._target

    # ------------------------------------------------------------------------------------------------------------------
<<<<<<< HEAD
    # Specific methods from TaggedTable class:
    # ------------------------------------------------------------------------------------------------------------------

    def add_column_as_feature(self, column: Column) -> TaggedTable:
        """
        Return the original table with the provided column attached at the end, as a feature column.

        This table is not modified.

        Returns
        -------
        result : TaggedTable
            The table with the column attached as a feature column.

        Raises
        ------
        DuplicateColumnNameError
            If the new column already exists.
        ColumnSizeError
            If the size of the column does not match the amount of rows.
        """
        return TaggedTable._from_table(
            super().add_column(column),
            target_name=self.target.name,
            feature_names=[*self.features.column_names, column.name],
        )

    def add_columns_as_features(self, columns: list[Column] | Table) -> TaggedTable:
        """
        Return the original table with the provided column attached at the end, as feature columns.

        This table is not modified.

        Returns
        -------
        result : TaggedTable
            The table with the column attached as feature columns.

        Raises
        ------
        DuplicateColumnNameError
            If the new column already exists.
        ColumnSizeError
            If the size of the column does not match the amount of rows.
        """
        return TaggedTable._from_table(
            super().add_columns(columns),
            target_name=self.target.name,
            feature_names=self.features.column_names
            + [col.name for col in (columns.to_columns() if isinstance(columns, Table) else columns)],
        )

    # ------------------------------------------------------------------------------------------------------------------
    # Overriden methods from Table class:
    # ------------------------------------------------------------------------------------------------------------------

    def _as_table(self: TaggedTable) -> Table:
        """
        Remove the tagging from a TaggedTable.

        The original TaggedTable is not modified.

        Parameters
        ----------
        self: TaggedTable
            The TaggedTable.

        Returns
        -------
        table: Table
            The table as an untagged Table, i.e. without the information about which columns are features or target.

        """
        return Table.from_columns(super().to_columns())

    def add_column(self, column: Column) -> TaggedTable:
        """
        Return the original table with the provided column attached at the end, as neither target nor feature column.

        This table is not modified.

        Returns
        -------
        result : TaggedTable
            The table with the column attached as neither target nor feature column.

        Raises
        ------
        DuplicateColumnNameError
            If the new column already exists.
        ColumnSizeError
            If the size of the column does not match the amount of rows.
        """
        return TaggedTable._from_table(
            super().add_column(column),
            target_name=self.target.name,
            feature_names=self.features.column_names,
        )

    def add_columns(self, columns: list[Column] | Table) -> TaggedTable:
        """
        Add multiple columns to the table, as neither target nor feature columns.

        This table is not modified.

        Parameters
        ----------
        columns : list[Column] or Table
            The columns to be added.

        Returns
        -------
        result: TaggedTable
            A new table combining the original table and the given columns as neither target nor feature columns.

        Raises
        ------
        ColumnSizeError
            If at least one of the column sizes from the provided column list does not match the table.
        DuplicateColumnNameError
            If at least one column name from the provided column list already exists in the table.
        """
        return TaggedTable._from_table(
            super().add_columns(columns),
            target_name=self.target.name,
            feature_names=self.features.column_names,
        )

    def add_row(self, row: Row) -> TaggedTable:
        """
        Add a row to the table.

        This table is not modified.

        Parameters
        ----------
        row : Row
            The row to be added.

        Returns
        -------
        table : TaggedTable
            A new table with the added row at the end.

        Raises
        ------
        SchemaMismatchError
            If the schema of the row does not match the table schema.
        """
        return TaggedTable._from_table(super().add_row(row), target_name=self.target.name)

    def add_rows(self, rows: list[Row] | Table) -> TaggedTable:
        """
        Add multiple rows to a table.

        This table is not modified.

        Parameters
        ----------
        rows : list[Row] or Table
            The rows to be added.

        Returns
        -------
        result : TaggedTable
            A new table which combines the original table and the given rows.

        Raises
        ------
        SchemaMismatchError
            If the schema of on of the row does not match the table schema.
        """
        return TaggedTable._from_table(super().add_rows(rows), target_name=self.target.name)

    def filter_rows(self, query: Callable[[Row], bool]) -> TaggedTable:
        """
        Return a table with rows filtered by Callable (e.g. lambda function).

        This table is not modified.

        Parameters
        ----------
        query : lambda function
            A Callable that is applied to all rows.

        Returns
        -------
        table : TaggedTable
            A table containing only the rows filtered by the query.
        """
        return TaggedTable._from_table(super().filter_rows(query), target_name=self.target.name)

    def keep_only_columns(self, column_names: list[str]) -> TaggedTable:
        """
        Return a table with only the given column(s).

        This table is not modified.

        Parameters
        ----------
        column_names : list[str]
            A list containing only the columns to be kept.

        Returns
        -------
        table : TaggedTable
            A table containing only the given column(s).

        Raises
        ------
        UnknownColumnNameError
            If any of the given columns does not exist.
        IllegalSchemaModificationError
            If none of the given columns is the target column.
        """
        if self.target.name not in column_names:
            raise IllegalSchemaModificationError("Must keep target column and at least one feature column.")
        table = super().keep_only_columns(column_names)
        return TaggedTable._from_table(
            table,
            target_name=self.target.name,
            feature_names=sorted(
                set(self.features.column_names).intersection(set(table.column_names)),
                key={val: ix for ix, val in enumerate(self.features.column_names)}.__getitem__,
            ),
        )

    def remove_columns(self, column_names: list[str]) -> TaggedTable:
        """
        Return a table without the given column(s).

        This table is not modified.

        Parameters
        ----------
        column_names : list[str]
            A list containing all columns to be dropped.

        Returns
        -------
        table : TaggedTable
            A table without the given columns.

        Raises
        ------
        UnknownColumnNameError
            If any of the given columns does not exist.
        ColumnIsTargetError
            If any of the given columns is the target column.
        """
        if self.target.name in column_names:
            raise ColumnIsTargetError(self.target.name)
        return TaggedTable._from_table(
            super().remove_columns(column_names),
            target_name=self.target.name,
            feature_names=sorted(
                set(self.features.column_names) - set(column_names),
                key={val: ix for ix, val in enumerate(self.features.column_names)}.__getitem__,
            ),
        )

    def remove_columns_with_missing_values(self) -> TaggedTable:
        """
        Return a table without the columns that contain missing values.

        This table is not modified.

        Returns
        -------
        table : TaggedTable
            A table without the columns that contain missing values.

        Raises
        ------
        ColumnIsTargetError
            If any of the columns to be removed is the target column.
        """
        table = super().remove_columns_with_missing_values()
        if self.target.name not in table.column_names:
            raise ColumnIsTargetError(self.target.name)
        return TaggedTable._from_table(
            table,
            self.target.name,
            feature_names=sorted(
                set(self.features.column_names).intersection(set(table.column_names)),
                key={val: ix for ix, val in enumerate(self.features.column_names)}.__getitem__,
            ),
        )

    def remove_columns_with_non_numerical_values(self) -> TaggedTable:
        """
        Return a table without the columns that contain non-numerical values.

        This table is not modified.

        Returns
        -------
        table : TaggedTable
            A table without the columns that contain non-numerical values.

        Raises
        ------
        ColumnIsTargetError
            If any of the columns to be removed is the target column.
        """
        table = super().remove_columns_with_non_numerical_values()
        if self.target.name not in table.column_names:
            raise ColumnIsTargetError(self.target.name)
        return TaggedTable._from_table(
            table,
            self.target.name,
            feature_names=sorted(
                set(self.features.column_names).intersection(set(table.column_names)),
                key={val: ix for ix, val in enumerate(self.features.column_names)}.__getitem__,
            ),
        )

    def remove_duplicate_rows(self) -> TaggedTable:
        """
        Return a copy of the table with every duplicate row removed.

        This table is not modified.

        Returns
        -------
        result : TaggedTable
            The table with the duplicate rows removed.
        """
        return TaggedTable._from_table(
            super().remove_duplicate_rows(),
            target_name=self.target.name,
            feature_names=self.features.column_names,
        )

    def remove_rows_with_missing_values(self) -> TaggedTable:
        """
        Return a table without the rows that contain missing values.

        This table is not modified.

        Returns
        -------
        table : TaggedTable
            A table without the rows that contain missing values.
        """
        return TaggedTable._from_table(
            super().remove_rows_with_missing_values(),
            target_name=self.target.name,
            feature_names=self.features.column_names,
        )

    def remove_rows_with_outliers(self) -> TaggedTable:
        """
        Remove all rows from the table that contain at least one outlier.

        We define an outlier as a value that has a distance of more than 3 standard deviations from the column mean.
        Missing values are not considered outliers. They are also ignored during the calculation of the standard
        deviation.

        This table is not modified.

        Returns
        -------
        new_table : TaggedTable
            A new table without rows containing outliers.
        """
        return TaggedTable._from_table(
            super().remove_rows_with_outliers(),
            target_name=self.target.name,
            feature_names=self.features.column_names,
        )

    def rename_column(self, old_name: str, new_name: str) -> TaggedTable:
        """
        Rename a single column.

        This table is not modified.

        Parameters
        ----------
        old_name : str
            The old name of the target column
        new_name : str
            The new name of the target column
=======
    # Helpers
    # ------------------------------------------------------------------------------------------------------------------

    def _copy(self) -> TaggedTable:
        """
        Return a copy of this tagged table.
>>>>>>> 72e87f0e

        Returns
        -------
        table : TaggedTable
<<<<<<< HEAD
            The Table with the renamed column.

        Raises
        ------
        UnknownColumnNameError
            If the specified old target column name does not exist.
        DuplicateColumnNameError
            If the specified new target column name already exists.
        """
        return TaggedTable._from_table(
            super().rename_column(old_name, new_name),
            target_name=new_name if self.target.name == old_name else self.target.name,
            feature_names=(
                self.features.column_names
                if old_name not in self.features.column_names
                else [
                    column_name if column_name != old_name else new_name for column_name in self.features.column_names
                ]
            ),
        )

    def replace_column(self, old_column_name: str, new_columns: list[Column]) -> TaggedTable:
        """
        Return a copy of the table with the specified column replaced by new columns.

        The order of columns is kept.

        If the column to be replaced is the target column, it must be replaced by exactly one column.

        The original is not modified.

        Parameters
        ----------
        old_column_name : str
            The name of the column to be replaced.
        new_columns : list[Column]
            The new columns replacing the old column.

        Returns
        -------
        result : TaggedTable
            A table with the old column replaced by the new column.

        Raises
        ------
        UnknownColumnNameError
            If the old column does not exist.
        DuplicateColumnNameError
            If the new column already exists and the existing column is not affected by the replacement.
        ColumnSizeError
            If the size of the column does not match the amount of rows.
        IllegalSchemaModificationError
            If the target column would be removed or replaced by more than one column.
        """
        if old_column_name == self.target.name:
            if len(new_columns) != 1:
                raise IllegalSchemaModificationError(
                    f'Target column "{self.target.name}" can only be replaced by exactly one new column.',
                )
            else:
                return TaggedTable._from_table(
                    super().replace_column(old_column_name, new_columns),
                    target_name=new_columns[0].name,
                    feature_names=self.features.column_names,
                )
        else:
            return TaggedTable._from_table(
                super().replace_column(old_column_name, new_columns),
                target_name=self.target.name,
                feature_names=(
                    self.features.column_names
                    if old_column_name not in self.features.column_names
                    else self.features.column_names[: self.features.column_names.index(old_column_name)]
                    + [col.name for col in new_columns]
                    + self.features.column_names[self.features.column_names.index(old_column_name) + 1 :]
                ),
            )

    def shuffle_rows(self) -> TaggedTable:
        """
        Shuffle the table randomly.

        This table is not modified.

        Returns
        -------
        result : TaggedTable
            The shuffled Table.

        """
        return TaggedTable._from_table(
            super().shuffle_rows(),
            target_name=self.target.name,
            feature_names=self.features.column_names,
        )

    def slice_rows(
        self,
        start: int | None = None,
        end: int | None = None,
        step: int = 1,
    ) -> TaggedTable:
        """
        Slice a part of the table into a new table.

        This table is not modified.

        Parameters
        ----------
        start : int
            The first index of the range to be copied into a new table, None by default.
        end : int
            The last index of the range to be copied into a new table, None by default.
        step : int
            The step size used to iterate through the table, 1 by default.

        Returns
        -------
        result : TaggedTable
            The resulting table.

        Raises
        ------
        IndexOutOfBoundsError
            If the index is out of bounds.
        """
        return TaggedTable._from_table(
            super().slice_rows(start, end, step),
            target_name=self.target.name,
            feature_names=self.features.column_names,
        )

    def sort_columns(
        self,
        comparator: Callable[[Column, Column], int] = lambda col1, col2: (col1.name > col2.name)
        - (col1.name < col2.name),
    ) -> TaggedTable:
        """
        Sort the columns of a `TaggedTable` with the given comparator and return a new `TaggedTable`.

        The original table is not modified. The comparator is a function that takes two columns `col1` and `col2` and
        returns an integer:

        * If `col1` should be ordered before `col2`, the function should return a negative number.
        * If `col1` should be ordered after `col2`, the function should return a positive number.
        * If the original order of `col1` and `col2` should be kept, the function should return 0.

        If no comparator is given, the columns will be sorted alphabetically by their name.

        Parameters
        ----------
        comparator : Callable[[Column, Column], int]
            The function used to compare two columns.

        Returns
        -------
        new_table : TaggedTable
            A new table with sorted columns.
        """
        sorted_table = super().sort_columns(comparator)
        return TaggedTable._from_table(
            sorted_table,
            target_name=self.target.name,
            feature_names=sorted(
                set(sorted_table.column_names).intersection(self.features.column_names),
                key={val: ix for ix, val in enumerate(sorted_table.column_names)}.__getitem__,
            ),
        )

    def sort_rows(self, comparator: Callable[[Row, Row], int]) -> TaggedTable:
        """
        Sort the rows of a `TaggedTable` with the given comparator and return a new `TaggedTable`.

        The original table is not modified. The comparator is a function that takes two rows `row1` and `row2` and
        returns an integer:

        * If `row1` should be ordered before `row2`, the function should return a negative number.
        * If `row1` should be ordered after `row2`, the function should return a positive number.
        * If the original order of `row1` and `row2` should be kept, the function should return 0.

        Parameters
        ----------
        comparator : Callable[[Row, Row], int]
            The function used to compare two rows.

        Returns
        -------
        new_table : TaggedTable
            A new table with sorted rows.
        """
        return TaggedTable._from_table(
            super().sort_rows(comparator),
            target_name=self.target.name,
            feature_names=self.features.column_names,
        )

    def transform_column(self, name: str, transformer: Callable[[Row], Any]) -> TaggedTable:
        """
        Transform provided column by calling provided transformer.

        This table is not modified.

        Returns
        -------
        result : TaggedTable
            The table with the transformed column.

        Raises
        ------
        UnknownColumnNameError
            If the column does not exist.
        """
        return TaggedTable._from_table(
            super().transform_column(name, transformer),
            target_name=self.target.name,
            feature_names=self.features.column_names,
        )
=======
            The copy of this tagged table.
        """
        return copy.deepcopy(self)
>>>>>>> 72e87f0e
<|MERGE_RESOLUTION|>--- conflicted
+++ resolved
@@ -174,7 +174,21 @@
         return self._target
 
     # ------------------------------------------------------------------------------------------------------------------
-<<<<<<< HEAD
+    # Helpers
+    # ------------------------------------------------------------------------------------------------------------------
+
+    def _copy(self) -> TaggedTable:
+        """
+        Return a copy of this tagged table.
+
+        Returns
+        -------
+        table : TaggedTable
+            The copy of this tagged table.
+        """
+        return copy.deepcopy(self)
+
+    # ------------------------------------------------------------------------------------------------------------------
     # Specific methods from TaggedTable class:
     # ------------------------------------------------------------------------------------------------------------------
 
@@ -559,19 +573,10 @@
             The old name of the target column
         new_name : str
             The new name of the target column
-=======
-    # Helpers
-    # ------------------------------------------------------------------------------------------------------------------
-
-    def _copy(self) -> TaggedTable:
-        """
-        Return a copy of this tagged table.
->>>>>>> 72e87f0e
-
-        Returns
-        -------
-        table : TaggedTable
-<<<<<<< HEAD
+
+        Returns
+        -------
+        table : TaggedTable
             The Table with the renamed column.
 
         Raises
@@ -788,9 +793,4 @@
             super().transform_column(name, transformer),
             target_name=self.target.name,
             feature_names=self.features.column_names,
-        )
-=======
-            The copy of this tagged table.
-        """
-        return copy.deepcopy(self)
->>>>>>> 72e87f0e
+        )