--- conflicted
+++ resolved
@@ -174,37 +174,10 @@
         return self._target
 
     # ------------------------------------------------------------------------------------------------------------------
-    # Overriden methods from Table class:
-    # ------------------------------------------------------------------------------------------------------------------
-
-    def _as_table(self: TaggedTable) -> Table:
-        """
-        Remove the tagging from a TaggedTable.
-
-        The original TaggedTable is not modified.
-
-        Parameters
-        ----------
-        self: TaggedTable
-        The TaggedTable.
-
-        Returns
-        -------
-        table: Table
-        The table as an untagged Table, i.e. without the information about which columns are features or target.
-
-        """
-        return self.features.add_column(self.target)
-
-<<<<<<< HEAD
-    # ------------------------------------------------------------------------------------------------------------------
     # Specific methods from TaggedTable class:
     # ------------------------------------------------------------------------------------------------------------------
 
     def add_column_as_feature(self, column: Column) -> TaggedTable:
-=======
-    def add_column(self, column: Column) -> TaggedTable:
->>>>>>> 01e09c85
         """
         Return the original table with the provided column attached at the end, as a feature column.
 
@@ -248,6 +221,25 @@
     # Overriden methods from Table class:
     # ------------------------------------------------------------------------------------------------------------------
 
+    def _as_table(self: TaggedTable) -> Table:
+        """
+        Remove the tagging from a TaggedTable.
+
+        The original TaggedTable is not modified.
+
+        Parameters
+        ----------
+        self: TaggedTable
+        The TaggedTable.
+
+        Returns
+        -------
+        table: Table
+        The table as an untagged Table, i.e. without the information about which columns are features or target.
+
+        """
+        return self.features.add_column(self.target)
+
     def add_column(self, column: Column) -> TaggedTable:
         """
         Return the original table with the provided column attached at the end, as neither target nor feature column.
@@ -382,7 +374,8 @@
         """
         if self.target.name not in column_names:
             raise IllegalSchemaModificationError("Must keep target column and at least one feature column.")
-        return TaggedTable._from_table(super().keep_only_columns(column_names), self.target.name)
+        table = super().keep_only_columns(column_names)
+        return TaggedTable._from_table(table, target_name=self.target.name, feature_names=sorted(set(self.features.column_names).intersection(set(table.column_names)), key={val: ix for ix, val in enumerate(self.features.column_names)}.get))
 
     def remove_columns(self, column_names: list[str]) -> TaggedTable:
         """
