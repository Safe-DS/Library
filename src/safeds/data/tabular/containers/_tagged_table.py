--- conflicted
+++ resolved
@@ -895,20 +895,6 @@
             The DataLoader.
 
         """
-<<<<<<< HEAD
-        feature_rows = self.features.to_rows()
-        all_rows = []
-        for row in feature_rows:
-            new_item = []
-            for column_name in row:
-                new_item.append(row.get_value(column_name))
-            all_rows.append(new_item.copy())
-        return DataLoader(
-            dataset=_CustomDataset(np.array(all_rows), np.array(self.target)),
-            batch_size=batch_size,
-            shuffle=True,
-        )
-=======
         # feature_rows = self.features.to_rows()
         # all_rows = []
         # for row in feature_rows:
@@ -918,10 +904,9 @@
         #     all_rows.append(new_item.copy())
         # return DataLoader(dataset=_CustomDataset(np.array(all_rows), np.array(self.target)), batch_size=batch_size)
         if num_of_classes <= 2:
-            return DataLoader(dataset=_CustomDataset(torch.Tensor(self.features._data.values), torch.Tensor(self.target._data).unsqueeze(dim=-1)), batch_size=batch_size)
+            return DataLoader(dataset=_CustomDataset(torch.Tensor(self.features._data.values), torch.Tensor(self.target._data).unsqueeze(dim=-1)), batch_size=batch_size, shuffle=True)
         else:
-            return DataLoader(dataset=_CustomDataset(torch.Tensor(self.features._data.values), torch.nn.functional.one_hot(torch.LongTensor(self.target._data), num_classes=num_of_classes)), batch_size=batch_size)
->>>>>>> fe842e8a
+            return DataLoader(dataset=_CustomDataset(torch.Tensor(self.features._data.values), torch.nn.functional.one_hot(torch.LongTensor(self.target._data), num_classes=num_of_classes)), batch_size=batch_size, shuffle=True)
 
 
 class _CustomDataset(Dataset):
