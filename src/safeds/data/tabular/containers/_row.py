--- conflicted
+++ resolved
@@ -1,12 +1,9 @@
 from __future__ import annotations
 
-<<<<<<< HEAD
 import functools
 from collections.abc import Callable, Mapping
-=======
 import copy
 from collections.abc import Mapping
->>>>>>> 5e3da8d2
 from typing import TYPE_CHECKING, Any
 
 import pandas as pd
