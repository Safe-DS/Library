from __future__ import annotations

import functools
import io
import warnings
from pathlib import Path
from typing import TYPE_CHECKING, Any, TypeVar

import matplotlib.pyplot as plt
import numpy as np
import openpyxl
import pandas as pd
import seaborn as sns
from pandas import DataFrame
from scipy import stats

from safeds.data.image.containers import Image
from safeds.data.image.typing import ImageFormat
from safeds.data.tabular.typing import ColumnType, Schema
from safeds.exceptions import (
    ColumnLengthMismatchError,
    ColumnSizeError,
    DuplicateColumnNameError,
    IndexOutOfBoundsError,
    NonNumericColumnError,
    SchemaMismatchError,
    UnknownColumnNameError,
    WrongFileExtensionError,
)

from ._column import Column
from ._row import Row

if TYPE_CHECKING:
    from collections.abc import Callable, Mapping, Sequence

    from safeds.data.tabular.transformation import InvertibleTableTransformer, TableTransformer

    from ._tagged_table import TaggedTable


# noinspection PyProtectedMember
class Table:
    """
    A table is a two-dimensional collection of data. It can either be seen as a list of rows or as a list of columns.

    To create a `Table` call the constructor or use one of the following static methods:

    | Method                                                                       | Description                            |
    | ---------------------------------------------------------------------------- | -------------------------------------- |
    | [from_csv_file][safeds.data.tabular.containers._table.Table.from_csv_file]   | Create a table from a CSV file.        |
    | [from_json_file][safeds.data.tabular.containers._table.Table.from_json_file] | Create a table from a JSON file.       |
    | [from_dict][safeds.data.tabular.containers._table.Table.from_dict]           | Create a table from a dictionary.      |
    | [from_columns][safeds.data.tabular.containers._table.Table.from_columns]     | Create a table from a list of columns. |
    | [from_rows][safeds.data.tabular.containers._table.Table.from_rows]           | Create a table from a list of rows.    |

    Parameters
    ----------
    data : Mapping[str, Sequence[Any]] | None
        The data. If None, an empty table is created.

    Raises
    ------
    ColumnLengthMismatchError
        If columns have different lengths.

    Examples
    --------
    >>> from safeds.data.tabular.containers import Table
    >>> table = Table({"a": [1, 2, 3], "b": [4, 5, 6]})
    """

    # ------------------------------------------------------------------------------------------------------------------
    # Creation
    # ------------------------------------------------------------------------------------------------------------------

    @staticmethod
    def from_csv_file(path: str | Path) -> Table:
        """
        Read data from a CSV file into a table.

        Parameters
        ----------
        path : str | Path
            The path to the CSV file.

        Returns
        -------
        table : Table
            The table created from the CSV file.

        Raises
        ------
        FileNotFoundError
            If the specified file does not exist.
        WrongFileExtensionError
            If the file is not a csv file.

        Examples
        --------
        >>> from safeds.data.tabular.containers import Table
        >>> table = Table.from_csv_file('./example_files/from_csv_file.csv')
        """
        path = Path(path)
        if path.suffix != ".csv":
            raise WrongFileExtensionError(path, ".csv")
        if path.exists():
            with path.open() as f:
                if f.read().replace("\n", "") == "":
                    return Table()

            return Table._from_pandas_dataframe(pd.read_csv(path))
        else:
            raise FileNotFoundError(f'File "{path}" does not exist')

    @staticmethod
    def from_excel_file(path: str | Path) -> Table:
        """
        Read data from an Excel file into a table.

        Valid file extensions are `.xls`, '.xlsx', `.xlsm`, `.xlsb`, `.odf`, `.ods` and `.odt`.

        Parameters
        ----------
        path : str | Path
            The path to the Excel file.

        Returns
        -------
        table : Table
            The table created from the Excel file.

        Raises
        ------
        FileNotFoundError
            If the specified file does not exist.
        WrongFileExtensionError
            If the file is not an Excel file.
        """
        path = Path(path)
        excel_extensions = [".xls", ".xlsx", ".xlsm", ".xlsb", ".odf", ".ods", ".odt"]
        if path.suffix not in excel_extensions:
            raise WrongFileExtensionError(path, excel_extensions)
        try:
            return Table._from_pandas_dataframe(
                pd.read_excel(path, engine="openpyxl", usecols=lambda colname: "Unnamed" not in colname),
            )
        except FileNotFoundError as exception:
            raise FileNotFoundError(f'File "{path}" does not exist') from exception

    @staticmethod
    def from_json_file(path: str | Path) -> Table:
        """
        Read data from a JSON file into a table.

        Parameters
        ----------
        path : str | Path
            The path to the JSON file.

        Returns
        -------
        table : Table
            The table created from the JSON file.

        Raises
        ------
        FileNotFoundError
            If the specified file does not exist.
        WrongFileExtensionError
            If the file is not a JSON file.

        Examples
        --------
        >>> from safeds.data.tabular.containers import Table
        >>> table = Table.from_json_file('./example_files/from_json_file.json')
        """
        path = Path(path)
        if path.suffix != ".json":
            raise WrongFileExtensionError(path, ".json")
        if path.exists():
            with path.open() as f:
                if f.read().replace("\n", "") in ("", "{}"):
                    return Table()

            return Table._from_pandas_dataframe(pd.read_json(path))
        else:
            raise FileNotFoundError(f'File "{path}" does not exist')

    @staticmethod
    def from_dict(data: dict[str, list[Any]]) -> Table:
        """
        Create a table from a dictionary that maps column names to column values.

        Parameters
        ----------
        data : dict[str, list[Any]]
            The data.

        Returns
        -------
        table : Table
            The generated table.

        Raises
        ------
        ColumnLengthMismatchError
            If columns have different lengths.

        Examples
        --------
        >>> from safeds.data.tabular.containers import Table
        >>> d = {'a': [1, 2], 'b': [3, 4]}
        >>> Table.from_dict(d)
           a  b
        0  1  3
        1  2  4
        """
        return Table(data)

    @staticmethod
    def from_columns(columns: list[Column]) -> Table:
        """
        Return a table created from a list of columns.

        Parameters
        ----------
        columns : list[Column]
            The columns to be combined. They need to have the same size.

        Returns
        -------
        table : Table
            The generated table.

        Raises
        ------
        ColumnLengthMismatchError
            If any of the column sizes does not match with the others.
         DuplicateColumnNameError
            If multiple columns have the same name.

        Examples
        --------
        >>> from safeds.data.tabular.containers import Table
        >>> from safeds.data.tabular.containers import Column
        >>> col1 = Column("a", [1, 2, 3])
        >>> col2 = Column("b", [4, 5, 6])
        >>> Table.from_columns([col1, col2])
           a  b
        0  1  4
        1  2  5
        2  3  6
        """
        dataframe: DataFrame = pd.DataFrame()
        column_names = []

        for column in columns:
            if column._data.size != columns[0]._data.size:
                raise ColumnLengthMismatchError(
                    "\n".join(f"{column.name}: {column._data.size}" for column in columns),
                )
            if column.name in column_names:
                raise DuplicateColumnNameError(column.name)
            column_names.append(column.name)
            dataframe[column.name] = column._data

        return Table._from_pandas_dataframe(dataframe)

    @staticmethod
    def from_rows(rows: list[Row]) -> Table:
        """
        Return a table created from a list of rows.

        Parameters
        ----------
        rows : list[Row]
            The rows to be combined. They need to have a matching schema.

        Returns
        -------
        table : Table
            The generated table.

        Raises
        ------
        SchemaMismatchError
            If any of the row schemas does not match with the others.

        Examples
        --------
        >>> from safeds.data.tabular.containers import Table
        >>> from safeds.data.tabular.containers import Row
        >>> row1 = Row({"a": 1, "b": 2})
        >>> row2 = Row({"a": 3, "b": 4})
        >>> Table.from_rows([row1, row2])
           a  b
        0  1  2
        1  3  4
        """
        if len(rows) == 0:
            return Table._from_pandas_dataframe(pd.DataFrame())

        schema_compare: Schema = rows[0]._schema
        row_array: list[pd.DataFrame] = []

        for row in rows:
            if schema_compare != row._schema:
                raise SchemaMismatchError
            row_array.append(row._data)

        dataframe: DataFrame = pd.concat(row_array, ignore_index=True)
        dataframe.columns = schema_compare.column_names
        return Table._from_pandas_dataframe(dataframe)

    @staticmethod
    def _from_pandas_dataframe(data: pd.DataFrame, schema: Schema | None = None) -> Table:
        """
        Create a table from a `pandas.DataFrame`.

        Parameters
        ----------
        data : pd.DataFrame
            The data.
        schema : Schema | None
            The schema. If None, the schema is inferred from the data.

        Returns
        -------
        table : Table
            The created table.

        Examples
        --------
        >>> import pandas as pd
        >>> from safeds.data.tabular.containers import Table
        >>> table = Table._from_pandas_dataframe(pd.DataFrame({"a": [1], "b": [2]}))
        >>> table
           a  b
        0  1  2
        """
        data = data.reset_index(drop=True)

        result = object.__new__(Table)
        result._data = data

        if schema is None:
            # noinspection PyProtectedMember
            result._schema = Schema._from_pandas_dataframe(data)
        else:
            result._schema = schema
            if result._data.empty:
                result._data = pd.DataFrame(columns=schema.column_names)

        return result

    # ------------------------------------------------------------------------------------------------------------------
    # Dunder methods
    # ------------------------------------------------------------------------------------------------------------------

    def __init__(self, data: Mapping[str, Sequence[Any]] | None = None) -> None:
        """
        Create a table from a mapping of column names to their values.

        Parameters
        ----------
        data : Mapping[str, Sequence[Any]] | None
            The data. If None, an empty table is created.

        Raises
        ------
        ColumnLengthMismatchError
            If columns have different lengths.

        Examples
        --------
        >>> from safeds.data.tabular.containers import Table
        >>> table = Table({"a": [1, 2, 3], "b": [4, 5, 6]})
        >>> table
           a  b
        0  1  4
        1  2  5
        2  3  6
        """
        if data is None:
            data = {}

        # Validation
        expected_length: int | None = None
        for column_values in data.values():
            if expected_length is None:
                expected_length = len(column_values)
            elif len(column_values) != expected_length:
                raise ColumnLengthMismatchError(
                    "\n".join(f"{column_name}: {len(column_values)}" for column_name, column_values in data.items()),
                )

        # Implementation
        self._data: pd.DataFrame = pd.DataFrame(data)
        self._data = self._data.reset_index(drop=True)
        self._schema: Schema = Schema._from_pandas_dataframe(self._data)

    def __eq__(self, other: Any) -> bool:
        """
        Compare two 'table' instances.

        Returns
        -------
        'True' if contents are equal, 'False' otherwise

        Examples
        --------
        >>> from safeds.data.tabular.containers import Table
        >>> from safeds.data.tabular.containers import Row
        >>> row1 = Row({"a": 1, "b": 2})
        >>> row2 = Row({"a": 3, "b": 4})
        >>> row3 = Row({"a": 5, "b": 6})
        >>> table1 = Table.from_rows([row1, row2])
        >>> table2 = Table.from_rows([row1, row2])
        >>> table3 = Table.from_rows([row1, row3])
        >>> table1 == table2
        True
        >>> table1 == table3
        False
        """
        if not isinstance(other, Table):
            return NotImplemented
        if self is other:
            return True
        if self.number_of_rows == 0 and other.number_of_rows == 0:
            return self.column_names == other.column_names
        table1 = self.sort_columns()
        table2 = other.sort_columns()
        if table1.number_of_rows == 0 and table2.number_of_rows == 0:
            return table1.column_names == table2.column_names
        return table1._schema == table2._schema and table1._data.equals(table2._data)

    def __repr__(self) -> str:
        r"""
        Display the table in only one line.

        Returns
        -------
        A string representation of the table in only one line.

        Examples
        --------
        >>> from safeds.data.tabular.containers import Table
        >>> table = Table.from_dict({"a": [1, 3], "b": [2, 4]})
        >>> repr(table)
        '   a  b\n0  1  2\n1  3  4'
        """
        tmp = self._data.copy(deep=True)
        tmp.columns = self.column_names
        return tmp.__repr__()

    def __str__(self) -> str:
        tmp = self._data.copy(deep=True)
        tmp.columns = self.column_names
        return tmp.__str__()

    # ------------------------------------------------------------------------------------------------------------------
    # Properties
    # ------------------------------------------------------------------------------------------------------------------

    @property
    def column_names(self) -> list[str]:
        """
        Return a list of all column names in this table.

        Alias for self.schema.column_names -> list[str].

        Returns
        -------
        column_names : list[str]
            The list of the column names.

        Examples
        --------
        >>> from safeds.data.tabular.containers import Table
        >>> table = Table.from_dict({"col1": [1, 3], "col2": [2, 4]})
        >>> table.column_names
        ['col1', 'col2']
        """
        return self._schema.column_names

    @property
    def number_of_columns(self) -> int:
        """
        Return the number of columns.

        Returns
        -------
        number_of_columns : int
            The number of columns.


        Examples
        --------
        >>> from safeds.data.tabular.containers import Table
        >>> table = Table.from_dict({"a": [1], "b": [2]})
        >>> table.number_of_columns
        2
        """
        return self._data.shape[1]

    @property
    def number_of_rows(self) -> int:
        """
        Return the number of rows.

        Returns
        -------
        number_of_rows : int
            The number of rows.

        Examples
        --------
        >>> from safeds.data.tabular.containers import Table
        >>> table = Table.from_dict({"a": [1], "b": [2]})
        >>> table.number_of_rows
        1
        """
        return self._data.shape[0]

    @property
    def schema(self) -> Schema:
        """
        Return the schema of the table.

        Returns
        -------
        schema : Schema
            The schema.

        Examples
        --------
        >>> from safeds.data.tabular.containers import Table
        >>> from safeds.data.tabular.containers import Row
        >>> row = Row({"a": 1, "b": 2.5, "c": "ff"})
        >>> table = Table.from_dict({"a": [1, 8], "b": [2.5, 9], "c": ["g", "g"]})
        >>> table.schema
        Schema({
            'a': Integer,
            'b': RealNumber,
            'c': String
        })
        >>> table.schema == row.schema
        True
        """
        return self._schema

    # ------------------------------------------------------------------------------------------------------------------
    # Getters
    # ------------------------------------------------------------------------------------------------------------------

    def get_column(self, column_name: str) -> Column:
        """
        Return a column with the data of the specified column.

        Parameters
        ----------
        column_name : str
            The name of the column.

        Returns
        -------
        column : Column
            The column.

        Raises
        ------
        UnknownColumnNameError
            If the specified target column name does not exist.

        Examples
        --------
        >>> from safeds.data.tabular.containers import Table
        >>> table = Table.from_dict({"a": [1], "b": [2]})
        >>> table.get_column("b")
        Column('b', [2])
        """
        if not self.has_column(column_name):
            raise UnknownColumnNameError([column_name])

        return Column._from_pandas_series(
            self._data[column_name],
            self.get_column_type(column_name),
        )

    def has_column(self, column_name: str) -> bool:
        """
        Return whether the table contains a given column.

        Alias for self.schema.hasColumn(column_name: str) -> bool.

        Parameters
        ----------
        column_name : str
            The name of the column.

        Returns
        -------
        contains : bool
            True if the column exists.

        Examples
        --------
        >>> from safeds.data.tabular.containers import Table
        >>> table = Table.from_dict({"a": [1], "b": [2]})
        >>> table.has_column("b")
        True
        >>> table.has_column("c")
        False
        """
        return self._schema.has_column(column_name)

    def get_column_type(self, column_name: str) -> ColumnType:
        """
        Return the type of the given column.

        Alias for self.schema.get_type_of_column(column_name: str) -> ColumnType.

        Parameters
        ----------
        column_name : str
            The name of the column to be queried.

        Returns
        -------
        type : ColumnType
            The type of the column.

        Raises
        ------
        UnknownColumnNameError
            If the specified target column name does not exist.

        Examples
        --------
        >>> from safeds.data.tabular.containers import Table
        >>> table = Table.from_dict({"a": [1], "b": [2.5]})
        >>> table.get_column_type("b")
        RealNumber
        """
        return self._schema.get_column_type(column_name)

    def get_row(self, index: int) -> Row:
        """
        Return the row at a specified index.

        Parameters
        ----------
        index : int
            The index.

        Returns
        -------
        row : Row
            The row of the table at the index.

        Raises
        ------
        IndexOutOfBoundsError
            If no row at the specified index exists in this table.


        Examples
        --------
        >>> from safeds.data.tabular.containers import Table
        >>> table = Table.from_dict({"a": [1, 3], "b": [2, 4]})
        >>> table.get_row(0)
        Row({
            'a': 1,
            'b': 2
        })
        """
        if len(self._data.index) - 1 < index or index < 0:
            raise IndexOutOfBoundsError(index)

        return Row._from_pandas_dataframe(self._data.iloc[[index]], self._schema)

    # ------------------------------------------------------------------------------------------------------------------
    # Information
    # ------------------------------------------------------------------------------------------------------------------

    def summary(self) -> Table:
        """
        Return a table with a number of statistical key values.

        This table is not modified.

        Returns
        -------
        result : Table
            The table with statistics.

        Examples
        --------
        >>> from safeds.data.tabular.containers import Table
        >>> table = Table.from_dict({"a": [1, 3], "b": [2, 4]})
        >>> table.summary()
                      metrics                   a                   b
        0             maximum                   3                   4
        1             minimum                   1                   2
        2                mean                 2.0                 3.0
        3                mode              [1, 3]              [2, 4]
        4              median                 2.0                 3.0
        5                 sum                   4                   6
        6            variance                 2.0                 2.0
        7  standard deviation  1.4142135623730951  1.4142135623730951
        8              idness                 1.0                 1.0
        9           stability                 0.5                 0.5
        """
        if self.number_of_columns == 0:
            return Table(
                {
                    "metrics": [
                        "maximum",
                        "minimum",
                        "mean",
                        "mode",
                        "median",
                        "sum",
                        "variance",
                        "standard deviation",
                        "idness",
                        "stability",
                    ],
                },
            )
        elif self.number_of_rows == 0:
            table = Table(
                {
                    "metrics": [
                        "maximum",
                        "minimum",
                        "mean",
                        "mode",
                        "median",
                        "sum",
                        "variance",
                        "standard deviation",
                        "idness",
                        "stability",
                    ],
                },
            )
            for name in self.column_names:
                table = table.add_column(Column(name, ["-", "-", "-", "-", "-", "-", "-", "-", "-", "-"]))
            return table

        columns = self.to_columns()
        result = pd.DataFrame()
        statistics = {}

        for column in columns:
            statistics = {
                "maximum": column.maximum,
                "minimum": column.minimum,
                "mean": column.mean,
                "mode": column.mode,
                "median": column.median,
                "sum": column.sum,
                "variance": column.variance,
                "standard deviation": column.standard_deviation,
                "idness": column.idness,
                "stability": column.stability,
            }
            values = []

            for function in statistics.values():
                try:
                    values.append(str(function()))
                except NonNumericColumnError:
                    values.append("-")

            result = pd.concat([result, pd.DataFrame(values)], axis=1)

        result = pd.concat([pd.DataFrame(list(statistics.keys())), result], axis=1)
        result.columns = ["metrics", *self.column_names]

        return Table._from_pandas_dataframe(result)

    # ------------------------------------------------------------------------------------------------------------------
    # Transformations
    # ------------------------------------------------------------------------------------------------------------------

    def add_column(self, column: Column) -> Table:
        """
        Return the original table with the provided column attached at the end.

        This table is not modified.

        Returns
        -------
        result : Table
            The table with the column attached.

        Raises
        ------
        DuplicateColumnNameError
            If the new column already exists.
        ColumnSizeError
            If the size of the column does not match the amount of rows.
<<<<<<< HEAD

        Examples
        --------
        >>> from safeds.data.tabular.containers import Table
        >>> table = Table.from_dict({"a": [1, 3], "b": [2, 4]})
        >>> col = Column("c", ["d", "e"])
        >>> table.add_column(col)
           a  b  c
        0  1  2  d
        1  3  4  e
=======
>>>>>>> 544e307a
        """
        if self.has_column(column.name):
            raise DuplicateColumnNameError(column.name)

        if column.number_of_rows != self.number_of_rows and self.number_of_columns != 0:
            raise ColumnSizeError(str(self.number_of_rows), str(column._data.size))

        result = self._data.copy()
        result.columns = self._schema.column_names
        result[column.name] = column._data
        return Table._from_pandas_dataframe(result)

    def add_columns(self, columns: list[Column] | Table) -> Table:
        """
        Add multiple columns to the table.

        This table is not modified.

        Parameters
        ----------
        columns : list[Column] or Table
            The columns to be added.

        Returns
        -------
        result: Table
            A new table combining the original table and the given columns.

        Raises
        ------
        ColumnSizeError
            If at least one of the column sizes from the provided column list does not match the table.
        DuplicateColumnNameError
            If at least one column name from the provided column list already exists in the table.

        Examples
        --------
        >>> from safeds.data.tabular.containers import Table
        >>> from safeds.data.tabular.containers import Column
        >>> table = Table.from_dict({"a": [1, 3], "b": [2, 4]})
        >>> col1 = Column("c", ["d", "e"])
        >>> col2 = Column("d", [3.5, 7.9])
        >>> table.add_columns([col1, col2])
           a  b  c    d
        0  1  2  d  3.5
        1  3  4  e  7.9
        """
        if isinstance(columns, Table):
            columns = columns.to_columns()
        result = self._data.copy()
        result.columns = self._schema.column_names
        for column in columns:
            if column.name in result.columns:
                raise DuplicateColumnNameError(column.name)

            if column.number_of_rows != self.number_of_rows and self.number_of_columns != 0:
                raise ColumnSizeError(str(self.number_of_rows), str(column._data.size))

            result[column.name] = column._data
        return Table._from_pandas_dataframe(result)

    def add_row(self, row: Row) -> Table:
        """
        Add a row to the table.

        This table is not modified.
        If the table happens to be empty beforehand, respective features will be added automatically.

        Parameters
        ----------
        row : Row
            The row to be added.

        Returns
        -------
        table : Table
            A new table with the added row at the end.

        Raises
        ------
        SchemaMismatchError
            If the schema of the row does not match the table schema.

        Examples
        --------
        >>> from safeds.data.tabular.containers import Table
        >>> from safeds.data.tabular.containers import Row
        >>> table = Table.from_dict({"a": [1], "b": [2]})
        >>> row = Row.from_dict({"a": 3, "b": 4})
        >>> table.add_row(row)
           a  b
        0  1  2
        1  3  4
        """
        int_columns = []
        result = self.remove_columns([])  # clone
        if result.number_of_rows == 0:
            int_columns = list(filter(lambda name: isinstance(row[name], int | np.int64), row.column_names))
            if result.number_of_columns == 0:
                for column in row.column_names:
                    result._data[column] = Column(column, [])
                result._schema = Schema._from_pandas_dataframe(result._data)
            elif result.column_names != row.column_names:
                raise SchemaMismatchError
        elif result._schema != row.schema:
            raise SchemaMismatchError

        new_df = pd.concat([result._data, row._data]).infer_objects()
        new_df.columns = result.column_names
        result = Table._from_pandas_dataframe(new_df)

        for column in int_columns:
            result = result.replace_column(column, [result.get_column(column).transform(lambda it: int(it))])

        return result

    def add_rows(self, rows: list[Row] | Table) -> Table:
        """
        Add multiple rows to a table.

        This table is not modified.

        Parameters
        ----------
        rows : list[Row] or Table
            The rows to be added.

        Returns
        -------
        result : Table
            A new table which combines the original table and the given rows.

        Raises
        ------
        SchemaMismatchError
            If the schema of on of the row does not match the table schema.

        Examples
        --------
        >>> from safeds.data.tabular.containers import Table
        >>> from safeds.data.tabular.containers import Row
        >>> table = Table.from_dict({"a": [1], "b": [2]})
        >>> row1 = Row.from_dict({"a": 3, "b": 4})
        >>> row2 = Row.from_dict({"a": 5, "b": 6})
        >>> new_table = table.add_rows([row1, row2])
        >>> new_table
           a  b
        0  1  2
        1  3  4
        2  5  6
        """
        if isinstance(rows, Table):
            rows = rows.to_rows()
        int_columns = []
        result = self.remove_columns([])  # clone
        for row in rows:
            if result.number_of_rows == 0:
                int_columns = list(filter(lambda name: isinstance(row[name], int | np.int64), row.column_names))
                if result.number_of_columns == 0:
                    for column in row.column_names:
                        result._data[column] = Column(column, [])
                    result._schema = Schema._from_pandas_dataframe(result._data)
                elif result.column_names != row.column_names:
                    raise SchemaMismatchError
            elif result._schema != row.schema:
                raise SchemaMismatchError

        row_frames = (row._data for row in rows)

        new_df = pd.concat([result._data, *row_frames]).infer_objects()
        new_df.columns = result.column_names
        result = Table._from_pandas_dataframe(new_df)

        for column in int_columns:
            result = result.replace_column(column, [result.get_column(column).transform(lambda it: int(it))])

        return result

    def filter_rows(self, query: Callable[[Row], bool]) -> Table:
        """
        Return a table with rows filtered by Callable (e.g. lambda function).

        This table is not modified.

        Parameters
        ----------
        query : lambda function
            A Callable that is applied to all rows.

        Returns
        -------
        table : Table
            A table containing only the rows filtered by the query.

        Examples
        --------
        >>> from safeds.data.tabular.containers import Table
        >>> table = Table.from_dict({"a": [1, 3], "b": [2, 4]})
        >>> new_table = table.filter_rows(lambda x: x["a"] < 2)
        >>> new_table
           a  b
        0  1  2
        """
        rows: list[Row] = [row for row in self.to_rows() if query(row)]
        if len(rows) == 0:
            result_table = Table._from_pandas_dataframe(pd.DataFrame(), self._schema)
        else:
            result_table = self.from_rows(rows)
        return result_table

    _T = TypeVar("_T")

    def group_by(self, key_selector: Callable[[Row], _T]) -> dict[_T, Table]:
        """
        Return a dictionary with the output tables as values and the keys from the key_selector.

        This table is not modified.

        Parameters
        ----------
        key_selector : Callable[[Row], _T]
            A Callable that is applied to all rows and returns the key of the group.

        Returns
        -------
        dictionary : dict
            A dictionary containing the new tables as values and the selected keys as keys.
        """
        dictionary: dict[Table._T, Table] = {}
        for row in self.to_rows():
            if key_selector(row) in dictionary:
                dictionary[key_selector(row)] = dictionary[key_selector(row)].add_row(row)
            else:
                dictionary[key_selector(row)] = Table.from_rows([row])
        return dictionary

    def keep_only_columns(self, column_names: list[str]) -> Table:
        """
        Return a table with only the given column(s).

        This table is not modified.

        Parameters
        ----------
        column_names : list[str]
            A list containing only the columns to be kept.

        Returns
        -------
        table : Table
            A table containing only the given column(s).

        Raises
        ------
        UnknownColumnNameError
            If any of the given columns does not exist.

        Examples
        --------
        >>> from safeds.data.tabular.containers import Table
        >>> table = Table.from_dict({"a": [1, 3], "b": [2, 4]})
        >>> new_table = table.keep_only_columns(["b"])
        >>> new_table
           b
        0  2
        1  4
        """
        invalid_columns = []
        for name in column_names:
            if not self._schema.has_column(name):
                invalid_columns.append(name)
        if len(invalid_columns) != 0:
            raise UnknownColumnNameError(invalid_columns)

        transformed_data = self._data[column_names]
        transformed_data.columns = column_names
        return Table._from_pandas_dataframe(transformed_data)

    def remove_columns(self, column_names: list[str]) -> Table:
        """
        Return a table without the given column(s).

        This table is not modified.

        Parameters
        ----------
        column_names : list[str]
            A list containing all columns to be dropped.

        Returns
        -------
        table : Table
            A table without the given columns.

        Raises
        ------
        UnknownColumnNameError
            If any of the given columns does not exist.

        Examples
        --------
        >>> from safeds.data.tabular.containers import Table
        >>> table = Table.from_dict({"a": [1, 3], "b": [2, 4]})
        >>> new_table = table.remove_columns(["b"])
        >>> new_table
           a
        0  1
        1  3
        """
        invalid_columns = []
        for name in column_names:
            if not self._schema.has_column(name):
                invalid_columns.append(name)
        if len(invalid_columns) != 0:
            raise UnknownColumnNameError(invalid_columns)

        transformed_data = self._data.drop(labels=column_names, axis="columns")
        transformed_data.columns = [name for name in self._schema.column_names if name not in column_names]
        return Table._from_pandas_dataframe(transformed_data)

    def remove_columns_with_missing_values(self) -> Table:
        """
        Return a table without the columns that contain missing values.

        This table is not modified.

        Returns
        -------
        table : Table
            A table without the columns that contain missing values.


        Examples
        --------
        >>> from safeds.data.tabular.containers import Table
        >>> table = Table.from_dict({"a": [1, 2], "b": [None, 2]})
        >>> new_table = table.remove_columns_with_missing_values()
        >>> new_table
           a
        0  1
        1  2
        """
        return Table.from_columns([column for column in self.to_columns() if not column.has_missing_values()])

    def remove_columns_with_non_numerical_values(self) -> Table:
        """
        Return a table without the columns that contain non-numerical values.

        This table is not modified.

        Returns
        -------
        table : Table
            A table without the columns that contain non-numerical values.

        Examples
        --------
        >>> from safeds.data.tabular.containers import Table
        >>> table = Table.from_dict({"a": [1], "b": ["test"]})
        >>> new_table = table.remove_columns_with_non_numerical_values()
        >>> new_table
           a
        0  1
        """
        return Table.from_columns([column for column in self.to_columns() if column.type.is_numeric()])

    def remove_duplicate_rows(self) -> Table:
        """
        Return a copy of the table with every duplicate row removed.

        This table is not modified.

        Returns
        -------
        result : Table
            The table with the duplicate rows removed.

        Examples
        --------
        >>> from safeds.data.tabular.containers import Table
        >>> table = Table.from_dict({"a": [1, 3, 3], "b": [2, 4, 4]})
        >>> new_table = table.remove_duplicate_rows()
        >>> new_table
           a  b
        0  1  2
        1  3  4
        """
        result = self._data.drop_duplicates(ignore_index=True)
        result.columns = self._schema.column_names
        return Table._from_pandas_dataframe(result)

    def remove_rows_with_missing_values(self) -> Table:
        """
        Return a table without the rows that contain missing values.

        This table is not modified.

        Returns
        -------
        table : Table
            A table without the rows that contain missing values.

        Examples
        --------
        >>> from safeds.data.tabular.containers import Table
        >>> table = Table.from_dict({"a": [1.0, None, 3], "b": [2, 4.0, None]})
        >>> new_table = table.remove_rows_with_missing_values()
        >>> new_table
             a    b
        0  1.0  2.0
        """
        result = self._data.copy(deep=True)
        result = result.dropna(axis="index")
        return Table._from_pandas_dataframe(result, self._schema)

    def remove_rows_with_outliers(self) -> Table:
        """
        Remove all rows from the table that contain at least one outlier.

        We define an outlier as a value that has a distance of more than 3 standard deviations from the column mean.
        Missing values are not considered outliers. They are also ignored during the calculation of the standard
        deviation.

        This table is not modified.

        Returns
        -------
        new_table : Table
            A new table without rows containing outliers.

        Examples
        --------
        >>> from safeds.data.tabular.containers import Table
        >>> from safeds.data.tabular.containers import Column
        >>> c1 = Column("a", [1, 3, 1, 0.1, 0, 0, 0, 0, 0])
        >>> c2 = Column("b", [1.5, 1, 0.5, 0.01, 0, 0, 0, 0, 0])
        >>> c3 = Column("c", [0.1, 0.00, 0.4, 0.2, 0, 0, 0, 0, 0])
        >>> c4 = Column("d", [-1000000, 1000000, -1000000, -1000000, -1000000, -1000000, -1000000, -1000000, -1000000])
        >>> table = Table.from_columns([c1, c2, c3, c4])
        >>> new_table = table.remove_rows_with_outliers()
        >>> new_table
             a     b    c        d
        0  1.0  1.50  0.1 -1000000
        1  3.0  1.00  0.0  1000000
        2  1.0  0.50  0.4 -1000000
        3  0.1  0.01  0.2 -1000000
        4  0.0  0.00  0.0 -1000000
        5  0.0  0.00  0.0 -1000000
        6  0.0  0.00  0.0 -1000000
        7  0.0  0.00  0.0 -1000000
        8  0.0  0.00  0.0 -1000000
        """
        copy = self._data.copy(deep=True)

        table_without_nonnumericals = self.remove_columns_with_non_numerical_values()
        z_scores = np.absolute(stats.zscore(table_without_nonnumericals._data, nan_policy="omit"))
        filter_ = ((z_scores < 3) | np.isnan(z_scores)).all(axis=1)

        return Table._from_pandas_dataframe(copy[filter_], self._schema)

    def rename_column(self, old_name: str, new_name: str) -> Table:
        """
        Rename a single column.

        This table is not modified.

        Parameters
        ----------
        old_name : str
            The old name of the target column
        new_name : str
            The new name of the target column

        Returns
        -------
        table : Table
            The Table with the renamed column.

        Raises
        ------
        UnknownColumnNameError
            If the specified old target column name does not exist.
        DuplicateColumnNameError
            If the specified new target column name already exists.


        Examples
        --------
        >>> from safeds.data.tabular.containers import Table
        >>> table = Table.from_dict({"a": [1], "b": [2]})
        >>> new_table = table.rename_column("b", "c")
        >>> new_table
           a  c
        0  1  2
        """
        if old_name not in self._schema.column_names:
            raise UnknownColumnNameError([old_name])
        if old_name == new_name:
            return self
        if new_name in self._schema.column_names:
            raise DuplicateColumnNameError(new_name)

        new_df = self._data.copy()
        new_df.columns = self._schema.column_names
        return Table._from_pandas_dataframe(new_df.rename(columns={old_name: new_name}))

    def replace_column(self, old_column_name: str, new_columns: list[Column]) -> Table:
        """
        Return a copy of the table with the specified old column replaced by a list of new columns. Keeps the order of columns.

        This table is not modified.

        Parameters
        ----------
        old_column_name : str
            The name of the column to be replaced.

        new_columns : list[Column]
            The list of new columns replacing the old column.

        Returns
        -------
        result : Table
            A table with the old column replaced by the new columns.

        Raises
        ------
        UnknownColumnNameError
            If the old column does not exist.

        DuplicateColumnNameError
            If at least one of the new columns already exists and the existing column is not affected by the replacement.

        ColumnSizeError
            If the size of at least one of the new columns does not match the amount of rows.

        Examples
        --------
        >>> from safeds.data.tabular.containers import Table
        >>> from safeds.data.tabular.containers import Column
        >>> table = Table.from_dict({"a": [1], "b": [2]})
        >>> new_col = Column("new", [3])
        >>> new_table = table.replace_column("b", [new_col])
        >>> new_table
           a  new
        0  1    3
        """
        if old_column_name not in self._schema.column_names:
            raise UnknownColumnNameError([old_column_name])

        columns = list[Column]()
        for old_column in self.column_names:
            if old_column == old_column_name:
                for new_column in new_columns:
                    if new_column.name in self.column_names and new_column.name != old_column_name:
                        raise DuplicateColumnNameError(new_column.name)

                    if self.number_of_rows != new_column.number_of_rows:
                        raise ColumnSizeError(str(self.number_of_rows), str(new_column.number_of_rows))
                    columns.append(new_column)
            else:
                columns.append(self.get_column(old_column))

        return Table.from_columns(columns)

    def shuffle_rows(self) -> Table:
        """
        Shuffle the table randomly.

        This table is not modified.

        Returns
        -------
        result : Table
            The shuffled Table.

        Examples
        --------
        >>> from safeds.data.tabular.containers import Table
        >>> import numpy as np
        >>> np.random.seed(123456)
        >>> table = Table.from_dict({"a": [1, 3, 5], "b": [2, 4, 6]})
        >>> new_table = table.shuffle_rows()
        >>> new_table
           a  b
        0  5  6
        1  1  2
        2  3  4
        """
        new_df = self._data.sample(frac=1.0)
        new_df.columns = self._schema.column_names
        return Table._from_pandas_dataframe(new_df)

    def slice_rows(
        self,
        start: int | None = None,
        end: int | None = None,
        step: int = 1,
    ) -> Table:
        """
        Slice a part of the table into a new table.

        This table is not modified.

        Parameters
        ----------
        start : int
            The first index of the range to be copied into a new table, None by default.
        end : int
            The last index of the range to be copied into a new table, None by default.
        step : int
            The step size used to iterate through the table, 1 by default.

        Returns
        -------
        result : Table
            The resulting table.

        Raises
        ------
        IndexOutOfBoundsError
            If the index is out of bounds.

        Examples
        --------
        >>> from safeds.data.tabular.containers import Table
        >>> table = Table.from_dict({"a": [1, 3, 5], "b": [2, 4, 6]})
        >>> new_table = table.slice_rows(0, 2)
        >>> new_table
           a  b
        0  1  2
        1  3  4
        """
        if start is None:
            start = 0

        if end is None:
            end = self.number_of_rows

        if end < start:
            raise IndexOutOfBoundsError(slice(start, end))
        if start < 0 or end < 0 or start > self.number_of_rows or end > self.number_of_rows:
            raise IndexOutOfBoundsError(start if start < 0 or start > self.number_of_rows else end)

        new_df = self._data.iloc[start:end:step]
        new_df.columns = self._schema.column_names
        return Table._from_pandas_dataframe(new_df)

    def sort_columns(
        self,
        comparator: Callable[[Column, Column], int] = lambda col1, col2: (col1.name > col2.name)
        - (col1.name < col2.name),
    ) -> Table:
        """
        Sort the columns of a `Table` with the given comparator and return a new `Table`.

        The original table is not modified. The comparator is a function that takes two columns `col1` and `col2` and
        returns an integer:

        * If `col1` should be ordered before `col2`, the function should return a negative number.
        * If `col1` should be ordered after `col2`, the function should return a positive number.
        * If the original order of `col1` and `col2` should be kept, the function should return 0.

        If no comparator is given, the columns will be sorted alphabetically by their name.

        This table is not modified.

        Parameters
        ----------
        comparator : Callable[[Column, Column], int]
            The function used to compare two columns.

        Returns
        -------
        new_table : Table
            A new table with sorted columns.

        Examples
        --------
        >>> from safeds.data.tabular.containers import Table
        >>> table = Table.from_dict({"a": [1], "b": [2] })
        >>> new_table = table.sort_columns(lambda col1, col2: 1)
        >>> new_table
           a  b
        0  1  2
        >>> new_table = table.sort_columns(lambda col1, col2: -1)
        >>> new_table
           b  a
        0  2  1
        >>> table = Table.from_dict({"b": [2], "a": [1]})
        >>> new_table = table.sort_columns()
        >>> new_table
           a  b
        0  1  2
        """
        columns = self.to_columns()
        columns.sort(key=functools.cmp_to_key(comparator))
        return Table.from_columns(columns)

    def sort_rows(self, comparator: Callable[[Row, Row], int]) -> Table:
        """
        Sort the rows of a `Table` with the given comparator and return a new `Table`.

        The original table is not modified. The comparator is a function that takes two rows `row1` and `row2` and
        returns an integer:

        * If `row1` should be ordered before `row2`, the function should return a negative number.
        * If `row1` should be ordered after `row2`, the function should return a positive number.
        * If the original order of `row1` and `row2` should be kept, the function should return 0.

        This table is not modified.

        Parameters
        ----------
        comparator : Callable[[Row, Row], int]
            The function used to compare two rows.

        Returns
        -------
        new_table : Table
            A new table with sorted rows.

        Examples
        --------
        >>> from safeds.data.tabular.containers import Table
        >>> table = Table.from_dict({"a": [1, 3, 5], "b": [2, 4, 6] })
        >>> new_table = table.sort_rows(lambda row1, row2: 1)
        >>> new_table
           a  b
        0  1  2
        1  3  4
        2  5  6
        >>> new_table = table.sort_rows(lambda row1, row2: -1)
        >>> new_table
           a  b
        0  5  6
        1  3  4
        2  1  2
        >>> new_table = table.sort_rows(lambda row1, row2: 0)
        >>> new_table
           a  b
        0  1  2
        1  3  4
        2  5  6
        """
        rows = self.to_rows()
        rows.sort(key=functools.cmp_to_key(comparator))
        return Table.from_rows(rows)

    def split(self, percentage_in_first: float) -> tuple[Table, Table]:
        """
        Split the table into two new tables.

        This table is not modified.

        Parameters
        ----------
        percentage_in_first : float
            The desired size of the first table in percentage to the given table; must be between 0 and 1.

        Returns
        -------
        result : (Table, Table)
            A tuple containing the two resulting tables. The first table has the specified size, the second table
            contains the rest of the data.

        Raises
        ------
        ValueError:
            if the 'percentage_in_first' is not between 0 and 1

        Examples
        --------
        >>> from safeds.data.tabular.containers import Table
        >>> table = Table.from_dict({"temperature": [10, 15, 20, 25, 30], "sales": [54, 74, 90, 206, 210]})
        >>> slices = table.split(0.4)
        >>> slices[0].to_dict()
        {'temperature': [10, 15], 'sales': [54, 74]}
        >>> slices[1].to_dict()
        {'temperature': [20, 25, 30], 'sales': [90, 206, 210]}
        """
        if percentage_in_first < 0 or percentage_in_first > 1:
            raise ValueError("The given percentage is not between 0 and 1")
        if self.number_of_rows == 0:
            return Table(), Table()
        return (
            self.slice_rows(0, round(percentage_in_first * self.number_of_rows)),
            self.slice_rows(round(percentage_in_first * self.number_of_rows)),
        )

    def tag_columns(self, target_name: str, feature_names: list[str] | None = None) -> TaggedTable:
        """
        Mark the columns of the table as target column or feature columns. The original table is not modified.

        This table is not modified.

        Parameters
        ----------
        target_name : str
            Name of the target column.
        feature_names : list[str] | None
            Names of the feature columns. If None, all columns except the target column are used.

        Returns
        -------
        tagged_table : TaggedTable
            A new tagged table with the given target and feature names.

        Raises
        ------
        ValueError
            If the target column is also a feature column.
        ValueError
            If no feature columns are specified.

        Examples
        --------
        >>> from safeds.data.tabular.containers._table import Table
        >>> from safeds.data.tabular.containers._tagged_table import Table
        >>> table = Table.from_dict({"item": ["apple", "milk", "beer"], "price": [1.10, 1.19, 1.79], "amount_bought": [74, 72, 51]})
        >>> tagged_table = table.tag_columns("amount_bought")
        """
        from ._tagged_table import TaggedTable

        return TaggedTable._from_table(self, target_name, feature_names)

    def transform_column(self, name: str, transformer: Callable[[Row], Any]) -> Table:
        """
        Transform provided column by calling provided transformer.

        This table is not modified.

        Returns
        -------
        result : Table
            The table with the transformed column.

        Raises
        ------
        UnknownColumnNameError
            If the column does not exist.

        Examples
        --------
        >>> from safeds.data.tabular.containers import Table
        >>> table = Table.from_dict({"item": ["apple", "milk", "beer"], "price": [1.00, 1.19, 1.79]})
        >>> table.transform_column("price", lambda row: row.get_value("price") * 100)
            item  price
        0  apple  100.0
        1   milk  119.0
        2   beer  179.0
        """
        if self.has_column(name):
            items: list = [transformer(item) for item in self.to_rows()]
            result: list[Column] = [Column(name, items)]
            return self.replace_column(name, result)
        raise UnknownColumnNameError([name])

    def transform_table(self, transformer: TableTransformer) -> Table:
        """
        Apply a learned transformation onto this table.

        This table is not modified.

        Parameters
        ----------
        transformer : TableTransformer
            The transformer which transforms the given table.

        Returns
        -------
        transformed_table : Table
            The transformed table.

        Raises
        ------
        TransformerNotFittedError
            If the transformer has not been fitted yet.

        Examples
        --------
        >>> from safeds.data.tabular.transformation import OneHotEncoder
        >>> from safeds.data.tabular.containers import Table
        >>> transformer = OneHotEncoder()
        >>> table = Table.from_dict({"fruit": ["apple", "pear", "apple"], "pet": ["dog", "duck", "duck"]})
        >>> transformer = transformer.fit(table, None)
        >>> table.transform_table(transformer)
           fruit__apple  fruit__pear  pet__dog  pet__duck
        0           1.0          0.0       1.0        0.0
        1           0.0          1.0       0.0        1.0
        2           1.0          0.0       0.0        1.0
        """
        return transformer.transform(self)

    def inverse_transform_table(self, transformer: InvertibleTableTransformer) -> Table:
        """
        Invert the transformation applied by the given transformer.

        This table is not modified.

        Parameters
        ----------
        transformer : InvertibleTableTransformer
            A transformer that was fitted with columns, which are all present in the table.

        Returns
        -------
        table : Table
            The original table.

        Raises
        ------
        TransformerNotFittedError
            If the transformer has not been fitted yet.

        Examples
        --------
        >>> from safeds.data.tabular.transformation import OneHotEncoder
        >>> from safeds.data.tabular.containers import Table
        >>> transformer = OneHotEncoder()
        >>> table = Table.from_dict({"a": ["j", "k", "k"], "b": ["x", "y", "x"]})
        >>> transformer = transformer.fit(table, None)
        >>> transformed_table = transformer.transform(table)
        >>> transformed_table.inverse_transform_table(transformer)
           a  b
        0  j  x
        1  k  y
        2  k  x
        >>> transformer.inverse_transform(transformed_table)
           a  b
        0  j  x
        1  k  y
        2  k  x
        """
        return transformer.inverse_transform(self)

    # ------------------------------------------------------------------------------------------------------------------
    # Plotting
    # ------------------------------------------------------------------------------------------------------------------

    def plot_correlation_heatmap(self) -> Image:
        """
        Plot a correlation heatmap for all numerical columns of this `Table`.

        Returns
        -------
        plot: Image
            The plot as an image.

        Examples
        --------
        >>> from safeds.data.tabular.containers import Table
        >>> table = Table.from_dict({"temperature": [10, 15, 20, 25, 30], "sales": [54, 74, 90, 206, 210]})
        >>> image = table.plot_correlation_heatmap()
        """
        only_numerical = self.remove_columns_with_non_numerical_values()

        fig = plt.figure()
        sns.heatmap(
            data=only_numerical._data.corr(),
            vmin=-1,
            vmax=1,
            xticklabels=only_numerical.column_names,
            yticklabels=only_numerical.column_names,
            cmap="vlag",
        )
        plt.tight_layout()

        buffer = io.BytesIO()
        fig.savefig(buffer, format="png")
        plt.close()  # Prevents the figure from being displayed directly
        buffer.seek(0)
        return Image(buffer, format_=ImageFormat.PNG)

    def plot_lineplot(self, x_column_name: str, y_column_name: str) -> Image:
        """
        Plot two columns against each other in a lineplot.

        If there are multiple x-values for a y-value, the resulting plot will consist of a line representing the mean
        and the lower-transparency area around the line representing the 95% confidence interval.

        Parameters
        ----------
        x_column_name : str
            The column name of the column to be plotted on the x-Axis.
        y_column_name : str
            The column name of the column to be plotted on the y-Axis.

        Returns
        -------
        plot: Image
            The plot as an image.

        Raises
        ------
        UnknownColumnNameError
            If either of the columns do not exist.

        Examples
        --------
        >>> from safeds.data.tabular.containers import Table
        >>> table = Table.from_dict({"temperature": [10, 15, 20, 25, 30], "sales": [54, 74, 90, 206, 210]})
        >>> image = table.plot_lineplot("temperature", "sales")
        """
        if not self.has_column(x_column_name) or not self.has_column(y_column_name):
            raise UnknownColumnNameError(
                ([x_column_name] if not self.has_column(x_column_name) else [])
                + ([y_column_name] if not self.has_column(y_column_name) else []),
            )

        fig = plt.figure()
        ax = sns.lineplot(
            data=self._data,
            x=x_column_name,
            y=y_column_name,
        )
        ax.set(xlabel=x_column_name, ylabel=y_column_name)
        ax.set_xticks(ax.get_xticks())
        ax.set_xticklabels(
            ax.get_xticklabels(),
            rotation=45,
            horizontalalignment="right",
        )  # rotate the labels of the x Axis to prevent the chance of overlapping of the labels
        plt.tight_layout()

        buffer = io.BytesIO()
        fig.savefig(buffer, format="png")
        plt.close()  # Prevents the figure from being displayed directly
        buffer.seek(0)
        return Image(buffer, format_=ImageFormat.PNG)

    def plot_scatterplot(self, x_column_name: str, y_column_name: str) -> Image:
        """
        Plot two columns against each other in a scatterplot.

        Parameters
        ----------
        x_column_name : str
            The column name of the column to be plotted on the x-Axis.
        y_column_name : str
            The column name of the column to be plotted on the y-Axis.

        Returns
        -------
        plot: Image
            The plot as an image.

        Raises
        ------
        UnknownColumnNameError
            If either of the columns do not exist.

        Examples
        --------
        >>> from safeds.data.tabular.containers import Table
        >>> table = Table.from_dict({"temperature": [10, 15, 20, 25, 30], "sales": [54, 74, 90, 206, 210]})
        >>> image = table.plot_scatterplot("temperature", "sales")
        """
        if not self.has_column(x_column_name) or not self.has_column(y_column_name):
            raise UnknownColumnNameError(
                ([x_column_name] if not self.has_column(x_column_name) else [])
                + ([y_column_name] if not self.has_column(y_column_name) else []),
            )

        fig = plt.figure()
        ax = sns.scatterplot(
            data=self._data,
            x=x_column_name,
            y=y_column_name,
        )
        ax.set(xlabel=x_column_name, ylabel=y_column_name)
        ax.set_xticks(ax.get_xticks())
        ax.set_xticklabels(
            ax.get_xticklabels(),
            rotation=45,
            horizontalalignment="right",
        )  # rotate the labels of the x Axis to prevent the chance of overlapping of the labels
        plt.tight_layout()

        buffer = io.BytesIO()
        fig.savefig(buffer, format="png")
        plt.close()  # Prevents the figure from being displayed directly
        buffer.seek(0)
        return Image(buffer, format_=ImageFormat.PNG)

    def plot_boxplots(self) -> Image:
        """
        Plot a boxplot for every numerical column.

        Returns
        -------
        plot: Image
            The plot as an image.

        Raises
        ------
        NonNumericColumnError
            If the table contains only non-numerical columns.

        Examples
        --------
        >>> from safeds.data.tabular.containers._table import Table
        >>> table = Table({"a":[1, 2], "b": [3, 42]})
        >>> image = table.plot_boxplots()
        """
        numerical_table = self.remove_columns_with_non_numerical_values()
        if numerical_table.number_of_columns == 0:
            raise NonNumericColumnError("This table contains only non-numerical columns.")
        col_wrap = min(numerical_table.number_of_columns, 3)

        data = pd.melt(numerical_table._data, value_vars=numerical_table.column_names)
        grid = sns.FacetGrid(data, col="variable", col_wrap=col_wrap, sharex=False, sharey=False)
        with warnings.catch_warnings():
            warnings.filterwarnings(
                "ignore",
                message="Using the boxplot function without specifying `order` is likely to produce an incorrect plot.",
            )
            grid.map(sns.boxplot, "variable", "value")
        grid.set_xlabels("")
        grid.set_ylabels("")
        grid.set_titles("{col_name}")
        for axes in grid.axes.flat:
            axes.set_xticks([])
        plt.tight_layout()
        fig = grid.fig

        buffer = io.BytesIO()
        fig.savefig(buffer, format="png")
        plt.close()  # Prevents the figure from being displayed directly
        buffer.seek(0)
        return Image(buffer, format_=ImageFormat.PNG)

    def plot_histograms(self) -> Image:
        """
        Plot a histogram for every column.

        Returns
        -------
        plot: Image
            The plot as an image.

        Examples
        --------
        >>> from safeds.data.tabular.containers._table import Table
        >>> table = Table({"a": [2, 3, 5, 1], "b": [54, 74, 90, 2014]})
        >>> image = table.plot_histograms()
        """
        col_wrap = min(self.number_of_columns, 3)

        data = pd.melt(self._data, value_vars=self.column_names)
        grid = sns.FacetGrid(data=data, col="variable", col_wrap=col_wrap, sharex=False, sharey=False)
        grid.map(sns.histplot, "value")
        grid.set_xlabels("")
        grid.set_ylabels("")
        grid.set_titles("{col_name}")
        for axes in grid.axes.flat:
            axes.set_xticks(axes.get_xticks())
            axes.set_xticklabels(axes.get_xticklabels(), rotation=45, horizontalalignment="right")
        grid.tight_layout()
        fig = grid.fig

        buffer = io.BytesIO()
        fig.savefig(buffer, format="png")
        plt.close()
        buffer.seek(0)
        return Image(buffer, ImageFormat.PNG)

    # ------------------------------------------------------------------------------------------------------------------
    # Conversion
    # ------------------------------------------------------------------------------------------------------------------

    def to_csv_file(self, path: str | Path) -> None:
        """
        Write the data from the table into a CSV file.

        If the file and/or the directories do not exist they will be created. If the file already exists it will be
        overwritten.

        Parameters
        ----------
        path : str | Path
            The path to the output file.

        Raises
        ------
        WrongFileExtensionError
            If the file is not a csv file.

        Examples
        --------
        >>> from safeds.data.tabular.containers import Table
        >>> table = Table.from_dict({"a": [1, 2, 3], "b": [4, 5, 6]})
        >>> table.to_csv_file("./example_files/to_csv_file.csv")
        """
        path = Path(path)
        if path.suffix != ".csv":
            raise WrongFileExtensionError(path, ".csv")
        path.parent.mkdir(parents=True, exist_ok=True)
        data_to_csv = self._data.copy()
        data_to_csv.columns = self._schema.column_names
        data_to_csv.to_csv(path, index=False)

    def to_excel_file(self, path: str | Path) -> None:
        """
        Write the data from the table into an Excel file.

        Valid file extensions are `.xls`, '.xlsx', `.xlsm`, `.xlsb`, `.odf`, `.ods` and `.odt`.
        If the file and/or the directories do not exist, they will be created. If the file already exists, it will be
        overwritten.

        Parameters
        ----------
        path : str | Path
            The path to the output file.


        Raises
        ------
        WrongFileExtensionError
            If the file is not an Excel file.

        Examples
        --------
        >>> from safeds.data.tabular.containers import Table
        >>> table = Table.from_dict({"a": [1, 2, 3], "b": [4, 5, 6]})
        >>> table.to_excel_file("./example_files/to_excel_file.xlsx")
        """
        path = Path(path)
        excel_extensions = [".xls", ".xlsx", ".xlsm", ".xlsb", ".odf", ".ods", ".odt"]
        if path.suffix not in excel_extensions:
            raise WrongFileExtensionError(path, excel_extensions)

        # Create Excel metadata in the file
        tmp_table_file = openpyxl.Workbook()
        tmp_table_file.save(path)

        path.parent.mkdir(parents=True, exist_ok=True)
        data_to_excel = self._data.copy()
        data_to_excel.columns = self._schema.column_names
        data_to_excel.to_excel(path)

    def to_json_file(self, path: str | Path) -> None:
        """
        Write the data from the table into a JSON file.

        If the file and/or the directories do not exist, they will be created. If the file already exists it will be
        overwritten.

        Parameters
        ----------
        path : str | Path
            The path to the output file.

        Raises
        ------
        WrongFileExtensionError
            If the file is not a JSON file.

        Examples
        --------
        >>> from safeds.data.tabular.containers import Table
        >>> table = Table.from_dict({"a": [1, 2, 3], "b": [4, 5, 6]})
        >>> table.to_json_file("./example_files/to_json_file.json")
        """
        path = Path(path)
        if path.suffix != ".json":
            raise WrongFileExtensionError(path, ".json")
        path.parent.mkdir(parents=True, exist_ok=True)
        data_to_json = self._data.copy()
        data_to_json.columns = self._schema.column_names
        data_to_json.to_json(path)

    def to_dict(self) -> dict[str, list[Any]]:
        """
        Return a dictionary that maps column names to column values.

        Returns
        -------
        data : dict[str, list[Any]]
            Dictionary representation of the table.

        Examples
        --------
        >>> from safeds.data.tabular.containers import Table
        >>> row1 = Row({"a": 1, "b": 5})
        >>> row2 = Row({"a": 2, "b": 6})
        >>> table1 = Table.from_rows([row1, row2])
        >>> table2 = Table.from_dict({"a": [1, 2], "b": [5, 6]})
        >>> table1 == table2
        True
        """
        return {column_name: list(self.get_column(column_name)) for column_name in self.column_names}

    def to_html(self) -> str:
        """
        Return an HTML representation of the table.

        Returns
        -------
        output : str
            The generated HTML.

        Examples
        --------
        >>> from safeds.data.tabular.containers import Table
        >>> table = Table({"a": [1, 2, 3], "b": [4, 5, 6]})
        >>> html = table.to_html()
        """
        return self._data.to_html(max_rows=self._data.shape[0], max_cols=self._data.shape[1])

    def to_columns(self) -> list[Column]:
        """
        Return a list of the columns.

        Returns
        -------
         columns : list[Columns]
             List of columns.

        Examples
        --------
         >>> from safeds.data.tabular.containers import Table
         >>> table = Table.from_dict({"a":[1, 2],"b":[20, 30]})
         >>> table.to_columns()
         [Column('a', [1, 2]), Column('b', [20, 30])]
        """
        return [self.get_column(name) for name in self._schema.column_names]

    def to_rows(self) -> list[Row]:
        """
        Return a list of the rows.

        Returns
        -------
        rows : list[Row]
            List of rows.

        Examples
        --------
        >>> from safeds.data.tabular.containers import Table
        >>> table = Table.from_dict({"a":[1, 2],"b":[20, 30]})
        >>> table.to_rows()
        [Row({
            'a': 1,
            'b': 20
        }), Row({
            'a': 2,
            'b': 30
        })]
        """
        return [
            Row._from_pandas_dataframe(
                pd.DataFrame([list(series_row)], columns=self._schema.column_names),
                self._schema,
            )
            for (_, series_row) in self._data.iterrows()
        ]

    # ------------------------------------------------------------------------------------------------------------------
    # IPython integration
    # ------------------------------------------------------------------------------------------------------------------

    def _repr_html_(self) -> str:
        """
        Return an HTML representation of the table.

        Returns
        -------
        output : str
            The generated HTML.
        """
        return self._data.to_html(max_rows=self._data.shape[0], max_cols=self._data.shape[1], notebook=True)

    # ------------------------------------------------------------------------------------------------------------------
    # Dataframe interchange protocol
    # ------------------------------------------------------------------------------------------------------------------

    def __dataframe__(self, nan_as_null: bool = False, allow_copy: bool = True):  # type: ignore[no-untyped-def]
        """
        Return a DataFrame exchange object that conforms to the dataframe interchange protocol.

        Generally, there is no reason to call this method directly. The dataframe interchange protocol is designed to
        allow libraries to consume tabular data from different sources, such as `pandas` or `polars`. If you still
        decide to call this method, you should not rely on any capabilities of the returned object beyond the dataframe
        interchange protocol.

        The specification of the dataframe interchange protocol can be found on
        [GitHub](https://github.com/data-apis/dataframe-api).

        Parameters
        ----------
        nan_as_null : bool
            Whether to replace missing values in the data with `NaN`.
        allow_copy : bool
            Whether memory may be copied to create the DataFrame exchange object.

        Returns
        -------
        dataframe
            A DataFrame object that conforms to the dataframe interchange protocol.
        """
        if not allow_copy:
            raise NotImplementedError("For the moment we need to copy the data, so `allow_copy` must be True.")

        data_copy = self._data.copy()
        data_copy.columns = self.column_names
        return data_copy.__dataframe__(nan_as_null, allow_copy)<|MERGE_RESOLUTION|>--- conflicted
+++ resolved
@@ -803,7 +803,6 @@
             If the new column already exists.
         ColumnSizeError
             If the size of the column does not match the amount of rows.
-<<<<<<< HEAD
 
         Examples
         --------
@@ -814,8 +813,6 @@
            a  b  c
         0  1  2  d
         1  3  4  e
-=======
->>>>>>> 544e307a
         """
         if self.has_column(column.name):
             raise DuplicateColumnNameError(column.name)
@@ -2031,7 +2028,6 @@
         path : str | Path
             The path to the output file.
 
-
         Raises
         ------
         WrongFileExtensionError
@@ -2132,7 +2128,7 @@
 
         Returns
         -------
-         columns : list[Columns]
+        columns : list[Columns]
              List of columns.
 
         Examples
