from __future__ import annotations

import copy
import functools
import io
import warnings
from pathlib import Path
from typing import TYPE_CHECKING, Any, TypeVar

import matplotlib.pyplot as plt
import numpy as np
import openpyxl
import pandas as pd
import seaborn as sns
from pandas import DataFrame
from scipy import stats

from safeds.data.image.containers import Image
from safeds.data.image.typing import ImageFormat
from safeds.data.tabular.typing import ColumnType, Schema
from safeds.exceptions import (
    ColumnLengthMismatchError,
    ColumnSizeError,
    DuplicateColumnNameError,
    IndexOutOfBoundsError,
    NonNumericColumnError,
    UnknownColumnNameError,
    WrongFileExtensionError,
)
from ._column import Column
from ._row import Row

if TYPE_CHECKING:
    from collections.abc import Callable, Mapping, Sequence

    from safeds.data.tabular.transformation import InvertibleTableTransformer, TableTransformer

    from ._tagged_table import TaggedTable


# noinspection PyProtectedMember
class Table:
    """
    A table is a two-dimensional collection of data. It can either be seen as a list of rows or as a list of columns.

    To create a `Table` call the constructor or use one of the following static methods:

    | Method                                                                       | Description                            |
    | ---------------------------------------------------------------------------- | -------------------------------------- |
    | [from_csv_file][safeds.data.tabular.containers._table.Table.from_csv_file]   | Create a table from a CSV file.        |
    | [from_json_file][safeds.data.tabular.containers._table.Table.from_json_file] | Create a table from a JSON file.       |
    | [from_dict][safeds.data.tabular.containers._table.Table.from_dict]           | Create a table from a dictionary.      |
    | [from_columns][safeds.data.tabular.containers._table.Table.from_columns]     | Create a table from a list of columns. |
    | [from_rows][safeds.data.tabular.containers._table.Table.from_rows]           | Create a table from a list of rows.    |

    Note: When removing the last column of the table, the `number_of_columns` property will be set to 0.

    Parameters
    ----------
    data : Mapping[str, Sequence[Any]] | None
        The data. If None, an empty table is created.

    Raises
    ------
    ColumnLengthMismatchError
        If columns have different lengths.

    Examples
    --------
    >>> from safeds.data.tabular.containers import Table
    >>> table = Table({"a": [1, 2, 3], "b": [4, 5, 6]})
    """

    # ------------------------------------------------------------------------------------------------------------------
    # Creation
    # ------------------------------------------------------------------------------------------------------------------

    @staticmethod
    def from_csv_file(path: str | Path) -> Table:
        """
        Read data from a CSV file into a table.

        Parameters
        ----------
        path : str | Path
            The path to the CSV file.

        Returns
        -------
        table : Table
            The table created from the CSV file.

        Raises
        ------
        FileNotFoundError
            If the specified file does not exist.
        WrongFileExtensionError
            If the file is not a csv file.

        Examples
        --------
        >>> from safeds.data.tabular.containers import Table
        >>> Table.from_csv_file('./src/resources/from_csv_file.csv')
           a  b  c
        0  1  2  1
        1  0  0  7
        """
        path = Path(path)
        if path.suffix != ".csv":
            raise WrongFileExtensionError(path, ".csv")
        if path.exists():
            with path.open() as f:
                if f.read().replace("\n", "") == "":
                    return Table()

            return Table._from_pandas_dataframe(pd.read_csv(path))
        else:
            raise FileNotFoundError(f'File "{path}" does not exist')

    @staticmethod
    def from_excel_file(path: str | Path) -> Table:
        """
        Read data from an Excel file into a table.

        Valid file extensions are `.xls`, '.xlsx', `.xlsm`, `.xlsb`, `.odf`, `.ods` and `.odt`.

        Parameters
        ----------
        path : str | Path
            The path to the Excel file.

        Returns
        -------
        table : Table
            The table created from the Excel file.

        Raises
        ------
        FileNotFoundError
            If the specified file does not exist.
        WrongFileExtensionError
            If the file is not an Excel file.

        Examples
        --------
        >>> from safeds.data.tabular.containers import Table
        >>> Table.from_excel_file('./src/resources/from_excel_file.xlsx')
           a  b
        0  1  4
        1  2  5
        2  3  6
        """
        path = Path(path)
        excel_extensions = [".xls", ".xlsx", ".xlsm", ".xlsb", ".odf", ".ods", ".odt"]
        if path.suffix not in excel_extensions:
            raise WrongFileExtensionError(path, excel_extensions)
        try:
            return Table._from_pandas_dataframe(
                pd.read_excel(path, engine="openpyxl", usecols=lambda colname: "Unnamed" not in colname),
            )
        except FileNotFoundError as exception:
            raise FileNotFoundError(f'File "{path}" does not exist') from exception

    @staticmethod
    def from_json_file(path: str | Path) -> Table:
        """
        Read data from a JSON file into a table.

        Parameters
        ----------
        path : str | Path
            The path to the JSON file.

        Returns
        -------
        table : Table
            The table created from the JSON file.

        Raises
        ------
        FileNotFoundError
            If the specified file does not exist.
        WrongFileExtensionError
            If the file is not a JSON file.

        Examples
        --------
        >>> from safeds.data.tabular.containers import Table
        >>> Table.from_json_file('./src/resources/from_json_file.json')
           a  b
        0  1  4
        1  2  5
        2  3  6
        """
        path = Path(path)
        if path.suffix != ".json":
            raise WrongFileExtensionError(path, ".json")
        if path.exists():
            with path.open() as f:
                if f.read().replace("\n", "") in ("", "{}"):
                    return Table()

            return Table._from_pandas_dataframe(pd.read_json(path))
        else:
            raise FileNotFoundError(f'File "{path}" does not exist')

    @staticmethod
    def from_dict(data: dict[str, list[Any]]) -> Table:
        """
        Create a table from a dictionary that maps column names to column values.

        Parameters
        ----------
        data : dict[str, list[Any]]
            The data.

        Returns
        -------
        table : Table
            The generated table.

        Raises
        ------
        ColumnLengthMismatchError
            If columns have different lengths.

        Examples
        --------
        >>> from safeds.data.tabular.containers import Table
        >>> d = {'a': [1, 2], 'b': [3, 4]}
        >>> Table.from_dict(d)
           a  b
        0  1  3
        1  2  4
        """
        return Table(data)

    @staticmethod
    def from_columns(columns: list[Column]) -> Table:
        """
        Return a table created from a list of columns.

        Parameters
        ----------
        columns : list[Column]
            The columns to be combined. They need to have the same size.

        Returns
        -------
        table : Table
            The generated table.

        Raises
        ------
        ColumnLengthMismatchError
            If any of the column sizes does not match with the others.
        DuplicateColumnNameError
            If multiple columns have the same name.

        Examples
        --------
        >>> from safeds.data.tabular.containers import Column, Table
        >>> col1 = Column("a", [1, 2, 3])
        >>> col2 = Column("b", [4, 5, 6])
        >>> Table.from_columns([col1, col2])
           a  b
        0  1  4
        1  2  5
        2  3  6
        """
        dataframe: DataFrame = pd.DataFrame()
        column_names = []

        for column in columns:
            if column._data.size != columns[0]._data.size:
                raise ColumnLengthMismatchError(
                    "\n".join(f"{column.name}: {column._data.size}" for column in columns),
                )
            if column.name in column_names:
                raise DuplicateColumnNameError(column.name)
            column_names.append(column.name)
            dataframe[column.name] = column._data

        return Table._from_pandas_dataframe(dataframe)

    @staticmethod
    def from_rows(rows: list[Row]) -> Table:
        """
        Return a table created from a list of rows.

        Parameters
        ----------
        rows : list[Row]
            The rows to be combined. They need to have a matching schema.

        Returns
        -------
        table : Table
            The generated table.

        Raises
        ------
        UnknownColumnNameError
            If any of the row column names does not match with the first row.

        Examples
        --------
        >>> from safeds.data.tabular.containers import Row, Table
        >>> row1 = Row({"a": 1, "b": 2})
        >>> row2 = Row({"a": 3, "b": 4})
        >>> Table.from_rows([row1, row2])
           a  b
        0  1  2
        1  3  4
        """
        if len(rows) == 0:
            return Table._from_pandas_dataframe(pd.DataFrame())

        column_names_compare: list = list(rows[0].column_names)
        unknown_column_names = set()
        row_array: list[pd.DataFrame] = []

        for row in rows:
            unknown_column_names.update(set(column_names_compare) - set(row.column_names))
            row_array.append(row._data)
        if len(unknown_column_names) > 0:
            raise UnknownColumnNameError(list(unknown_column_names))

        dataframe: DataFrame = pd.concat(row_array, ignore_index=True)
        dataframe.columns = column_names_compare

        schema = Schema.merge_multiple_schemas([row.schema for row in rows])

        return Table._from_pandas_dataframe(dataframe, schema)

    @staticmethod
    def _from_pandas_dataframe(data: pd.DataFrame, schema: Schema | None = None) -> Table:
        """
        Create a table from a `pandas.DataFrame`.

        Parameters
        ----------
        data : pd.DataFrame
            The data.
        schema : Schema | None
            The schema. If None, the schema is inferred from the data.

        Returns
        -------
        table : Table
            The created table.

        Examples
        --------
        >>> import pandas as pd
        >>> from safeds.data.tabular.containers import Table
        >>> Table._from_pandas_dataframe(pd.DataFrame({"a": [1], "b": [2]}))
           a  b
        0  1  2
        """
        data = data.reset_index(drop=True)

        result = object.__new__(Table)
        result._data = data

        if schema is None:
            # noinspection PyProtectedMember
            result._schema = Schema._from_pandas_dataframe(data)
        else:
            result._schema = schema
            if result._data.empty:
                result._data = pd.DataFrame(columns=schema.column_names)

        return result

    # ------------------------------------------------------------------------------------------------------------------
    # Dunder methods
    # ------------------------------------------------------------------------------------------------------------------

    def __init__(self, data: Mapping[str, Sequence[Any]] | None = None) -> None:
        """
        Create a table from a mapping of column names to their values.

        Parameters
        ----------
        data : Mapping[str, Sequence[Any]] | None
            The data. If None, an empty table is created.

        Raises
        ------
        ColumnLengthMismatchError
            If columns have different lengths.

        Examples
        --------
        >>> from safeds.data.tabular.containers import Table
        >>> Table({"a": [1, 2, 3], "b": [4, 5, 6]})
           a  b
        0  1  4
        1  2  5
        2  3  6
        """
        if data is None:
            data = {}

        # Validation
        expected_length: int | None = None
        for column_values in data.values():
            if expected_length is None:
                expected_length = len(column_values)
            elif len(column_values) != expected_length:
                raise ColumnLengthMismatchError(
                    "\n".join(f"{column_name}: {len(column_values)}" for column_name, column_values in data.items()),
                )

        # Implementation
        self._data: pd.DataFrame = pd.DataFrame(data)
        self._data = self._data.reset_index(drop=True)
        self._schema: Schema = Schema._from_pandas_dataframe(self._data)

    def __eq__(self, other: Any) -> bool:
        """
        Compare two table instances.

        Returns
        -------
        'True' if contents are equal, 'False' otherwise

        Examples
        --------
        >>> from safeds.data.tabular.containers import Row, Table
        >>> row1 = Row({"a": 1, "b": 2})
        >>> row2 = Row({"a": 3, "b": 4})
        >>> row3 = Row({"a": 5, "b": 6})
        >>> table1 = Table.from_rows([row1, row2])
        >>> table2 = Table.from_rows([row1, row2])
        >>> table3 = Table.from_rows([row1, row3])
        >>> table1 == table2
        True
        >>> table1 == table3
        False
        """
        if not isinstance(other, Table):
            return NotImplemented
        if self is other:
            return True
        if self.number_of_columns == 0 and other.number_of_columns == 0:
            return True
        table1 = self.sort_columns()
        table2 = other.sort_columns()
        if table1.number_of_rows == 0 and table2.number_of_rows == 0:
            return table1.column_names == table2.column_names
        return table1._schema == table2._schema and table1._data.equals(table2._data)

    def __repr__(self) -> str:
        r"""
        Display the table in only one line.

        Returns
        -------
        A string representation of the table in only one line.

        Examples
        --------
        >>> from safeds.data.tabular.containers import Table
        >>> table = Table.from_dict({"a": [1, 3], "b": [2, 4]})
        >>> repr(table)
        '   a  b\n0  1  2\n1  3  4'
        """
        tmp = self._data.copy(deep=True)
        tmp.columns = self.column_names
        return tmp.__repr__()

    def __str__(self) -> str:
        tmp = self._data.copy(deep=True)
        tmp.columns = self.column_names
        return tmp.__str__()

    # ------------------------------------------------------------------------------------------------------------------
    # Properties
    # ------------------------------------------------------------------------------------------------------------------

    @property
    def column_names(self) -> list[str]:
        """
        Return a list of all column names in this table.

        Alias for self.schema.column_names -> list[str].

        Returns
        -------
        column_names : list[str]
            The list of the column names.

        Examples
        --------
        >>> from safeds.data.tabular.containers import Table
        >>> table = Table.from_dict({"col1": [1, 3], "col2": [2, 4]})
        >>> table.column_names
        ['col1', 'col2']
        """
        return self._schema.column_names

    @property
    def number_of_columns(self) -> int:
        """
        Return the number of columns.

        Returns
        -------
        number_of_columns : int
            The number of columns.

        Examples
        --------
        >>> from safeds.data.tabular.containers import Table
        >>> table = Table.from_dict({"a": [1], "b": [2]})
        >>> table.number_of_columns
        2
        """
        return self._data.shape[1]

    @property
    def number_of_rows(self) -> int:
        """
        Return the number of rows.

        Returns
        -------
        number_of_rows : int
            The number of rows.

        Examples
        --------
        >>> from safeds.data.tabular.containers import Table
        >>> table = Table.from_dict({"a": [1], "b": [2]})
        >>> table.number_of_rows
        1
        """
        return self._data.shape[0]

    @property
    def schema(self) -> Schema:
        """
        Return the schema of the table.

        Returns
        -------
        schema : Schema
            The schema.

        Examples
        --------
        >>> from safeds.data.tabular.containers import Row, Table
        >>> row = Row({"a": 1, "b": 2.5, "c": "ff"})
        >>> table = Table.from_dict({"a": [1, 8], "b": [2.5, 9], "c": ["g", "g"]})
        >>> table.schema
        Schema({
            'a': Integer,
            'b': RealNumber,
            'c': String
        })
        >>> table.schema == row.schema
        True
        """
        return self._schema

    # ------------------------------------------------------------------------------------------------------------------
    # Getters
    # ------------------------------------------------------------------------------------------------------------------

    def get_column(self, column_name: str) -> Column:
        """
        Return a column with the data of the specified column.

        Parameters
        ----------
        column_name : str
            The name of the column.

        Returns
        -------
        column : Column
            The column.

        Raises
        ------
        UnknownColumnNameError
            If the specified target column name does not exist.

        Examples
        --------
        >>> from safeds.data.tabular.containers import Table
        >>> table = Table.from_dict({"a": [1], "b": [2]})
        >>> table.get_column("b")
        Column('b', [2])
        """
        if not self.has_column(column_name):
            raise UnknownColumnNameError([column_name])

        return Column._from_pandas_series(
            self._data[column_name],
            self.get_column_type(column_name),
        )

    def has_column(self, column_name: str) -> bool:
        """
        Return whether the table contains a given column.

        Alias for self.schema.hasColumn(column_name: str) -> bool.

        Parameters
        ----------
        column_name : str
            The name of the column.

        Returns
        -------
        contains : bool
            True if the column exists.

        Examples
        --------
        >>> from safeds.data.tabular.containers import Table
        >>> table = Table.from_dict({"a": [1], "b": [2]})
        >>> table.has_column("b")
        True
        >>> table.has_column("c")
        False
        """
        return self._schema.has_column(column_name)

    def get_column_type(self, column_name: str) -> ColumnType:
        """
        Return the type of the given column.

        Alias for self.schema.get_type_of_column(column_name: str) -> ColumnType.

        Parameters
        ----------
        column_name : str
            The name of the column to be queried.

        Returns
        -------
        type : ColumnType
            The type of the column.

        Raises
        ------
        UnknownColumnNameError
            If the specified target column name does not exist.

        Examples
        --------
        >>> from safeds.data.tabular.containers import Table
        >>> table = Table.from_dict({"a": [1], "b": [2.5]})
        >>> table.get_column_type("b")
        RealNumber
        """
        return self._schema.get_column_type(column_name)

    def get_row(self, index: int) -> Row:
        """
        Return the row at a specified index.

        Parameters
        ----------
        index : int
            The index.

        Returns
        -------
        row : Row
            The row of the table at the index.

        Raises
        ------
        IndexOutOfBoundsError
            If no row at the specified index exists in this table.

        Examples
        --------
        >>> from safeds.data.tabular.containers import Table
        >>> table = Table.from_dict({"a": [1, 3], "b": [2, 4]})
        >>> table.get_row(0)
        Row({
            'a': 1,
            'b': 2
        })
        """
        if len(self._data.index) - 1 < index or index < 0:
            raise IndexOutOfBoundsError(index)

        return Row._from_pandas_dataframe(self._data.iloc[[index]], self._schema)

    # ------------------------------------------------------------------------------------------------------------------
    # Information
    # ------------------------------------------------------------------------------------------------------------------

    def summary(self) -> Table:
        """
        Return a table with a number of statistical key values.

        This table is not modified.

        Returns
        -------
        result : Table
            The table with statistics.

        Examples
        --------
        >>> from safeds.data.tabular.containers import Table
        >>> table = Table.from_dict({"a": [1, 3], "b": [2, 4]})
        >>> table.summary()
                      metrics                   a                   b
        0             maximum                   3                   4
        1             minimum                   1                   2
        2                mean                 2.0                 3.0
        3                mode              [1, 3]              [2, 4]
        4              median                 2.0                 3.0
        5                 sum                   4                   6
        6            variance                 2.0                 2.0
        7  standard deviation  1.4142135623730951  1.4142135623730951
        8              idness                 1.0                 1.0
        9           stability                 0.5                 0.5
        """
        if self.number_of_columns == 0:
            return Table(
                {
                    "metrics": [
                        "maximum",
                        "minimum",
                        "mean",
                        "mode",
                        "median",
                        "sum",
                        "variance",
                        "standard deviation",
                        "idness",
                        "stability",
                    ],
                },
            )
        elif self.number_of_rows == 0:
            table = Table(
                {
                    "metrics": [
                        "maximum",
                        "minimum",
                        "mean",
                        "mode",
                        "median",
                        "sum",
                        "variance",
                        "standard deviation",
                        "idness",
                        "stability",
                    ],
                },
            )
            for name in self.column_names:
                table = table.add_column(Column(name, ["-", "-", "-", "-", "-", "-", "-", "-", "-", "-"]))
            return table

        columns = self.to_columns()
        result = pd.DataFrame()
        statistics = {}

        for column in columns:
            statistics = {
                "maximum": column.maximum,
                "minimum": column.minimum,
                "mean": column.mean,
                "mode": column.mode,
                "median": column.median,
                "sum": column.sum,
                "variance": column.variance,
                "standard deviation": column.standard_deviation,
                "idness": column.idness,
                "stability": column.stability,
            }
            values = []

            for function in statistics.values():
                try:
                    values.append(str(function()))
                except (NonNumericColumnError, ValueError):
                    values.append("-")

            result = pd.concat([result, pd.DataFrame(values)], axis=1)

        result = pd.concat([pd.DataFrame(list(statistics.keys())), result], axis=1)
        result.columns = ["metrics", *self.column_names]

        return Table._from_pandas_dataframe(result)

    # ------------------------------------------------------------------------------------------------------------------
    # Transformations
    # ------------------------------------------------------------------------------------------------------------------

    def add_column(self, column: Column) -> Table:
        """
        Return the original table with the provided column attached at the end.

        This table is not modified.

        Returns
        -------
        result : Table
            The table with the column attached.

        Raises
        ------
        DuplicateColumnNameError
            If the new column already exists.
        ColumnSizeError
            If the size of the column does not match the amount of rows.

        Examples
        --------
        >>> from safeds.data.tabular.containers import Table
        >>> table = Table.from_dict({"a": [1, 3], "b": [2, 4]})
        >>> col = Column("c", ["d", "e"])
        >>> table.add_column(col)
           a  b  c
        0  1  2  d
        1  3  4  e
        """
        if self.has_column(column.name):
            raise DuplicateColumnNameError(column.name)

        if column.number_of_rows != self.number_of_rows and self.number_of_columns != 0:
            raise ColumnSizeError(str(self.number_of_rows), str(column._data.size))

        result = self._data.copy()
        result.columns = self._schema.column_names
        result[column.name] = column._data
        return Table._from_pandas_dataframe(result)

    def add_columns(self, columns: list[Column] | Table) -> Table:
        """
        Add multiple columns to the table.

        This table is not modified.

        Parameters
        ----------
        columns : list[Column] or Table
            The columns to be added.

        Returns
        -------
        result: Table
            A new table combining the original table and the given columns.

        Raises
        ------
        ColumnSizeError
            If at least one of the column sizes from the provided column list does not match the table.
        DuplicateColumnNameError
            If at least one column name from the provided column list already exists in the table.

        Examples
        --------
        >>> from safeds.data.tabular.containers import Column, Table
        >>> table = Table.from_dict({"a": [1, 3], "b": [2, 4]})
        >>> col1 = Column("c", ["d", "e"])
        >>> col2 = Column("d", [3.5, 7.9])
        >>> table.add_columns([col1, col2])
           a  b  c    d
        0  1  2  d  3.5
        1  3  4  e  7.9
        """
        if isinstance(columns, Table):
            columns = columns.to_columns()
        result = self._data.copy()
        result.columns = self._schema.column_names
        for column in columns:
            if column.name in result.columns:
                raise DuplicateColumnNameError(column.name)

            if column.number_of_rows != self.number_of_rows and self.number_of_columns != 0:
                raise ColumnSizeError(str(self.number_of_rows), str(column._data.size))

            result[column.name] = column._data
        return Table._from_pandas_dataframe(result)

    def add_row(self, row: Row) -> Table:
        """
        Add a row to the table.

        The order of columns of the new row will be adjusted to the order of columns in the table.
        This table will contain the merged schema.
        This table is not modified.
        If the table happens to be empty beforehand, respective features will be added automatically.

        Parameters
        ----------
        row : Row
            The row to be added.

        Returns
        -------
        table : Table
            A new table with the added row at the end.

        Raises
        ------
        UnknownColumnNameError
            If the row has different column names than the table.

        Examples
        --------
        >>> from safeds.data.tabular.containers import Row, Table
        >>> table = Table.from_dict({"a": [1], "b": [2]})
        >>> row = Row.from_dict({"a": 3, "b": 4})
        >>> table.add_row(row)
           a  b
        0  1  2
        1  3  4
        """
        int_columns = []
<<<<<<< HEAD
        result = self.remove_columns([])  # clone
        if self.number_of_columns == 0:
            return Table.from_rows([row])
        if len(set(self.column_names) - set(row.column_names)) > 0:
            raise UnknownColumnNameError(list(set(self.column_names) - set(row.column_names)))

=======
        result = self._copy()
>>>>>>> 5e3da8d2
        if result.number_of_rows == 0:
            int_columns = list(filter(lambda name: isinstance(row[name], int | np.int64), row.column_names))
            if result.number_of_columns == 0:
                for column in row.column_names:
                    result._data[column] = Column(column, [])
                result._schema = Schema._from_pandas_dataframe(result._data)
            elif result.column_names != row.column_names:
                raise UnknownColumnNameError

        new_df = pd.concat([result._data, row._data]).infer_objects()
        new_df.columns = result.column_names
        schema = Schema.merge_multiple_schemas([result.schema, row.schema])
        result = Table._from_pandas_dataframe(new_df, schema)

        for column in int_columns:
            result = result.replace_column(column, [result.get_column(column).transform(lambda it: int(it))])

        return result

    def add_rows(self, rows: list[Row] | Table) -> Table:
        """
        Add multiple rows to a table.

        The order of columns of the new rows will be adjusted to the order of columns in the table.
        This table will contain the merged schema.

        Parameters
        ----------
        rows : list[Row] or Table
            The rows to be added.

        Returns
        -------
        result : Table
            A new table which combines the original table and the given rows.

        Raises
        ------
        UnknownColumnNameError
            If at least one of the rows have different column names than the table.

        Examples
        --------
        >>> from safeds.data.tabular.containers import Row, Table
        >>> table = Table.from_dict({"a": [1], "b": [2]})
        >>> row1 = Row.from_dict({"a": 3, "b": 4})
        >>> row2 = Row.from_dict({"a": 5, "b": 6})
        >>> table.add_rows([row1, row2])
           a  b
        0  1  2
        1  3  4
        2  5  6
        """
        if isinstance(rows, Table):
            rows = rows.to_rows()
<<<<<<< HEAD

        if len(rows) == 0:
            return copy.deepcopy(self)

        different_column_names = set()
=======
        int_columns = []
        result = self._copy()
>>>>>>> 5e3da8d2
        for row in rows:
            different_column_names.update(set(rows[0].column_names) - set(row.column_names))
        if len(different_column_names) > 0:
            raise UnknownColumnNameError(list(different_column_names))

        different_column_names = set()
        if self.number_of_columns != 0:
            different_column_names.update(set(self.column_names) - set(rows[0].column_names))
            if len(different_column_names) > 0:
                raise UnknownColumnNameError(list(different_column_names))

        result = copy.deepcopy(self)

        for row in rows:
            result = result.add_row(row)

        return result

    def filter_rows(self, query: Callable[[Row], bool]) -> Table:
        """
        Return a table with rows filtered by Callable (e.g. lambda function).

        This table is not modified.

        Parameters
        ----------
        query : lambda function
            A Callable that is applied to all rows.

        Returns
        -------
        table : Table
            A table containing only the rows filtered by the query.

        Examples
        --------
        >>> from safeds.data.tabular.containers import Table
        >>> table = Table.from_dict({"a": [1, 3], "b": [2, 4]})
        >>> table.filter_rows(lambda x: x["a"] < 2)
           a  b
        0  1  2
        """
        rows: list[Row] = [row for row in self.to_rows() if query(row)]
        if len(rows) == 0:
            result_table = Table._from_pandas_dataframe(pd.DataFrame(), self._schema)
        else:
            result_table = self.from_rows(rows)
        return result_table

    _T = TypeVar("_T")

    def group_by(self, key_selector: Callable[[Row], _T]) -> dict[_T, Table]:
        """
        Return a dictionary with the output tables as values and the keys from the key_selector.

        This table is not modified.

        Parameters
        ----------
        key_selector : Callable[[Row], _T]
            A Callable that is applied to all rows and returns the key of the group.

        Returns
        -------
        dictionary : dict
            A dictionary containing the new tables as values and the selected keys as keys.
        """
        dictionary: dict[Table._T, Table] = {}
        for row in self.to_rows():
            if key_selector(row) in dictionary:
                dictionary[key_selector(row)] = dictionary[key_selector(row)].add_row(row)
            else:
                dictionary[key_selector(row)] = Table.from_rows([row])
        return dictionary

    def keep_only_columns(self, column_names: list[str]) -> Table:
        """
        Return a table with only the given column(s).

        This table is not modified.

        Note: When removing the last column of the table, the `number_of_columns` property will be set to 0.

        Parameters
        ----------
        column_names : list[str]
            A list containing only the columns to be kept.

        Returns
        -------
        table : Table
            A table containing only the given column(s).

        Raises
        ------
        UnknownColumnNameError
            If any of the given columns does not exist.

        Examples
        --------
        >>> from safeds.data.tabular.containers import Table
        >>> table = Table.from_dict({"a": [1, 3], "b": [2, 4]})
        >>> table.keep_only_columns(["b"])
           b
        0  2
        1  4
        """
        invalid_columns = []
        for name in column_names:
            if not self._schema.has_column(name):
                invalid_columns.append(name)
        if len(invalid_columns) != 0:
            raise UnknownColumnNameError(invalid_columns)

        clone = self._copy()
        clone = clone.remove_columns(list(set(self.column_names) - set(column_names)))
        return clone

    def remove_columns(self, column_names: list[str]) -> Table:
        """
        Return a table without the given column(s).

        This table is not modified.

        Note: When removing the last column of the table, the `number_of_columns` property will be set to 0.

        Parameters
        ----------
        column_names : list[str]
            A list containing all columns to be dropped.

        Returns
        -------
        table : Table
            A table without the given columns.

        Raises
        ------
        UnknownColumnNameError
            If any of the given columns does not exist.

        Examples
        --------
        >>> from safeds.data.tabular.containers import Table
        >>> table = Table.from_dict({"a": [1, 3], "b": [2, 4]})
        >>> table.remove_columns(["b"])
           a
        0  1
        1  3
        """
        invalid_columns = []
        for name in column_names:
            if not self._schema.has_column(name):
                invalid_columns.append(name)
        if len(invalid_columns) != 0:
            raise UnknownColumnNameError(invalid_columns)

        transformed_data = self._data.drop(labels=column_names, axis="columns")
        transformed_data.columns = [name for name in self._schema.column_names if name not in column_names]

        if len(transformed_data.columns) == 0:
            return Table()

        return Table._from_pandas_dataframe(transformed_data)

    def remove_columns_with_missing_values(self) -> Table:
        """
        Return a table without the columns that contain missing values.

        This table is not modified.

        Note: When removing the last column of the table, the `number_of_columns` property will be set to 0.

        Returns
        -------
        table : Table
            A table without the columns that contain missing values.

        Examples
        --------
        >>> from safeds.data.tabular.containers import Table
        >>> table = Table.from_dict({"a": [1, 2], "b": [None, 2]})
        >>> table.remove_columns_with_missing_values()
           a
        0  1
        1  2
        """
        return Table.from_columns([column for column in self.to_columns() if not column.has_missing_values()])

    def remove_columns_with_non_numerical_values(self) -> Table:
        """
        Return a table without the columns that contain non-numerical values.

        This table is not modified.

        Note: When removing the last column of the table, the `number_of_columns` property will be set to 0.

        Returns
        -------
        table : Table
            A table without the columns that contain non-numerical values.

        Examples
        --------
        >>> from safeds.data.tabular.containers import Table
        >>> table = Table.from_dict({"a": [1, 0], "b": ["test", 2]})
        >>> table.remove_columns_with_non_numerical_values()
           a
        0  1
        1  0
        """
        return Table.from_columns([column for column in self.to_columns() if column.type.is_numeric()])

    def remove_duplicate_rows(self) -> Table:
        """
        Return a copy of the table with every duplicate row removed.

        This table is not modified.

        Returns
        -------
        result : Table
            The table with the duplicate rows removed.

        Examples
        --------
        >>> from safeds.data.tabular.containers import Table
        >>> table = Table.from_dict({"a": [1, 3, 3], "b": [2, 4, 4]})
        >>> table.remove_duplicate_rows()
           a  b
        0  1  2
        1  3  4
        """
        result = self._data.drop_duplicates(ignore_index=True)
        result.columns = self._schema.column_names
        return Table._from_pandas_dataframe(result)

    def remove_rows_with_missing_values(self) -> Table:
        """
        Return a table without the rows that contain missing values.

        This table is not modified.

        Returns
        -------
        table : Table
            A table without the rows that contain missing values.

        Examples
        --------
        >>> from safeds.data.tabular.containers import Table
        >>> table = Table.from_dict({"a": [1.0, None, 3], "b": [2, 4.0, None]})
        >>> table.remove_rows_with_missing_values()
             a    b
        0  1.0  2.0
        """
        result = self._data.copy(deep=True)
        result = result.dropna(axis="index")
        return Table._from_pandas_dataframe(result)

    def remove_rows_with_outliers(self) -> Table:
        """
        Remove all rows from the table that contain at least one outlier.

        We define an outlier as a value that has a distance of more than 3 standard deviations from the column mean.
        Missing values are not considered outliers. They are also ignored during the calculation of the standard
        deviation.

        This table is not modified.

        Returns
        -------
        new_table : Table
            A new table without rows containing outliers.

        Examples
        --------
        >>> from safeds.data.tabular.containers import Column, Table
        >>> c1 = Column("a", [1, 3, 1, 0.1, 0, 0, 0, 0, 0, 0, 0, 0])
        >>> c2 = Column("b", [1.5, 1, 0.5, 0.01, 0, 0, 0, 0, 0, 0, 0, 0])
        >>> c3 = Column("c", [0.1, 0.00, 0.4, 0.2, 0, 0, 0, 0, 0, 0, 0, 0])
        >>> c4 = Column("d", [-1000000, 1000000, -1000000, -1000000, -1000000, -1000000, -1000000, -1000000, -1000000, -1000000, -1000000, -1000000])
        >>> table = Table.from_columns([c1, c2, c3, c4])
        >>> table.remove_rows_with_outliers()
              a     b    c        d
        0   1.0  1.50  0.1 -1000000
        1   1.0  0.50  0.4 -1000000
        2   0.1  0.01  0.2 -1000000
        3   0.0  0.00  0.0 -1000000
        4   0.0  0.00  0.0 -1000000
        5   0.0  0.00  0.0 -1000000
        6   0.0  0.00  0.0 -1000000
        7   0.0  0.00  0.0 -1000000
        8   0.0  0.00  0.0 -1000000
        9   0.0  0.00  0.0 -1000000
        10  0.0  0.00  0.0 -1000000
        """
        copy = self._data.copy(deep=True)

        table_without_nonnumericals = self.remove_columns_with_non_numerical_values()
        z_scores = np.absolute(stats.zscore(table_without_nonnumericals._data, nan_policy="omit"))
        filter_ = ((z_scores < 3) | np.isnan(z_scores)).all(axis=1)

        return Table._from_pandas_dataframe(copy[filter_], self._schema)

    def rename_column(self, old_name: str, new_name: str) -> Table:
        """
        Rename a single column.

        This table is not modified.

        Parameters
        ----------
        old_name : str
            The old name of the target column
        new_name : str
            The new name of the target column

        Returns
        -------
        table : Table
            The Table with the renamed column.

        Raises
        ------
        UnknownColumnNameError
            If the specified old target column name does not exist.
        DuplicateColumnNameError
            If the specified new target column name already exists.

        Examples
        --------
        >>> from safeds.data.tabular.containers import Table
        >>> table = Table.from_dict({"a": [1], "b": [2]})
        >>> table.rename_column("b", "c")
           a  c
        0  1  2
        """
        if old_name not in self._schema.column_names:
            raise UnknownColumnNameError([old_name])
        if old_name == new_name:
            return self
        if new_name in self._schema.column_names:
            raise DuplicateColumnNameError(new_name)

        new_df = self._data.copy()
        new_df.columns = self._schema.column_names
        return Table._from_pandas_dataframe(new_df.rename(columns={old_name: new_name}))

    def replace_column(self, old_column_name: str, new_columns: list[Column]) -> Table:
        """
        Return a copy of the table with the specified old column replaced by a list of new columns. Keeps the order of columns.

        This table is not modified.

        Parameters
        ----------
        old_column_name : str
            The name of the column to be replaced.

        new_columns : list[Column]
            The list of new columns replacing the old column.

        Returns
        -------
        result : Table
            A table with the old column replaced by the new columns.

        Raises
        ------
        UnknownColumnNameError
            If the old column does not exist.

        DuplicateColumnNameError
            If at least one of the new columns already exists and the existing column is not affected by the replacement.

        ColumnSizeError
            If the size of at least one of the new columns does not match the amount of rows.

        Examples
        --------
        >>> from safeds.data.tabular.containers import Column, Table
        >>> table = Table.from_dict({"a": [1], "b": [2]})
        >>> new_col = Column("new", [3])
        >>> table.replace_column("b", [new_col])
           a  new
        0  1    3
        """
        if old_column_name not in self._schema.column_names:
            raise UnknownColumnNameError([old_column_name])

        columns = list[Column]()
        for old_column in self.column_names:
            if old_column == old_column_name:
                for new_column in new_columns:
                    if new_column.name in self.column_names and new_column.name != old_column_name:
                        raise DuplicateColumnNameError(new_column.name)

                    if self.number_of_rows != new_column.number_of_rows:
                        raise ColumnSizeError(str(self.number_of_rows), str(new_column.number_of_rows))
                    columns.append(new_column)
            else:
                columns.append(self.get_column(old_column))

        return Table.from_columns(columns)

    def shuffle_rows(self) -> Table:
        """
        Shuffle the table randomly.

        This table is not modified.

        Returns
        -------
        result : Table
            The shuffled Table.

        Examples
        --------
        >>> from safeds.data.tabular.containers import Table
        >>> import numpy as np
        >>> np.random.seed(123456)
        >>> table = Table.from_dict({"a": [1, 3, 5], "b": [2, 4, 6]})
        >>> table.shuffle_rows()
           a  b
        0  5  6
        1  1  2
        2  3  4
        """
        new_df = self._data.sample(frac=1.0)
        new_df.columns = self._schema.column_names
        return Table._from_pandas_dataframe(new_df)

    def slice_rows(
        self,
        start: int | None = None,
        end: int | None = None,
        step: int = 1,
    ) -> Table:
        """
        Slice a part of the table into a new table.

        This table is not modified.

        Parameters
        ----------
        start : int
            The first index of the range to be copied into a new table, None by default.
        end : int
            The last index of the range to be copied into a new table, None by default.
        step : int
            The step size used to iterate through the table, 1 by default.

        Returns
        -------
        result : Table
            The resulting table.

        Raises
        ------
        IndexOutOfBoundsError
            If the index is out of bounds.

        Examples
        --------
        >>> from safeds.data.tabular.containers import Table
        >>> table = Table.from_dict({"a": [1, 3, 5], "b": [2, 4, 6]})
        >>> table.slice_rows(0, 2)
           a  b
        0  1  2
        1  3  4
        """
        if start is None:
            start = 0

        if end is None:
            end = self.number_of_rows

        if end < start:
            raise IndexOutOfBoundsError(slice(start, end))
        if start < 0 or end < 0 or start > self.number_of_rows or end > self.number_of_rows:
            raise IndexOutOfBoundsError(start if start < 0 or start > self.number_of_rows else end)

        new_df = self._data.iloc[start:end:step]
        new_df.columns = self._schema.column_names
        return Table._from_pandas_dataframe(new_df)

    def sort_columns(
        self,
        comparator: Callable[[Column, Column], int] = lambda col1, col2: (col1.name > col2.name)
                                                                         - (col1.name < col2.name),
    ) -> Table:
        """
        Sort the columns of a `Table` with the given comparator and return a new `Table`.

        The original table is not modified. The comparator is a function that takes two columns `col1` and `col2` and
        returns an integer:

        * If `col1` should be ordered before `col2`, the function should return a negative number.
        * If `col1` should be ordered after `col2`, the function should return a positive number.
        * If the original order of `col1` and `col2` should be kept, the function should return 0.

        If no comparator is given, the columns will be sorted alphabetically by their name.

        Parameters
        ----------
        comparator : Callable[[Column, Column], int]
            The function used to compare two columns.

        Returns
        -------
        new_table : Table
            A new table with sorted columns.

        Examples
        --------
        >>> from safeds.data.tabular.containers import Table
        >>> table = Table.from_dict({"a": [1], "b": [2] })
        >>> table.sort_columns(lambda col1, col2: 1)
           a  b
        0  1  2
        >>> table.sort_columns(lambda col1, col2: -1)
           b  a
        0  2  1
        >>> table2 = Table.from_dict({"b": [2], "a": [1]})
        >>> table2.sort_columns()
           a  b
        0  1  2
        """
        columns = self.to_columns()
        columns.sort(key=functools.cmp_to_key(comparator))
        return Table.from_columns(columns)

    def sort_rows(self, comparator: Callable[[Row, Row], int]) -> Table:
        """
        Sort the rows of a `Table` with the given comparator and return a new `Table`.

        The original table is not modified. The comparator is a function that takes two rows `row1` and `row2` and
        returns an integer:

        * If `row1` should be ordered before `row2`, the function should return a negative number.
        * If `row1` should be ordered after `row2`, the function should return a positive number.
        * If the original order of `row1` and `row2` should be kept, the function should return 0.

        This table is not modified.

        Parameters
        ----------
        comparator : Callable[[Row, Row], int]
            The function used to compare two rows.

        Returns
        -------
        new_table : Table
            A new table with sorted rows.

        Examples
        --------
        >>> from safeds.data.tabular.containers import Table
        >>> table = Table.from_dict({"a": [1, 3, 5], "b": [2, 4, 6] })
        >>> table.sort_rows(lambda row1, row2: 1)
           a  b
        0  1  2
        1  3  4
        2  5  6
        >>> table.sort_rows(lambda row1, row2: -1)
           a  b
        0  5  6
        1  3  4
        2  1  2
        >>> table.sort_rows(lambda row1, row2: 0)
           a  b
        0  1  2
        1  3  4
        2  5  6
        """
        rows = self.to_rows()
        rows.sort(key=functools.cmp_to_key(comparator))
        return Table.from_rows(rows)

    def split(self, percentage_in_first: float) -> tuple[Table, Table]:
        """
        Split the table into two new tables.

        This table is not modified.

        Parameters
        ----------
        percentage_in_first : float
            The desired size of the first table in percentage to the given table; must be between 0 and 1.

        Returns
        -------
        result : (Table, Table)
            A tuple containing the two resulting tables. The first table has the specified size, the second table
            contains the rest of the data.

        Raises
        ------
        ValueError:
            if the 'percentage_in_first' is not between 0 and 1

        Examples
        --------
        >>> from safeds.data.tabular.containers import Table
        >>> table = Table.from_dict({"temperature": [10, 15, 20, 25, 30], "sales": [54, 74, 90, 206, 210]})
        >>> slices = table.split(0.4)
        >>> slices[0]
           temperature  sales
        0           10     54
        1           15     74
        >>> slices[1]
           temperature  sales
        0           20     90
        1           25    206
        2           30    210
        """
        if percentage_in_first < 0 or percentage_in_first > 1:
            raise ValueError("The given percentage is not between 0 and 1")
        if self.number_of_rows == 0:
            return Table(), Table()
        return (
            self.slice_rows(0, round(percentage_in_first * self.number_of_rows)),
            self.slice_rows(round(percentage_in_first * self.number_of_rows)),
        )

    def tag_columns(self, target_name: str, feature_names: list[str] | None = None) -> TaggedTable:
        """
        Mark the columns of the table as target column or feature columns. The original table is not modified.

        This table is not modified.

        Parameters
        ----------
        target_name : str
            Name of the target column.
        feature_names : list[str] | None
            Names of the feature columns. If None, all columns except the target column are used.

        Returns
        -------
        tagged_table : TaggedTable
            A new tagged table with the given target and feature names.

        Raises
        ------
        ValueError
            If the target column is also a feature column.
        ValueError
            If no feature columns are specified.

        Examples
        --------
        >>> from safeds.data.tabular.containers import Table, TaggedTable
        >>> table = Table.from_dict({"item": ["apple", "milk", "beer"], "price": [1.10, 1.19, 1.79], "amount_bought": [74, 72, 51]})
        >>> tagged_table = table.tag_columns(target_name="amount_bought", feature_names=["item", "price"])
        """
        from ._tagged_table import TaggedTable

        return TaggedTable._from_table(self, target_name, feature_names)

    def transform_column(self, name: str, transformer: Callable[[Row], Any]) -> Table:
        """
        Transform provided column by calling provided transformer.

        This table is not modified.

        Returns
        -------
        result : Table
            The table with the transformed column.

        Raises
        ------
        UnknownColumnNameError
            If the column does not exist.

        Examples
        --------
        >>> from safeds.data.tabular.containers import Table
        >>> table = Table.from_dict({"item": ["apple", "milk", "beer"], "price": [1.00, 1.19, 1.79]})
        >>> table.transform_column("price", lambda row: row.get_value("price") * 100)
            item  price
        0  apple  100.0
        1   milk  119.0
        2   beer  179.0
        """
        if self.has_column(name):
            items: list = [transformer(item) for item in self.to_rows()]
            result: list[Column] = [Column(name, items)]
            return self.replace_column(name, result)
        raise UnknownColumnNameError([name])

    def transform_table(self, transformer: TableTransformer) -> Table:
        """
        Apply a learned transformation onto this table.

        This table is not modified.

        Parameters
        ----------
        transformer : TableTransformer
            The transformer which transforms the given table.

        Returns
        -------
        transformed_table : Table
            The transformed table.

        Raises
        ------
        TransformerNotFittedError
            If the transformer has not been fitted yet.

        Examples
        --------
        >>> from safeds.data.tabular.transformation import OneHotEncoder
        >>> from safeds.data.tabular.containers import Table
        >>> transformer = OneHotEncoder()
        >>> table = Table.from_dict({"fruit": ["apple", "pear", "apple"], "pet": ["dog", "duck", "duck"]})
        >>> transformer = transformer.fit(table, None)
        >>> table.transform_table(transformer)
           fruit__apple  fruit__pear  pet__dog  pet__duck
        0           1.0          0.0       1.0        0.0
        1           0.0          1.0       0.0        1.0
        2           1.0          0.0       0.0        1.0
        """
        return transformer.transform(self)

    def inverse_transform_table(self, transformer: InvertibleTableTransformer) -> Table:
        """
        Invert the transformation applied by the given transformer.

        This table is not modified.

        Parameters
        ----------
        transformer : InvertibleTableTransformer
            A transformer that was fitted with columns, which are all present in the table.

        Returns
        -------
        table : Table
            The original table.

        Raises
        ------
        TransformerNotFittedError
            If the transformer has not been fitted yet.

        Examples
        --------
        >>> from safeds.data.tabular.transformation import OneHotEncoder
        >>> from safeds.data.tabular.containers import Table
        >>> transformer = OneHotEncoder()
        >>> table = Table.from_dict({"a": ["j", "k", "k"], "b": ["x", "y", "x"]})
        >>> transformer = transformer.fit(table, None)
        >>> transformed_table = transformer.transform(table)
        >>> transformed_table.inverse_transform_table(transformer)
           a  b
        0  j  x
        1  k  y
        2  k  x
        >>> transformer.inverse_transform(transformed_table)
           a  b
        0  j  x
        1  k  y
        2  k  x
        """
        return transformer.inverse_transform(self)

    # ------------------------------------------------------------------------------------------------------------------
    # Plotting
    # ------------------------------------------------------------------------------------------------------------------

    def plot_correlation_heatmap(self) -> Image:
        """
        Plot a correlation heatmap for all numerical columns of this `Table`.

        Returns
        -------
        plot: Image
            The plot as an image.

        Examples
        --------
        >>> from safeds.data.tabular.containers import Table
        >>> table = Table.from_dict({"temperature": [10, 15, 20, 25, 30], "sales": [54, 74, 90, 206, 210]})
        >>> image = table.plot_correlation_heatmap()
        """
        only_numerical = self.remove_columns_with_non_numerical_values()

        fig = plt.figure()
        sns.heatmap(
            data=only_numerical._data.corr(),
            vmin=-1,
            vmax=1,
            xticklabels=only_numerical.column_names,
            yticklabels=only_numerical.column_names,
            cmap="vlag",
        )
        plt.tight_layout()

        buffer = io.BytesIO()
        fig.savefig(buffer, format="png")
        plt.close()  # Prevents the figure from being displayed directly
        buffer.seek(0)
        return Image(buffer, format_=ImageFormat.PNG)

    def plot_lineplot(self, x_column_name: str, y_column_name: str) -> Image:
        """
        Plot two columns against each other in a lineplot.

        If there are multiple x-values for a y-value, the resulting plot will consist of a line representing the mean
        and the lower-transparency area around the line representing the 95% confidence interval.

        Parameters
        ----------
        x_column_name : str
            The column name of the column to be plotted on the x-Axis.
        y_column_name : str
            The column name of the column to be plotted on the y-Axis.

        Returns
        -------
        plot: Image
            The plot as an image.

        Raises
        ------
        UnknownColumnNameError
            If either of the columns do not exist.

        Examples
        --------
        >>> from safeds.data.tabular.containers import Table
        >>> table = Table.from_dict({"temperature": [10, 15, 20, 25, 30], "sales": [54, 74, 90, 206, 210]})
        >>> image = table.plot_lineplot("temperature", "sales")
        """
        if not self.has_column(x_column_name) or not self.has_column(y_column_name):
            raise UnknownColumnNameError(
                ([x_column_name] if not self.has_column(x_column_name) else [])
                + ([y_column_name] if not self.has_column(y_column_name) else []),
            )

        fig = plt.figure()
        ax = sns.lineplot(
            data=self._data,
            x=x_column_name,
            y=y_column_name,
        )
        ax.set(xlabel=x_column_name, ylabel=y_column_name)
        ax.set_xticks(ax.get_xticks())
        ax.set_xticklabels(
            ax.get_xticklabels(),
            rotation=45,
            horizontalalignment="right",
        )  # rotate the labels of the x Axis to prevent the chance of overlapping of the labels
        plt.tight_layout()

        buffer = io.BytesIO()
        fig.savefig(buffer, format="png")
        plt.close()  # Prevents the figure from being displayed directly
        buffer.seek(0)
        return Image(buffer, format_=ImageFormat.PNG)

    def plot_scatterplot(self, x_column_name: str, y_column_name: str) -> Image:
        """
        Plot two columns against each other in a scatterplot.

        Parameters
        ----------
        x_column_name : str
            The column name of the column to be plotted on the x-Axis.
        y_column_name : str
            The column name of the column to be plotted on the y-Axis.

        Returns
        -------
        plot: Image
            The plot as an image.

        Raises
        ------
        UnknownColumnNameError
            If either of the columns do not exist.

        Examples
        --------
        >>> from safeds.data.tabular.containers import Table
        >>> table = Table.from_dict({"temperature": [10, 15, 20, 25, 30], "sales": [54, 74, 90, 206, 210]})
        >>> image = table.plot_scatterplot("temperature", "sales")
        """
        if not self.has_column(x_column_name) or not self.has_column(y_column_name):
            raise UnknownColumnNameError(
                ([x_column_name] if not self.has_column(x_column_name) else [])
                + ([y_column_name] if not self.has_column(y_column_name) else []),
            )

        fig = plt.figure()
        ax = sns.scatterplot(
            data=self._data,
            x=x_column_name,
            y=y_column_name,
        )
        ax.set(xlabel=x_column_name, ylabel=y_column_name)
        ax.set_xticks(ax.get_xticks())
        ax.set_xticklabels(
            ax.get_xticklabels(),
            rotation=45,
            horizontalalignment="right",
        )  # rotate the labels of the x Axis to prevent the chance of overlapping of the labels
        plt.tight_layout()

        buffer = io.BytesIO()
        fig.savefig(buffer, format="png")
        plt.close()  # Prevents the figure from being displayed directly
        buffer.seek(0)
        return Image(buffer, format_=ImageFormat.PNG)

    def plot_boxplots(self) -> Image:
        """
        Plot a boxplot for every numerical column.

        Returns
        -------
        plot: Image
            The plot as an image.

        Raises
        ------
        NonNumericColumnError
            If the table contains only non-numerical columns.

        Examples
        --------
        >>> from safeds.data.tabular.containers import Table
        >>> table = Table({"a":[1, 2], "b": [3, 42]})
        >>> image = table.plot_boxplots()
        """
        numerical_table = self.remove_columns_with_non_numerical_values()
        if numerical_table.number_of_columns == 0:
            raise NonNumericColumnError("This table contains only non-numerical columns.")
        col_wrap = min(numerical_table.number_of_columns, 3)

        data = pd.melt(numerical_table._data, value_vars=numerical_table.column_names)
        grid = sns.FacetGrid(data, col="variable", col_wrap=col_wrap, sharex=False, sharey=False)
        with warnings.catch_warnings():
            warnings.filterwarnings(
                "ignore",
                message="Using the boxplot function without specifying `order` is likely to produce an incorrect plot.",
            )
            grid.map(sns.boxplot, "variable", "value")
        grid.set_xlabels("")
        grid.set_ylabels("")
        grid.set_titles("{col_name}")
        for axes in grid.axes.flat:
            axes.set_xticks([])
        plt.tight_layout()
        fig = grid.fig

        buffer = io.BytesIO()
        fig.savefig(buffer, format="png")
        plt.close()  # Prevents the figure from being displayed directly
        buffer.seek(0)
        return Image(buffer, format_=ImageFormat.PNG)

    def plot_histograms(self) -> Image:
        """
        Plot a histogram for every column.

        Returns
        -------
        plot: Image
            The plot as an image.

        Examples
        --------
        >>> from safeds.data.tabular.containers import Table
        >>> table = Table({"a": [2, 3, 5, 1], "b": [54, 74, 90, 2014]})
        >>> image = table.plot_histograms()
        """
        col_wrap = min(self.number_of_columns, 3)

        data = pd.melt(self._data, value_vars=self.column_names)
        grid = sns.FacetGrid(data=data, col="variable", col_wrap=col_wrap, sharex=False, sharey=False)
        grid.map(sns.histplot, "value")
        grid.set_xlabels("")
        grid.set_ylabels("")
        grid.set_titles("{col_name}")
        for axes in grid.axes.flat:
            axes.set_xticks(axes.get_xticks())
            axes.set_xticklabels(axes.get_xticklabels(), rotation=45, horizontalalignment="right")
        grid.tight_layout()
        fig = grid.fig

        buffer = io.BytesIO()
        fig.savefig(buffer, format="png")
        plt.close()
        buffer.seek(0)
        return Image(buffer, ImageFormat.PNG)

    # ------------------------------------------------------------------------------------------------------------------
    # Conversion
    # ------------------------------------------------------------------------------------------------------------------

    def to_csv_file(self, path: str | Path) -> None:
        """
        Write the data from the table into a CSV file.

        If the file and/or the directories do not exist they will be created. If the file already exists it will be
        overwritten.

        Parameters
        ----------
        path : str | Path
            The path to the output file.

        Raises
        ------
        WrongFileExtensionError
            If the file is not a csv file.

        Examples
        --------
        >>> from safeds.data.tabular.containers import Table
        >>> table = Table.from_dict({"a": [1, 2, 3], "b": [4, 5, 6]})
        >>> table.to_csv_file("./src/resources/to_csv_file.csv")
        """
        path = Path(path)
        if path.suffix != ".csv":
            raise WrongFileExtensionError(path, ".csv")
        path.parent.mkdir(parents=True, exist_ok=True)
        data_to_csv = self._data.copy()
        data_to_csv.columns = self._schema.column_names
        data_to_csv.to_csv(path, index=False)

    def to_excel_file(self, path: str | Path) -> None:
        """
        Write the data from the table into an Excel file.

        Valid file extensions are `.xls`, '.xlsx', `.xlsm`, `.xlsb`, `.odf`, `.ods` and `.odt`.
        If the file and/or the directories do not exist, they will be created. If the file already exists, it will be
        overwritten.

        Parameters
        ----------
        path : str | Path
            The path to the output file.

        Raises
        ------
        WrongFileExtensionError
            If the file is not an Excel file.

        Examples
        --------
        >>> from safeds.data.tabular.containers import Table
        >>> table = Table.from_dict({"a": [1, 2, 3], "b": [4, 5, 6]})
        >>> table.to_excel_file("./src/resources/to_excel_file.xlsx")
        """
        path = Path(path)
        excel_extensions = [".xls", ".xlsx", ".xlsm", ".xlsb", ".odf", ".ods", ".odt"]
        if path.suffix not in excel_extensions:
            raise WrongFileExtensionError(path, excel_extensions)

        # Create Excel metadata in the file
        tmp_table_file = openpyxl.Workbook()
        tmp_table_file.save(path)

        path.parent.mkdir(parents=True, exist_ok=True)
        data_to_excel = self._data.copy()
        data_to_excel.columns = self._schema.column_names
        data_to_excel.to_excel(path)

    def to_json_file(self, path: str | Path) -> None:
        """
        Write the data from the table into a JSON file.

        If the file and/or the directories do not exist, they will be created. If the file already exists it will be
        overwritten.

        Parameters
        ----------
        path : str | Path
            The path to the output file.

        Raises
        ------
        WrongFileExtensionError
            If the file is not a JSON file.

        Examples
        --------
        >>> from safeds.data.tabular.containers import Table
        >>> table = Table.from_dict({"a": [1, 2, 3], "b": [4, 5, 6]})
        >>> table.to_json_file("./src/resources/to_json_file.json")
        """
        path = Path(path)
        if path.suffix != ".json":
            raise WrongFileExtensionError(path, ".json")
        path.parent.mkdir(parents=True, exist_ok=True)
        data_to_json = self._data.copy()
        data_to_json.columns = self._schema.column_names
        data_to_json.to_json(path)

    def to_dict(self) -> dict[str, list[Any]]:
        """
        Return a dictionary that maps column names to column values.

        Returns
        -------
        data : dict[str, list[Any]]
            Dictionary representation of the table.

        Examples
        --------
        >>> from safeds.data.tabular.containers import Table
        >>> row1 = Row({"a": 1, "b": 5})
        >>> row2 = Row({"a": 2, "b": 6})
        >>> table1 = Table.from_rows([row1, row2])
        >>> table2 = Table.from_dict({"a": [1, 2], "b": [5, 6]})
        >>> table1 == table2
        True
        """
        return {column_name: list(self.get_column(column_name)) for column_name in self.column_names}

    def to_html(self) -> str:
        """
        Return an HTML representation of the table.

        Returns
        -------
        output : str
            The generated HTML.

        Examples
        --------
        >>> from safeds.data.tabular.containers import Table
        >>> table = Table({"a": [1, 2, 3], "b": [4, 5, 6]})
        >>> html = table.to_html()
        """
        return self._data.to_html(max_rows=self._data.shape[0], max_cols=self._data.shape[1])

    def to_columns(self) -> list[Column]:
        """
        Return a list of the columns.

        Returns
        -------
        columns : list[Columns]
            List of columns.

        Examples
        --------
        >>> from safeds.data.tabular.containers import Table
        >>> table = Table.from_dict({"a":[1, 2],"b":[20, 30]})
        >>> table.to_columns()
        [Column('a', [1, 2]), Column('b', [20, 30])]
        """
        return [self.get_column(name) for name in self._schema.column_names]

    def to_rows(self) -> list[Row]:
        """
        Return a list of the rows.

        Returns
        -------
        rows : list[Row]
            List of rows.

        Examples
        --------
        >>> from safeds.data.tabular.containers import Table
        >>> table = Table.from_dict({"a":[1, 2],"b":[20, 30]})
        >>> table.to_rows()
        [Row({
            'a': 1,
            'b': 20
        }), Row({
            'a': 2,
            'b': 30
        })]
        """
        return [
            Row._from_pandas_dataframe(
                pd.DataFrame([list(series_row)], columns=self._schema.column_names),
                self._schema,
            )
            for (_, series_row) in self._data.iterrows()
        ]

    # ------------------------------------------------------------------------------------------------------------------
    # IPython integration
    # ------------------------------------------------------------------------------------------------------------------

    def _repr_html_(self) -> str:
        """
        Return an HTML representation of the table.

        Returns
        -------
        output : str
            The generated HTML.
        """
        return self._data.to_html(max_rows=self._data.shape[0], max_cols=self._data.shape[1], notebook=True)

    # ------------------------------------------------------------------------------------------------------------------
    # Dataframe interchange protocol
    # ------------------------------------------------------------------------------------------------------------------

    def __dataframe__(self, nan_as_null: bool = False, allow_copy: bool = True):  # type: ignore[no-untyped-def]
        """
        Return a DataFrame exchange object that conforms to the dataframe interchange protocol.

        Generally, there is no reason to call this method directly. The dataframe interchange protocol is designed to
        allow libraries to consume tabular data from different sources, such as `pandas` or `polars`. If you still
        decide to call this method, you should not rely on any capabilities of the returned object beyond the dataframe
        interchange protocol.

        The specification of the dataframe interchange protocol can be found on
        [GitHub](https://github.com/data-apis/dataframe-api).

        Parameters
        ----------
        nan_as_null : bool
            Whether to replace missing values in the data with `NaN`.
        allow_copy : bool
            Whether memory may be copied to create the DataFrame exchange object.

        Returns
        -------
        dataframe
            A DataFrame object that conforms to the dataframe interchange protocol.
        """
        if not allow_copy:
            raise NotImplementedError("For the moment we need to copy the data, so `allow_copy` must be True.")

        data_copy = self._data.copy()
        data_copy.columns = self.column_names
        return data_copy.__dataframe__(nan_as_null, allow_copy)

    # ------------------------------------------------------------------------------------------------------------------
    # Helpers
    # ------------------------------------------------------------------------------------------------------------------

    def _copy(self) -> Table:
        """
        Return a copy of this table.

        Returns
        -------
        table : Table
            The copy of this table.
        """
        return copy.deepcopy(self)<|MERGE_RESOLUTION|>--- conflicted
+++ resolved
@@ -922,16 +922,12 @@
         1  3  4
         """
         int_columns = []
-<<<<<<< HEAD
-        result = self.remove_columns([])  # clone
+        result = self._copy()
         if self.number_of_columns == 0:
             return Table.from_rows([row])
         if len(set(self.column_names) - set(row.column_names)) > 0:
             raise UnknownColumnNameError(list(set(self.column_names) - set(row.column_names)))
 
-=======
-        result = self._copy()
->>>>>>> 5e3da8d2
         if result.number_of_rows == 0:
             int_columns = list(filter(lambda name: isinstance(row[name], int | np.int64), row.column_names))
             if result.number_of_columns == 0:
@@ -987,16 +983,13 @@
         """
         if isinstance(rows, Table):
             rows = rows.to_rows()
-<<<<<<< HEAD
-
-        if len(rows) == 0:
-            return copy.deepcopy(self)
-
-        different_column_names = set()
-=======
         int_columns = []
         result = self._copy()
->>>>>>> 5e3da8d2
+
+        if len(rows) == 0:
+            return self._copy()
+
+        different_column_names = set()
         for row in rows:
             different_column_names.update(set(rows[0].column_names) - set(row.column_names))
         if len(different_column_names) > 0:
@@ -1008,7 +1001,7 @@
             if len(different_column_names) > 0:
                 raise UnknownColumnNameError(list(different_column_names))
 
-        result = copy.deepcopy(self)
+        result = self._copy()
 
         for row in rows:
             result = result.add_row(row)
@@ -1501,6 +1494,8 @@
 
         If no comparator is given, the columns will be sorted alphabetically by their name.
 
+        This table is not modified.
+
         Parameters
         ----------
         comparator : Callable[[Column, Column], int]
