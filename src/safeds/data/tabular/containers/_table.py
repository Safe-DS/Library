--- conflicted
+++ resolved
@@ -93,18 +93,13 @@
         ------
         FileNotFoundError
             If the specified file does not exist.
-<<<<<<< HEAD
-        ValueError
-            If the file could not be read.
-
-        Examples
-        --------
-        >>> from safeds.data.tabular.containers import Table
-        >>> table = Table.from_csv_file('./example_files/from_csv_file.csv')
-=======
         WrongFileExtensionError
             If the file is not a csv file.
->>>>>>> 34b95934
+
+        Examples
+        --------
+        >>> from safeds.data.tabular.containers import Table
+        >>> table = Table.from_csv_file('./example_files/from_csv_file.csv')
         """
         path = Path(path)
         if path.suffix != ".csv":
@@ -172,18 +167,13 @@
         ------
         FileNotFoundError
             If the specified file does not exist.
-<<<<<<< HEAD
-        ValueError
-            If the file could not be read.
-
-        Examples
-        --------
-        >>> from safeds.data.tabular.containers import Table
-        >>> table = Table.from_json_file('./example_files/from_json_file.json')
-=======
         WrongFileExtensionError
             If the file is not a JSON file.
->>>>>>> 34b95934
+
+        Examples
+        --------
+        >>> from safeds.data.tabular.containers import Table
+        >>> table = Table.from_json_file('./example_files/from_json_file.json')
         """
         path = Path(path)
         if path.suffix != ".json":
@@ -248,7 +238,8 @@
         ------
         ColumnLengthMismatchError
             If any of the column sizes does not match with the others.
-<<<<<<< HEAD
+         DuplicateColumnNameError
+            If multiple columns have the same name.
 
         Examples
         --------
@@ -262,10 +253,6 @@
         0  1  4
         1  2  5
         2  3  6
-=======
-        DuplicateColumnNameError
-            If multiple columns have the same name.
->>>>>>> 34b95934
         """
         dataframe: DataFrame = pd.DataFrame()
         column_names = []
@@ -901,7 +888,11 @@
         table : Table
             A new table with the added row at the end.
 
-<<<<<<< HEAD
+        Raises
+        ------
+        SchemaMismatchError
+            If the schema of the row does not match
+
         Examples
         --------
         >>> from safeds.data.tabular.containers import Table
@@ -913,13 +904,6 @@
            a  b
         0  1  2
         1  3  4
-        """
-        if self._schema != row.schema:
-=======
-        Raises
-        ------
-        SchemaMismatchError
-            If the schema of the row does not match the table schema.
         """
         int_columns = []
         result = self.remove_columns([])  # clone
@@ -932,7 +916,6 @@
             elif result.column_names != row.column_names:
                 raise SchemaMismatchError
         elif result._schema != row.schema:
->>>>>>> 34b95934
             raise SchemaMismatchError
 
         new_df = pd.concat([result._data, row._data]).infer_objects()
@@ -960,7 +943,11 @@
         result : Table
             A new table which combines the original table and the given rows.
 
-<<<<<<< HEAD
+        Raises
+        ------
+        SchemaMismatchError
+            If the schema of on of the row does not match the table schema.
+
         Examples
         --------
         >>> from safeds.data.tabular.containers import Table
@@ -974,12 +961,6 @@
         0  1  2
         1  3  4
         2  5  6
-=======
-        Raises
-        ------
-        SchemaMismatchError
-            If the schema of on of the row does not match the table schema.
->>>>>>> 34b95934
         """
         if isinstance(rows, Table):
             rows = rows.to_rows()
@@ -1363,8 +1344,7 @@
             If at least one of the new columns already exists and the existing column is not affected by the replacement.
 
         ColumnSizeError
-<<<<<<< HEAD
-            If the size of the column does not match the amount of rows.
+            If the size of at least one of the new columns does not match the amount of rows.
 
         Examples
         --------
@@ -1376,9 +1356,6 @@
         >>> new_table
            a  new
         0  1    3
-=======
-            If the size of at least one of the new columns does not match the amount of rows.
->>>>>>> 34b95934
         """
         if old_column_name not in self._schema.column_names:
             raise UnknownColumnNameError([old_column_name])
@@ -1599,7 +1576,11 @@
             A tuple containing the two resulting tables. The first table has the specified size, the second table
             contains the rest of the data.
 
-<<<<<<< HEAD
+        Raises
+        ------
+        ValueError:
+            if the 'percentage_in_first' is not between 0 and 1
+
         Examples
         --------
         >>> from safeds.data.tabular.containers import Table
@@ -1609,12 +1590,6 @@
         {'temperature': [10, 15], 'sales': [54, 74]}
         >>> slices[1].to_dict()
         {'temperature': [20, 25, 30], 'sales': [90, 206, 210]}
-=======
-        Raises
-        ------
-        ValueError:
-            if the 'percentage_in_first' is not between 0 and 1
->>>>>>> 34b95934
         """
         if percentage_in_first < 0 or percentage_in_first > 1:
             raise ValueError("The given percentage is not between 0 and 1")
@@ -1643,21 +1618,19 @@
         tagged_table : TaggedTable
             A new tagged table with the given target and feature names.
 
-<<<<<<< HEAD
+        Raises
+        ------
+        ValueError
+            If the target column is also a feature column.
+        ValueError
+            If no feature columns are specified.
+
         Examples
         -------
         >>> from safeds.data.tabular.containers._table import Table
         >>> from safeds.data.tabular.containers._tagged_table import Table
         >>> table = Table.from_dict({"item": ["apple", "milk", "beer"], "price": [1.10, 1.19, 1.79], "amount_bought": [74, 72, 51]})
         >>> tagged_table = table.tag_columns("amount_bought")
-=======
-        Raises
-        ------
-        ValueError
-            If the target column is also a feature column.
-        ValueError
-            If no feature columns are specified.
->>>>>>> 34b95934
         """
         from ._tagged_table import TaggedTable
 
@@ -2018,18 +1991,16 @@
         path : str | Path
             The path to the output file.
 
-<<<<<<< HEAD
+        Raises
+        ------
+        WrongFileExtensionError
+            If the file is not a csv file.
+
         Examples
         --------
         >>> from safeds.data.tabular.containers import Table
         >>> table = Table.from_dict({"a": [1, 2, 3], "b": [4, 5, 6]})
         >>> table.to_csv_file("./example_files/to_csv_file.csv")
-=======
-        Raises
-        ------
-        WrongFileExtensionError
-            If the file is not a csv file.
->>>>>>> 34b95934
         """
         path = Path(path)
         if path.suffix != ".csv":
@@ -2052,18 +2023,17 @@
         path : str | Path
             The path to the output file.
 
-<<<<<<< HEAD
+
+        Raises
+        ------
+        WrongFileExtensionError
+            If the file is not an Excel file.
+
         Examples
         --------
         >>> from safeds.data.tabular.containers import Table
         >>> table = Table.from_dict({"a": [1, 2, 3], "b": [4, 5, 6]})
         >>> table.to_excel_file("./example_files/to_excel_file.xlsx")
-=======
-        Raises
-        ------
-        WrongFileExtensionError
-            If the file is not an Excel file.
->>>>>>> 34b95934
         """
         path = Path(path)
         excel_extensions = [".xls", ".xlsx", ".xlsm", ".xlsb", ".odf", ".ods", ".odt"]
@@ -2091,18 +2061,16 @@
         path : str | Path
             The path to the output file.
 
-<<<<<<< HEAD
+        Raises
+        ------
+        WrongFileExtensionError
+            If the file is not a JSON file.
+
         Examples
         --------
         >>> from safeds.data.tabular.containers import Table
         >>> table = Table.from_dict({"a": [1, 2, 3], "b": [4, 5, 6]})
         >>> table.to_json_file("./example_files/to_json_file.json")
-=======
-        Raises
-        ------
-        WrongFileExtensionError
-            If the file is not a JSON file.
->>>>>>> 34b95934
         """
         path = Path(path)
         if path.suffix != ".json":
