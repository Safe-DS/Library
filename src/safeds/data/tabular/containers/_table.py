from __future__ import annotations

import functools
import io
import warnings
from pathlib import Path
from typing import TYPE_CHECKING, Any, TypeVar

import matplotlib.pyplot as plt
import numpy as np
import openpyxl
import pandas as pd
import seaborn as sns
from pandas import DataFrame
from scipy import stats

from safeds.data.image.containers import Image
from safeds.data.image.typing import ImageFormat
from safeds.data.tabular.typing import ColumnType, Schema
from safeds.exceptions import (
    ColumnLengthMismatchError,
    ColumnSizeError,
    DuplicateColumnNameError,
    IndexOutOfBoundsError,
    NonNumericColumnError,
    SchemaMismatchError,
    UnknownColumnNameError,
    WrongFileExtensionError,
)

from ._column import Column
from ._row import Row

if TYPE_CHECKING:
    from collections.abc import Callable, Mapping, Sequence

    from safeds.data.tabular.transformation import InvertibleTableTransformer, TableTransformer

    from ._tagged_table import TaggedTable


# noinspection PyProtectedMember
class Table:
    """
    A table is a two-dimensional collection of data. It can either be seen as a list of rows or as a list of columns.

    To create a `Table` call the constructor or use one of the following static methods:

    | Method                                                                       | Description                            |
    | ---------------------------------------------------------------------------- | -------------------------------------- |
    | [from_csv_file][safeds.data.tabular.containers._table.Table.from_csv_file]   | Create a table from a CSV file.        |
    | [from_json_file][safeds.data.tabular.containers._table.Table.from_json_file] | Create a table from a JSON file.       |
    | [from_dict][safeds.data.tabular.containers._table.Table.from_dict]           | Create a table from a dictionary.      |
    | [from_columns][safeds.data.tabular.containers._table.Table.from_columns]     | Create a table from a list of columns. |
    | [from_rows][safeds.data.tabular.containers._table.Table.from_rows]           | Create a table from a list of rows.    |

    Parameters
    ----------
    data : Mapping[str, Sequence[Any]] | None
        The data. If None, an empty table is created.

    Raises
    ------
    ColumnLengthMismatchError
        If columns have different lengths.

    Examples
    --------
    >>> from safeds.data.tabular.containers import Table
    >>> table = Table({"a": [1, 2, 3], "b": [4, 5, 6]})
    """

    # ------------------------------------------------------------------------------------------------------------------
    # Creation
    # ------------------------------------------------------------------------------------------------------------------

    @staticmethod
    def from_csv_file(path: str | Path) -> Table:
        """
        Read data from a CSV file into a table.

        Parameters
        ----------
        path : str | Path
            The path to the CSV file.

        Returns
        -------
        table : Table
            The table created from the CSV file.

        Raises
        ------
        FileNotFoundError
            If the specified file does not exist.
        WrongFileExtensionError
            If the file is not a csv file.
        """
<<<<<<< HEAD
        if Path(path).exists():
            with Path(path).open() as f:
=======
        path = Path(path)
        if path.suffix != ".csv":
            raise WrongFileExtensionError(path, ".csv")
        if path.exists():
            with path.open() as f:
>>>>>>> 57b05728
                if f.read().replace("\n", "") == "":
                    return Table()

            return Table._from_pandas_dataframe(pd.read_csv(path))
        else:
            raise FileNotFoundError(f'File "{path}" does not exist')

    @staticmethod
    def from_excel_file(path: str | Path) -> Table:
        """
        Read data from an Excel file into a table.

        Valid file extensions are `.xls`, '.xlsx', `.xlsm`, `.xlsb`, `.odf`, `.ods` and `.odt`.

        Parameters
        ----------
        path : str | Path
            The path to the Excel file.

        Returns
        -------
        table : Table
            The table created from the Excel file.

        Raises
        ------
        FileNotFoundError
            If the specified file does not exist.
        WrongFileExtensionError
            If the file is not an Excel file.
        """
        path = Path(path)
        excel_extensions = [".xls", ".xlsx", ".xlsm", ".xlsb", ".odf", ".ods", ".odt"]
        if path.suffix not in excel_extensions:
            raise WrongFileExtensionError(path, excel_extensions)
        try:
            return Table._from_pandas_dataframe(
                pd.read_excel(path, engine="openpyxl", usecols=lambda colname: "Unnamed" not in colname),
            )
        except FileNotFoundError as exception:
            raise FileNotFoundError(f'File "{path}" does not exist') from exception

    @staticmethod
    def from_json_file(path: str | Path) -> Table:
        """
        Read data from a JSON file into a table.

        Parameters
        ----------
        path : str | Path
            The path to the JSON file.

        Returns
        -------
        table : Table
            The table created from the JSON file.

        Raises
        ------
        FileNotFoundError
            If the specified file does not exist.
        WrongFileExtensionError
            If the file is not a JSON file.
        """
<<<<<<< HEAD
        if Path(path).exists():
            with Path(path).open() as f:
=======
        path = Path(path)
        if path.suffix != ".json":
            raise WrongFileExtensionError(path, ".json")
        if path.exists():
            with path.open() as f:
>>>>>>> 57b05728
                if f.read().replace("\n", "") in ("", "{}"):
                    return Table()

            return Table._from_pandas_dataframe(pd.read_json(path))
        else:
            raise FileNotFoundError(f'File "{path}" does not exist')

    @staticmethod
    def from_dict(data: dict[str, list[Any]]) -> Table:
        """
        Create a table from a dictionary that maps column names to column values.

        Parameters
        ----------
        data : dict[str, list[Any]]
            The data.

        Returns
        -------
        table : Table
            The generated table.

        Raises
        ------
        ColumnLengthMismatchError
            If columns have different lengths.
        """
        return Table(data)

    @staticmethod
    def from_columns(columns: list[Column]) -> Table:
        """
        Return a table created from a list of columns.

        Parameters
        ----------
        columns : list[Column]
            The columns to be combined. They need to have the same size.

        Returns
        -------
        table : Table
            The generated table.

        Raises
        ------
        ColumnLengthMismatchError
            If any of the column sizes does not match with the others.
        DuplicateColumnNameError
            If multiple columns have the same name.
        """
        dataframe: DataFrame = pd.DataFrame()
        column_names = []

        for column in columns:
            if column._data.size != columns[0]._data.size:
                raise ColumnLengthMismatchError(
                    "\n".join(f"{column.name}: {column._data.size}" for column in columns),
                )
            if column.name in column_names:
                raise DuplicateColumnNameError(column.name)
            column_names.append(column.name)
            dataframe[column.name] = column._data

        return Table._from_pandas_dataframe(dataframe)

    @staticmethod
    def from_rows(rows: list[Row]) -> Table:
        """
        Return a table created from a list of rows.

        Parameters
        ----------
        rows : list[Row]
            The rows to be combined. They need to have a matching schema.

        Returns
        -------
        table : Table
            The generated table.

        Raises
        ------
        SchemaMismatchError
            If any of the row schemas does not match with the others.
        """
        if len(rows) == 0:
            return Table._from_pandas_dataframe(pd.DataFrame())

        schema_compare: Schema = rows[0]._schema
        row_array: list[pd.DataFrame] = []

        for row in rows:
            if schema_compare != row._schema:
                raise SchemaMismatchError
            row_array.append(row._data)

        dataframe: DataFrame = pd.concat(row_array, ignore_index=True)
        dataframe.columns = schema_compare.column_names
        return Table._from_pandas_dataframe(dataframe)

    @staticmethod
    def _from_pandas_dataframe(data: pd.DataFrame, schema: Schema | None = None) -> Table:
        """
        Create a table from a `pandas.DataFrame`.

        Parameters
        ----------
        data : pd.DataFrame
            The data.
        schema : Schema | None
            The schema. If None, the schema is inferred from the data.

        Returns
        -------
        table : Table
            The created table.

        Examples
        --------
        >>> import pandas as pd
        >>> from safeds.data.tabular.containers import Table
        >>> table = Table._from_pandas_dataframe(pd.DataFrame({"a": [1], "b": [2]}))
        """
        data = data.reset_index(drop=True)

        result = object.__new__(Table)
        result._data = data

        if schema is None:
            # noinspection PyProtectedMember
            result._schema = Schema._from_pandas_dataframe(data)
        else:
            result._schema = schema
            if result._data.empty:
                result._data = pd.DataFrame(columns=schema.column_names)

        return result

    # ------------------------------------------------------------------------------------------------------------------
    # Dunder methods
    # ------------------------------------------------------------------------------------------------------------------

    def __init__(self, data: Mapping[str, Sequence[Any]] | None = None) -> None:
        """
        Create a table from a mapping of column names to their values.

        Parameters
        ----------
        data : Mapping[str, Sequence[Any]] | None
            The data. If None, an empty table is created.

        Raises
        ------
        ColumnLengthMismatchError
            If columns have different lengths.

        Examples
        --------
        >>> from safeds.data.tabular.containers import Table
        >>> table = Table({"a": [1, 2, 3], "b": [4, 5, 6]})
        """
        if data is None:
            data = {}

        # Validation
        expected_length: int | None = None
        for column_values in data.values():
            if expected_length is None:
                expected_length = len(column_values)
            elif len(column_values) != expected_length:
                raise ColumnLengthMismatchError(
                    "\n".join(f"{column_name}: {len(column_values)}" for column_name, column_values in data.items()),
                )

        # Implementation
        self._data: pd.DataFrame = pd.DataFrame(data)
        self._data = self._data.reset_index(drop=True)
        self._schema: Schema = Schema._from_pandas_dataframe(self._data)

    def __eq__(self, other: Any) -> bool:
        if not isinstance(other, Table):
            return NotImplemented
        if self is other:
            return True
        if self.number_of_rows == 0 and other.number_of_rows == 0:
            return self.column_names == other.column_names
        table1 = self.sort_columns()
        table2 = other.sort_columns()
        if table1.number_of_rows == 0 and table2.number_of_rows == 0:
            return table1.column_names == table2.column_names
        return table1._schema == table2._schema and table1._data.equals(table2._data)

    def __repr__(self) -> str:
        tmp = self._data.copy(deep=True)
        tmp.columns = self.column_names
        return tmp.__repr__()

    def __str__(self) -> str:
        tmp = self._data.copy(deep=True)
        tmp.columns = self.column_names
        return tmp.__str__()

    # ------------------------------------------------------------------------------------------------------------------
    # Properties
    # ------------------------------------------------------------------------------------------------------------------

    @property
    def column_names(self) -> list[str]:
        """
        Return a list of all column names in this table.

        Alias for self.schema.column_names -> list[str].

        Returns
        -------
        column_names : list[str]
            The list of the column names.
        """
        return self._schema.column_names

    @property
    def number_of_columns(self) -> int:
        """
        Return the number of columns.

        Returns
        -------
        number_of_columns : int
            The number of columns.
        """
        return self._data.shape[1]

    @property
    def number_of_rows(self) -> int:
        """
        Return the number of rows.

        Returns
        -------
        number_of_rows : int
            The number of rows.
        """
        return self._data.shape[0]

    @property
    def schema(self) -> Schema:
        """
        Return the schema of the table.

        Returns
        -------
        schema : Schema
            The schema.
        """
        return self._schema

    # ------------------------------------------------------------------------------------------------------------------
    # Getters
    # ------------------------------------------------------------------------------------------------------------------

    def get_column(self, column_name: str) -> Column:
        """
        Return a column with the data of the specified column.

        Parameters
        ----------
        column_name : str
            The name of the column.

        Returns
        -------
        column : Column
            The column.

        Raises
        ------
        UnknownColumnNameError
            If the specified target column name does not exist.
        """
        if not self.has_column(column_name):
            raise UnknownColumnNameError([column_name])

        return Column._from_pandas_series(
            self._data[column_name],
            self.get_column_type(column_name),
        )

    def has_column(self, column_name: str) -> bool:
        """
        Return whether the table contains a given column.

        Alias for self.schema.hasColumn(column_name: str) -> bool.

        Parameters
        ----------
        column_name : str
            The name of the column.

        Returns
        -------
        contains : bool
            True if the column exists.
        """
        return self._schema.has_column(column_name)

    def get_column_type(self, column_name: str) -> ColumnType:
        """
        Return the type of the given column.

        Alias for self.schema.get_type_of_column(column_name: str) -> ColumnType.

        Parameters
        ----------
        column_name : str
            The name of the column to be queried.

        Returns
        -------
        type : ColumnType
            The type of the column.

        Raises
        ------
        UnknownColumnNameError
            If the specified target column name does not exist.
        """
        return self._schema.get_column_type(column_name)

    def get_row(self, index: int) -> Row:
        """
        Return the row at a specified index.

        Parameters
        ----------
        index : int
            The index.

        Returns
        -------
        row : Row
            The row of the table at the index.

        Raises
        ------
        IndexOutOfBoundsError
            If no row at the specified index exists in this table.
        """
        if len(self._data.index) - 1 < index or index < 0:
            raise IndexOutOfBoundsError(index)

        return Row._from_pandas_dataframe(self._data.iloc[[index]], self._schema)

    # ------------------------------------------------------------------------------------------------------------------
    # Information
    # ------------------------------------------------------------------------------------------------------------------

    def summary(self) -> Table:
        """
        Return a table with a number of statistical key values.

        This table is not modified.

        Returns
        -------
        result : Table
            The table with statistics.
        """
        if self.number_of_columns == 0:
            return Table(
                {
                    "metrics": [
                        "maximum",
                        "minimum",
                        "mean",
                        "mode",
                        "median",
                        "sum",
                        "variance",
                        "standard deviation",
                        "idness",
                        "stability",
                    ],
                },
            )
        elif self.number_of_rows == 0:
            table = Table(
                {
                    "metrics": [
                        "maximum",
                        "minimum",
                        "mean",
                        "mode",
                        "median",
                        "sum",
                        "variance",
                        "standard deviation",
                        "idness",
                        "stability",
                    ],
                },
            )
<<<<<<< HEAD
            for column in self.column_names:
                table = table.add_column(Column(column, ["-", "-", "-", "-", "-", "-", "-", "-", "-", "-"]))
=======
            for name in self.column_names:
                table = table.add_column(Column(name, ["-", "-", "-", "-", "-", "-", "-", "-", "-", "-"]))
>>>>>>> 57b05728
            return table

        columns = self.to_columns()
        result = pd.DataFrame()
        statistics = {}

        for column in columns:
            statistics = {
                "maximum": column.maximum,
                "minimum": column.minimum,
                "mean": column.mean,
                "mode": column.mode,
                "median": column.median,
                "sum": column.sum,
                "variance": column.variance,
                "standard deviation": column.standard_deviation,
                "idness": column.idness,
                "stability": column.stability,
            }
            values = []

            for function in statistics.values():
                try:
                    values.append(str(function()))
                except NonNumericColumnError:
                    values.append("-")

            result = pd.concat([result, pd.DataFrame(values)], axis=1)

        result = pd.concat([pd.DataFrame(list(statistics.keys())), result], axis=1)
        result.columns = ["metrics", *self.column_names]

        return Table._from_pandas_dataframe(result)

    # ------------------------------------------------------------------------------------------------------------------
    # Transformations
    # ------------------------------------------------------------------------------------------------------------------

    def add_column(self, column: Column) -> Table:
        """
        Return the original table with the provided column attached at the end.

        This table is not modified.

        Returns
        -------
        result : Table
            The table with the column attached.

        Raises
        ------
        DuplicateColumnNameError
            If the new column already exists.

        ColumnSizeError
            If the size of the column does not match the amount of rows.

        """
        if self.has_column(column.name):
            raise DuplicateColumnNameError(column.name)

        if column.number_of_rows != self.number_of_rows and self.number_of_columns != 0:
            raise ColumnSizeError(str(self.number_of_rows), str(column._data.size))

        result = self._data.copy()
        result.columns = self._schema.column_names
        result[column.name] = column._data
        return Table._from_pandas_dataframe(result)

    def add_columns(self, columns: list[Column] | Table) -> Table:
        """
        Add multiple columns to the table.

        This table is not modified.

        Parameters
        ----------
        columns : list[Column] or Table
            The columns to be added.

        Returns
        -------
        result: Table
            A new table combining the original table and the given columns.

        Raises
        ------
        ColumnSizeError
            If at least one of the column sizes from the provided column list does not match the table.
        DuplicateColumnNameError
            If at least one column name from the provided column list already exists in the table.
        """
        if isinstance(columns, Table):
            columns = columns.to_columns()
        result = self._data.copy()
        result.columns = self._schema.column_names
        for column in columns:
            if column.name in result.columns:
                raise DuplicateColumnNameError(column.name)

            if column.number_of_rows != self.number_of_rows and self.number_of_columns != 0:
                raise ColumnSizeError(str(self.number_of_rows), str(column._data.size))

            result[column.name] = column._data
        return Table._from_pandas_dataframe(result)

    def add_row(self, row: Row) -> Table:
        """
        Add a row to the table.

        This table is not modified.
        If the table happens to be empty beforehand, respective features will be added automatically.

        Parameters
        ----------
        row : Row
            The row to be added.

        Returns
        -------
        table : Table
            A new table with the added row at the end.

<<<<<<< HEAD
        """
        int_columns = []
        if self.number_of_rows == 0:
            int_columns = list(filter(lambda name: isinstance(row[name], int | np.int64), row.column_names))
            if self.number_of_columns == 0:
                for column in row.column_names:
                    self._data[column] = Column(column, [])
                self._schema = Schema._from_pandas_dataframe(self._data)
            elif self.column_names != row.column_names:
                raise SchemaMismatchError
        elif self._schema != row.schema:
            raise SchemaMismatchError

        new_df = pd.concat([self._data, row._data]).infer_objects()
        new_df.columns = self.column_names
        table = Table._from_pandas_dataframe(new_df)

        for column in int_columns:
            table = table.replace_column(column, table.get_column(column).transform(lambda it: int(it)))

        return table
=======
        Raises
        ------
        SchemaMismatchError
            If the schema of the row does not match the table schema.
        """
        int_columns = []
        result = self.remove_columns([])  # clone
        if result.number_of_rows == 0:
            int_columns = list(filter(lambda name: isinstance(row[name], int | np.int64), row.column_names))
            if result.number_of_columns == 0:
                for column in row.column_names:
                    result._data[column] = Column(column, [])
                result._schema = Schema._from_pandas_dataframe(result._data)
            elif result.column_names != row.column_names:
                raise SchemaMismatchError
        elif result._schema != row.schema:
            raise SchemaMismatchError

        new_df = pd.concat([result._data, row._data]).infer_objects()
        new_df.columns = result.column_names
        result = Table._from_pandas_dataframe(new_df)

        for column in int_columns:
            result = result.replace_column(column, result.get_column(column).transform(lambda it: int(it)))

        return result
>>>>>>> 57b05728

    def add_rows(self, rows: list[Row] | Table) -> Table:
        """
        Add multiple rows to a table.

        This table is not modified.

        Parameters
        ----------
        rows : list[Row] or Table
            The rows to be added.

        Returns
        -------
        result : Table
            A new table which combines the original table and the given rows.

        Raises
        ------
        SchemaMismatchError
            If the schema of on of the row does not match the table schema.
        """
        if isinstance(rows, Table):
            rows = rows.to_rows()
        int_columns = []
<<<<<<< HEAD
        for row in rows:
            if self.number_of_rows == 0:
                int_columns = list(filter(lambda name: isinstance(row[name], int | np.int64), row.column_names))
                if self.number_of_columns == 0:
                    for column in row.column_names:
                        self._data[column] = Column(column, [])
                elif self.column_names != row.column_names:
                    raise SchemaMismatchError
            elif self._schema != row.schema:
=======
        result = self.remove_columns([])  # clone
        for row in rows:
            if result.number_of_rows == 0:
                int_columns = list(filter(lambda name: isinstance(row[name], int | np.int64), row.column_names))
                if result.number_of_columns == 0:
                    for column in row.column_names:
                        result._data[column] = Column(column, [])
                    result._schema = Schema._from_pandas_dataframe(result._data)
                elif result.column_names != row.column_names:
                    raise SchemaMismatchError
            elif result._schema != row.schema:
>>>>>>> 57b05728
                raise SchemaMismatchError
        self._schema = Schema._from_pandas_dataframe(self._data)

        row_frames = (row._data for row in rows)

<<<<<<< HEAD
        result = pd.concat([self._data, *row_frames]).infer_objects()
        result.columns = self.column_names
        table = Table._from_pandas_dataframe(result)

        for column in int_columns:
            table = table.replace_column(column, table.get_column(column).transform(lambda it: int(it)))

        return table
=======
        new_df = pd.concat([result._data, *row_frames]).infer_objects()
        new_df.columns = result.column_names
        result = Table._from_pandas_dataframe(new_df)

        for column in int_columns:
            result = result.replace_column(column, result.get_column(column).transform(lambda it: int(it)))

        return result
>>>>>>> 57b05728

    def filter_rows(self, query: Callable[[Row], bool]) -> Table:
        """
        Return a table with rows filtered by Callable (e.g. lambda function).

        This table is not modified.

        Parameters
        ----------
        query : lambda function
            A Callable that is applied to all rows.

        Returns
        -------
        table : Table
            A table containing only the rows filtered by the query.
        """
        rows: list[Row] = [row for row in self.to_rows() if query(row)]
        if len(rows) == 0:
            result_table = Table._from_pandas_dataframe(pd.DataFrame(), self._schema)
        else:
            result_table = self.from_rows(rows)
        return result_table

    _T = TypeVar("_T")

    def group_by(self, key_selector: Callable[[Row], _T]) -> dict[_T, Table]:
        """
        Return a dictionary with the output tables as values and the keys from the key_selector.

        This table is not modified.

        Parameters
        ----------
        key_selector : Callable[[Row], _T]
            A Callable that is applied to all rows and returns the key of the group.

        Returns
        -------
        dictionary : dict
            A dictionary containing the new tables as values and the selected keys as keys.
        """
        dictionary: dict[Table._T, Table] = {}
        for row in self.to_rows():
            if key_selector(row) in dictionary:
                dictionary[key_selector(row)] = dictionary[key_selector(row)].add_row(row)
            else:
                dictionary[key_selector(row)] = Table.from_rows([row])
        return dictionary

    def keep_only_columns(self, column_names: list[str]) -> Table:
        """
        Return a table with only the given column(s).

        This table is not modified.

        Parameters
        ----------
        column_names : list[str]
            A list containing only the columns to be kept.

        Returns
        -------
        table : Table
            A table containing only the given column(s).

        Raises
        ------
        UnknownColumnNameError
            If any of the given columns does not exist.
        """
        invalid_columns = []
        for name in column_names:
            if not self._schema.has_column(name):
                invalid_columns.append(name)
        if len(invalid_columns) != 0:
            raise UnknownColumnNameError(invalid_columns)

        transformed_data = self._data[column_names]
        transformed_data.columns = column_names
        return Table._from_pandas_dataframe(transformed_data)

    def remove_columns(self, column_names: list[str]) -> Table:
        """
        Return a table without the given column(s).

        This table is not modified.

        Parameters
        ----------
        column_names : list[str]
            A list containing all columns to be dropped.

        Returns
        -------
        table : Table
            A table without the given columns.

        Raises
        ------
        UnknownColumnNameError
            If any of the given columns does not exist.
        """
        invalid_columns = []
        for name in column_names:
            if not self._schema.has_column(name):
                invalid_columns.append(name)
        if len(invalid_columns) != 0:
            raise UnknownColumnNameError(invalid_columns)

        transformed_data = self._data.drop(labels=column_names, axis="columns")
        transformed_data.columns = [name for name in self._schema.column_names if name not in column_names]
        return Table._from_pandas_dataframe(transformed_data)

    def remove_columns_with_missing_values(self) -> Table:
        """
        Return a table without the columns that contain missing values.

        This table is not modified.

        Returns
        -------
        table : Table
            A table without the columns that contain missing values.
        """
        return Table.from_columns([column for column in self.to_columns() if not column.has_missing_values()])

    def remove_columns_with_non_numerical_values(self) -> Table:
        """
        Return a table without the columns that contain non-numerical values.

        This table is not modified.

        Returns
        -------
        table : Table
            A table without the columns that contain non-numerical values.

        """
        return Table.from_columns([column for column in self.to_columns() if column.type.is_numeric()])

    def remove_duplicate_rows(self) -> Table:
        """
        Return a copy of the table with every duplicate row removed.

        This table is not modified.

        Returns
        -------
        result : Table
            The table with the duplicate rows removed.
        """
        result = self._data.drop_duplicates(ignore_index=True)
        result.columns = self._schema.column_names
        return Table._from_pandas_dataframe(result)

    def remove_rows_with_missing_values(self) -> Table:
        """
        Return a table without the rows that contain missing values.

        This table is not modified.

        Returns
        -------
        table : Table
            A table without the rows that contain missing values.
        """
        result = self._data.copy(deep=True)
        result = result.dropna(axis="index")
        return Table._from_pandas_dataframe(result, self._schema)

    def remove_rows_with_outliers(self) -> Table:
        """
        Remove all rows from the table that contain at least one outlier.

        We define an outlier as a value that has a distance of more than 3 standard deviations from the column mean.
        Missing values are not considered outliers. They are also ignored during the calculation of the standard
        deviation.

        This table is not modified.

        Returns
        -------
        new_table : Table
            A new table without rows containing outliers.
        """
        copy = self._data.copy(deep=True)

        table_without_nonnumericals = self.remove_columns_with_non_numerical_values()
        z_scores = np.absolute(stats.zscore(table_without_nonnumericals._data, nan_policy="omit"))
        filter_ = ((z_scores < 3) | np.isnan(z_scores)).all(axis=1)

        return Table._from_pandas_dataframe(copy[filter_], self._schema)

    def rename_column(self, old_name: str, new_name: str) -> Table:
        """
        Rename a single column.

        This table is not modified.

        Parameters
        ----------
        old_name : str
            The old name of the target column
        new_name : str
            The new name of the target column

        Returns
        -------
        table : Table
            The Table with the renamed column.

        Raises
        ------
        UnknownColumnNameError
            If the specified old target column name does not exist.
        DuplicateColumnNameError
            If the specified new target column name already exists.
        """
        if old_name not in self._schema.column_names:
            raise UnknownColumnNameError([old_name])
        if old_name == new_name:
            return self
        if new_name in self._schema.column_names:
            raise DuplicateColumnNameError(new_name)

        new_df = self._data.copy()
        new_df.columns = self._schema.column_names
        return Table._from_pandas_dataframe(new_df.rename(columns={old_name: new_name}))

    def replace_column(self, old_column_name: str, new_column: Column) -> Table:
        """
        Return a copy of the table with the specified old column replaced by a new column. Keeps the order of columns.

        This table is not modified.

        Parameters
        ----------
        old_column_name : str
            The name of the column to be replaced.

        new_column : Column
            The new column replacing the old column.

        Returns
        -------
        result : Table
            A table with the old column replaced by the new column.

        Raises
        ------
        UnknownColumnNameError
            If the old column does not exist.

        DuplicateColumnNameError
            If the new column already exists and the existing column is not affected by the replacement.

        ColumnSizeError
            If the size of the column does not match the amount of rows.
        """
        if old_column_name not in self._schema.column_names:
            raise UnknownColumnNameError([old_column_name])

        if new_column.name in self._schema.column_names and new_column.name != old_column_name:
            raise DuplicateColumnNameError(new_column.name)

        if self.number_of_rows != new_column._data.size:
            raise ColumnSizeError(str(self.number_of_rows), str(new_column._data.size))

        if old_column_name != new_column.name:
            renamed_table = self.rename_column(old_column_name, new_column.name)
            result = renamed_table._data
            result.columns = renamed_table._schema.column_names
        else:
            result = self._data.copy()
            result.columns = self._schema.column_names

        result[new_column.name] = new_column._data
        return Table._from_pandas_dataframe(result)

    def shuffle_rows(self) -> Table:
        """
        Shuffle the table randomly.

        This table is not modified.

        Returns
        -------
        result : Table
            The shuffled Table.

        """
        new_df = self._data.sample(frac=1.0)
        new_df.columns = self._schema.column_names
        return Table._from_pandas_dataframe(new_df)

    def slice_rows(
        self,
        start: int | None = None,
        end: int | None = None,
        step: int = 1,
    ) -> Table:
        """
        Slice a part of the table into a new table.

        This table is not modified.

        Parameters
        ----------
        start : int
            The first index of the range to be copied into a new table, None by default.
        end : int
            The last index of the range to be copied into a new table, None by default.
        step : int
            The step size used to iterate through the table, 1 by default.

        Returns
        -------
        result : Table
            The resulting table.

        Raises
        ------
        IndexOutOfBoundsError
            If the index is out of bounds.
        """
        if start is None:
            start = 0

        if end is None:
            end = self.number_of_rows

        if end < start:
            raise IndexOutOfBoundsError(slice(start, end))
        if start < 0 or end < 0 or start > self.number_of_rows or end > self.number_of_rows:
            raise IndexOutOfBoundsError(start if start < 0 or start > self.number_of_rows else end)

        new_df = self._data.iloc[start:end:step]
        new_df.columns = self._schema.column_names
        return Table._from_pandas_dataframe(new_df)

    def sort_columns(
        self,
        comparator: Callable[[Column, Column], int] = lambda col1, col2: (col1.name > col2.name)
                                                                         - (col1.name < col2.name),
    ) -> Table:
        """
        Sort the columns of a `Table` with the given comparator and return a new `Table`.

        The original table is not modified. The comparator is a function that takes two columns `col1` and `col2` and
        returns an integer:

        * If `col1` should be ordered before `col2`, the function should return a negative number.
        * If `col1` should be ordered after `col2`, the function should return a positive number.
        * If the original order of `col1` and `col2` should be kept, the function should return 0.

        If no comparator is given, the columns will be sorted alphabetically by their name.

        This table is not modified.

        Parameters
        ----------
        comparator : Callable[[Column, Column], int]
            The function used to compare two columns.

        Returns
        -------
        new_table : Table
            A new table with sorted columns.
        """
        columns = self.to_columns()
        columns.sort(key=functools.cmp_to_key(comparator))
        return Table.from_columns(columns)

    def sort_rows(self, comparator: Callable[[Row, Row], int]) -> Table:
        """
        Sort the rows of a `Table` with the given comparator and return a new `Table`.

        The original table is not modified. The comparator is a function that takes two rows `row1` and `row2` and
        returns an integer:

        * If `row1` should be ordered before `row2`, the function should return a negative number.
        * If `row1` should be ordered after `row2`, the function should return a positive number.
        * If the original order of `row1` and `row2` should be kept, the function should return 0.

        This table is not modified.

        Parameters
        ----------
        comparator : Callable[[Row, Row], int]
            The function used to compare two rows.

        Returns
        -------
        new_table : Table
            A new table with sorted rows.
        """
        rows = self.to_rows()
        rows.sort(key=functools.cmp_to_key(comparator))
        return Table.from_rows(rows)

    def split(self, percentage_in_first: float) -> tuple[Table, Table]:
        """
        Split the table into two new tables.

        This table is not modified.

        Parameters
        ----------
        percentage_in_first : float
            The desired size of the first table in percentage to the given table.

        Returns
        -------
        result : (Table, Table)
            A tuple containing the two resulting tables. The first table has the specified size, the second table
            contains the rest of the data.

        Raises
        ------
        ValueError:
            if the 'percentage_in_first' is not between 0 and 1
        """
<<<<<<< HEAD
        if percentage_in_first <= 0 or percentage_in_first >= 1:
            raise ValueError("the given percentage is not in range")
=======
        if percentage_in_first < 0 or percentage_in_first > 1:
            raise ValueError("The given percentage is not between 0 and 1")
>>>>>>> 57b05728
        if self.number_of_rows == 0:
            return Table(), Table()
        return (
            self.slice_rows(0, round(percentage_in_first * self.number_of_rows)),
            self.slice_rows(round(percentage_in_first * self.number_of_rows)),
        )

    def tag_columns(self, target_name: str, feature_names: list[str] | None = None) -> TaggedTable:
        """
        Mark the columns of the table as target column or feature columns. The original table is not modified.

        This table is not modified.

        Parameters
        ----------
        target_name : str
            Name of the target column.
        feature_names : list[str] | None
            Names of the feature columns. If None, all columns except the target column are used.

        Returns
        -------
        tagged_table : TaggedTable
            A new tagged table with the given target and feature names.

        Raises
        ------
        ValueError
            If the target column is also a feature column.
        ValueError
            If no feature columns are specified.
        """
        from ._tagged_table import TaggedTable

        return TaggedTable._from_table(self, target_name, feature_names)

    def transform_column(self, name: str, transformer: Callable[[Row], Any]) -> Table:
        """
        Transform provided column by calling provided transformer.

        This table is not modified.

        Returns
        -------
        result : Table
            The table with the transformed column.

        Raises
        ------
        UnknownColumnNameError
            If the column does not exist.

        """
        if self.has_column(name):
            items: list = [transformer(item) for item in self.to_rows()]
            result: Column = Column(name, items)
            return self.replace_column(name, result)
        raise UnknownColumnNameError([name])

    def transform_table(self, transformer: TableTransformer) -> Table:
        """
        Apply a learned transformation onto this table.

        This table is not modified.

        Parameters
        ----------
        transformer : TableTransformer
            The transformer which transforms the given table.

        Returns
        -------
        transformed_table : Table
            The transformed table.

        Raises
        ------
        TransformerNotFittedError
            If the transformer has not been fitted yet.

        Examples
        --------
        >>> from safeds.data.tabular.transformation import OneHotEncoder
        >>> from safeds.data.tabular.containers import Table
        >>> transformer = OneHotEncoder()
        >>> table = Table({"col1": [1, 2, 1], "col2": [1, 2, 4]})
        >>> fitted_transformer = transformer.fit(table, None)
        >>> table.transform_table(fitted_transformer)
           col1__1  col1__2  col2__1  col2__2  col2__4
        0      1.0      0.0      1.0      0.0      0.0
        1      0.0      1.0      0.0      1.0      0.0
        2      1.0      0.0      0.0      0.0      1.0
        """
        return transformer.transform(self)

    def inverse_transform_table(self, transformer: InvertibleTableTransformer) -> Table:
        """
        Invert the transformation applied by the given transformer.

        This table is not modified.

        Parameters
        ----------
        transformer : InvertibleTableTransformer
            A transformer that was fitted with columns, which are all present in the table.

        Returns
        -------
        table : Table
            The original table.

        Raises
        ------
        TransformerNotFittedError
            If the transformer has not been fitted yet.

        Examples
        --------
        >>> from safeds.data.tabular.transformation import OneHotEncoder
        >>> from safeds.data.tabular.containers import Table
        >>> transformer = OneHotEncoder()
        >>> table = Table({"col1": [1, 2, 1], "col2": [1, 2, 4]})
        >>> fitted_transformer = transformer.fit(table, None)
        >>> transformed_table = fitted_transformer.transform(table)
        >>> transformed_table.inverse_transform_table(fitted_transformer)
           col1  col2
        0     1     1
        1     2     2
        2     1     4
        >>> fitted_transformer.inverse_transform(transformed_table)
           col1  col2
        0     1     1
        1     2     2
        2     1     4
        """
        return transformer.inverse_transform(self)

    # ------------------------------------------------------------------------------------------------------------------
    # Plotting
    # ------------------------------------------------------------------------------------------------------------------

    def plot_correlation_heatmap(self) -> Image:
        """
        Plot a correlation heatmap for all numerical columns of this `Table`.

        Returns
        -------
        plot: Image
            The plot as an image.
        """
        only_numerical = self.remove_columns_with_non_numerical_values()

        fig = plt.figure()
        sns.heatmap(
            data=only_numerical._data.corr(),
            vmin=-1,
            vmax=1,
            xticklabels=only_numerical.column_names,
            yticklabels=only_numerical.column_names,
            cmap="vlag",
        )
        plt.tight_layout()

        buffer = io.BytesIO()
        fig.savefig(buffer, format="png")
        plt.close()  # Prevents the figure from being displayed directly
        buffer.seek(0)
        return Image(buffer, format_=ImageFormat.PNG)

    def plot_lineplot(self, x_column_name: str, y_column_name: str) -> Image:
        """
        Plot two columns against each other in a lineplot.

        If there are multiple x-values for a y-value, the resulting plot will consist of a line representing the mean
        and the lower-transparency area around the line representing the 95% confidence interval.

        Parameters
        ----------
        x_column_name : str
            The column name of the column to be plotted on the x-Axis.
        y_column_name : str
            The column name of the column to be plotted on the y-Axis.

        Returns
        -------
        plot: Image
            The plot as an image.

        Raises
        ------
        UnknownColumnNameError
            If either of the columns do not exist.
        """
        if not self.has_column(x_column_name) or not self.has_column(y_column_name):
            raise UnknownColumnNameError(
                ([x_column_name] if not self.has_column(x_column_name) else [])
                + ([y_column_name] if not self.has_column(y_column_name) else []),
            )

        fig = plt.figure()
        ax = sns.lineplot(
            data=self._data,
            x=x_column_name,
            y=y_column_name,
        )
        ax.set(xlabel=x_column_name, ylabel=y_column_name)
        ax.set_xticks(ax.get_xticks())
        ax.set_xticklabels(
            ax.get_xticklabels(),
            rotation=45,
            horizontalalignment="right",
        )  # rotate the labels of the x Axis to prevent the chance of overlapping of the labels
        plt.tight_layout()

        buffer = io.BytesIO()
        fig.savefig(buffer, format="png")
        plt.close()  # Prevents the figure from being displayed directly
        buffer.seek(0)
        return Image(buffer, format_=ImageFormat.PNG)

    def plot_scatterplot(self, x_column_name: str, y_column_name: str) -> Image:
        """
        Plot two columns against each other in a scatterplot.

        Parameters
        ----------
        x_column_name : str
            The column name of the column to be plotted on the x-Axis.
        y_column_name : str
            The column name of the column to be plotted on the y-Axis.

        Returns
        -------
        plot: Image
            The plot as an image.

        Raises
        ------
        UnknownColumnNameError
            If either of the columns do not exist.
        """
        if not self.has_column(x_column_name) or not self.has_column(y_column_name):
            raise UnknownColumnNameError(
                ([x_column_name] if not self.has_column(x_column_name) else [])
                + ([y_column_name] if not self.has_column(y_column_name) else []),
            )

        fig = plt.figure()
        ax = sns.scatterplot(
            data=self._data,
            x=x_column_name,
            y=y_column_name,
        )
        ax.set(xlabel=x_column_name, ylabel=y_column_name)
        ax.set_xticks(ax.get_xticks())
        ax.set_xticklabels(
            ax.get_xticklabels(),
            rotation=45,
            horizontalalignment="right",
        )  # rotate the labels of the x Axis to prevent the chance of overlapping of the labels
        plt.tight_layout()

        buffer = io.BytesIO()
        fig.savefig(buffer, format="png")
        plt.close()  # Prevents the figure from being displayed directly
        buffer.seek(0)
        return Image(buffer, format_=ImageFormat.PNG)

    def plot_boxplots(self) -> Image:
        """
        Plot a boxplot for every numerical column.

        Returns
        -------
        plot: Image
            The plot as an image.

        Raises
        ------
        NonNumericColumnError
            If the table contains only non-numerical columns.
        """
        numerical_table = self.remove_columns_with_non_numerical_values()
        if numerical_table.number_of_columns == 0:
            raise NonNumericColumnError("This table contains only non-numerical columns.")
        col_wrap = min(numerical_table.number_of_columns, 3)

        data = pd.melt(numerical_table._data, value_vars=numerical_table.column_names)
        grid = sns.FacetGrid(data, col="variable", col_wrap=col_wrap, sharex=False, sharey=False)
        with warnings.catch_warnings():
            warnings.filterwarnings(
                "ignore",
                message="Using the boxplot function without specifying `order` is likely to produce an incorrect plot.",
            )
            grid.map(sns.boxplot, "variable", "value")
        grid.set_xlabels("")
        grid.set_ylabels("")
        grid.set_titles("{col_name}")
        for axes in grid.axes.flat:
            axes.set_xticks([])
        plt.tight_layout()
        fig = grid.fig

        buffer = io.BytesIO()
        fig.savefig(buffer, format="png")
        plt.close()  # Prevents the figure from being displayed directly
        buffer.seek(0)
        return Image(buffer, format_=ImageFormat.PNG)

    def plot_histograms(self) -> Image:
        """
        Plot a histogram for every column.

        Returns
        -------
        plot: Image
            The plot as an image.
        """
        col_wrap = min(self.number_of_columns, 3)

        data = pd.melt(self._data, value_vars=self.column_names)
        grid = sns.FacetGrid(data=data, col="variable", col_wrap=col_wrap, sharex=False, sharey=False)
        grid.map(sns.histplot, "value")
        grid.set_xlabels("")
        grid.set_ylabels("")
        grid.set_titles("{col_name}")
        for axes in grid.axes.flat:
            axes.set_xticks(axes.get_xticks())
            axes.set_xticklabels(axes.get_xticklabels(), rotation=45, horizontalalignment="right")
        grid.tight_layout()
        fig = grid.fig

        buffer = io.BytesIO()
        fig.savefig(buffer, format="png")
        plt.close()
        buffer.seek(0)
        return Image(buffer, ImageFormat.PNG)

    # ------------------------------------------------------------------------------------------------------------------
    # Conversion
    # ------------------------------------------------------------------------------------------------------------------

    def to_csv_file(self, path: str | Path) -> None:
        """
        Write the data from the table into a CSV file.

        If the file and/or the directories do not exist they will be created. If the file already exists it will be
        overwritten.

        Parameters
        ----------
        path : str | Path
            The path to the output file.

        Raises
        ------
        WrongFileExtensionError
            If the file is not a csv file.
        """
        path = Path(path)
        if path.suffix != ".csv":
            raise WrongFileExtensionError(path, ".csv")
        path.parent.mkdir(parents=True, exist_ok=True)
        data_to_csv = self._data.copy()
        data_to_csv.columns = self._schema.column_names
        data_to_csv.to_csv(path, index=False)

    def to_excel_file(self, path: str | Path) -> None:
        """
        Write the data from the table into an Excel file.

        Valid file extensions are `.xls`, '.xlsx', `.xlsm`, `.xlsb`, `.odf`, `.ods` and `.odt`.
        If the file and/or the directories do not exist, they will be created. If the file already exists, it will be
        overwritten.

        Parameters
        ----------
        path : str | Path
            The path to the output file.

        Raises
        ------
        WrongFileExtensionError
            If the file is not an Excel file.
        """
        path = Path(path)
        excel_extensions = [".xls", ".xlsx", ".xlsm", ".xlsb", ".odf", ".ods", ".odt"]
        if path.suffix not in excel_extensions:
            raise WrongFileExtensionError(path, excel_extensions)

        # Create Excel metadata in the file
        tmp_table_file = openpyxl.Workbook()
        tmp_table_file.save(path)

        path.parent.mkdir(parents=True, exist_ok=True)
        data_to_excel = self._data.copy()
        data_to_excel.columns = self._schema.column_names
        data_to_excel.to_excel(path)

    def to_json_file(self, path: str | Path) -> None:
        """
        Write the data from the table into a JSON file.

        If the file and/or the directories do not exist, they will be created. If the file already exists it will be
        overwritten.

        Parameters
        ----------
        path : str | Path
            The path to the output file.

        Raises
        ------
        WrongFileExtensionError
            If the file is not a JSON file.
        """
        path = Path(path)
        if path.suffix != ".json":
            raise WrongFileExtensionError(path, ".json")
        path.parent.mkdir(parents=True, exist_ok=True)
        data_to_json = self._data.copy()
        data_to_json.columns = self._schema.column_names
        data_to_json.to_json(path)

    def to_dict(self) -> dict[str, list[Any]]:
        """
        Return a dictionary that maps column names to column values.

        Returns
        -------
        data : dict[str, list[Any]]
            Dictionary representation of the table.
        """
        return {column_name: list(self.get_column(column_name)) for column_name in self.column_names}

    def to_html(self) -> str:
        """
        Return an HTML representation of the table.

        Returns
        -------
        output : str
            The generated HTML.

        Examples
        --------
        >>> from safeds.data.tabular.containers import Table
        >>> table = Table({"a": [1, 2, 3], "b": [4, 5, 6]})
        >>> html = table.to_html()
        """
        return self._data.to_html(max_rows=self._data.shape[0], max_cols=self._data.shape[1])

    def to_columns(self) -> list[Column]:
        """
        Return a list of the columns.

        Returns
        -------
        columns : list[Columns]
            List of columns.
        """
        return [self.get_column(name) for name in self._schema.column_names]

    def to_rows(self) -> list[Row]:
        """
        Return a list of the rows.

        Returns
        -------
        rows : list[Row]
            List of rows.
        """
        return [
            Row._from_pandas_dataframe(
                pd.DataFrame([list(series_row)], columns=self._schema.column_names),
                self._schema,
            )
            for (_, series_row) in self._data.iterrows()
        ]

    # ------------------------------------------------------------------------------------------------------------------
    # IPython integration
    # ------------------------------------------------------------------------------------------------------------------

    def _repr_html_(self) -> str:
        """
        Return an HTML representation of the table.

        Returns
        -------
        output : str
            The generated HTML.
        """
        return self._data.to_html(max_rows=self._data.shape[0], max_cols=self._data.shape[1], notebook=True)

    # ------------------------------------------------------------------------------------------------------------------
    # Dataframe interchange protocol
    # ------------------------------------------------------------------------------------------------------------------

    def __dataframe__(self, nan_as_null: bool = False, allow_copy: bool = True):  # type: ignore[no-untyped-def]
        """
        Return a DataFrame exchange object that conforms to the dataframe interchange protocol.

        Generally, there is no reason to call this method directly. The dataframe interchange protocol is designed to
        allow libraries to consume tabular data from different sources, such as `pandas` or `polars`. If you still
        decide to call this method, you should not rely on any capabilities of the returned object beyond the dataframe
        interchange protocol.

        The specification of the dataframe interchange protocol can be found on
        [GitHub](https://github.com/data-apis/dataframe-api).

        Parameters
        ----------
        nan_as_null : bool
            Whether to replace missing values in the data with `NaN`.
        allow_copy : bool
            Whether memory may be copied to create the DataFrame exchange object.

        Returns
        -------
        dataframe
            A DataFrame object that conforms to the dataframe interchange protocol.
        """
        if not allow_copy:
            raise NotImplementedError("For the moment we need to copy the data, so `allow_copy` must be True.")

        data_copy = self._data.copy()
        data_copy.columns = self.column_names
        return data_copy.__dataframe__(nan_as_null, allow_copy)<|MERGE_RESOLUTION|>--- conflicted
+++ resolved
@@ -96,16 +96,11 @@
         WrongFileExtensionError
             If the file is not a csv file.
         """
-<<<<<<< HEAD
-        if Path(path).exists():
-            with Path(path).open() as f:
-=======
         path = Path(path)
         if path.suffix != ".csv":
             raise WrongFileExtensionError(path, ".csv")
         if path.exists():
             with path.open() as f:
->>>>>>> 57b05728
                 if f.read().replace("\n", "") == "":
                     return Table()
 
@@ -170,16 +165,11 @@
         WrongFileExtensionError
             If the file is not a JSON file.
         """
-<<<<<<< HEAD
-        if Path(path).exists():
-            with Path(path).open() as f:
-=======
         path = Path(path)
         if path.suffix != ".json":
             raise WrongFileExtensionError(path, ".json")
         if path.exists():
             with path.open() as f:
->>>>>>> 57b05728
                 if f.read().replace("\n", "") in ("", "{}"):
                     return Table()
 
@@ -582,13 +572,8 @@
                     ],
                 },
             )
-<<<<<<< HEAD
-            for column in self.column_names:
-                table = table.add_column(Column(column, ["-", "-", "-", "-", "-", "-", "-", "-", "-", "-"]))
-=======
             for name in self.column_names:
                 table = table.add_column(Column(name, ["-", "-", "-", "-", "-", "-", "-", "-", "-", "-"]))
->>>>>>> 57b05728
             return table
 
         columns = self.to_columns()
@@ -712,29 +697,6 @@
         table : Table
             A new table with the added row at the end.
 
-<<<<<<< HEAD
-        """
-        int_columns = []
-        if self.number_of_rows == 0:
-            int_columns = list(filter(lambda name: isinstance(row[name], int | np.int64), row.column_names))
-            if self.number_of_columns == 0:
-                for column in row.column_names:
-                    self._data[column] = Column(column, [])
-                self._schema = Schema._from_pandas_dataframe(self._data)
-            elif self.column_names != row.column_names:
-                raise SchemaMismatchError
-        elif self._schema != row.schema:
-            raise SchemaMismatchError
-
-        new_df = pd.concat([self._data, row._data]).infer_objects()
-        new_df.columns = self.column_names
-        table = Table._from_pandas_dataframe(new_df)
-
-        for column in int_columns:
-            table = table.replace_column(column, table.get_column(column).transform(lambda it: int(it)))
-
-        return table
-=======
         Raises
         ------
         SchemaMismatchError
@@ -761,7 +723,6 @@
             result = result.replace_column(column, result.get_column(column).transform(lambda it: int(it)))
 
         return result
->>>>>>> 57b05728
 
     def add_rows(self, rows: list[Row] | Table) -> Table:
         """
@@ -787,17 +748,6 @@
         if isinstance(rows, Table):
             rows = rows.to_rows()
         int_columns = []
-<<<<<<< HEAD
-        for row in rows:
-            if self.number_of_rows == 0:
-                int_columns = list(filter(lambda name: isinstance(row[name], int | np.int64), row.column_names))
-                if self.number_of_columns == 0:
-                    for column in row.column_names:
-                        self._data[column] = Column(column, [])
-                elif self.column_names != row.column_names:
-                    raise SchemaMismatchError
-            elif self._schema != row.schema:
-=======
         result = self.remove_columns([])  # clone
         for row in rows:
             if result.number_of_rows == 0:
@@ -809,22 +759,10 @@
                 elif result.column_names != row.column_names:
                     raise SchemaMismatchError
             elif result._schema != row.schema:
->>>>>>> 57b05728
                 raise SchemaMismatchError
-        self._schema = Schema._from_pandas_dataframe(self._data)
 
         row_frames = (row._data for row in rows)
 
-<<<<<<< HEAD
-        result = pd.concat([self._data, *row_frames]).infer_objects()
-        result.columns = self.column_names
-        table = Table._from_pandas_dataframe(result)
-
-        for column in int_columns:
-            table = table.replace_column(column, table.get_column(column).transform(lambda it: int(it)))
-
-        return table
-=======
         new_df = pd.concat([result._data, *row_frames]).infer_objects()
         new_df.columns = result.column_names
         result = Table._from_pandas_dataframe(new_df)
@@ -833,7 +771,6 @@
             result = result.replace_column(column, result.get_column(column).transform(lambda it: int(it)))
 
         return result
->>>>>>> 57b05728
 
     def filter_rows(self, query: Callable[[Row], bool]) -> Table:
         """
@@ -1178,7 +1115,7 @@
     def sort_columns(
         self,
         comparator: Callable[[Column, Column], int] = lambda col1, col2: (col1.name > col2.name)
-                                                                         - (col1.name < col2.name),
+        - (col1.name < col2.name),
     ) -> Table:
         """
         Sort the columns of a `Table` with the given comparator and return a new `Table`.
@@ -1257,13 +1194,8 @@
         ValueError:
             if the 'percentage_in_first' is not between 0 and 1
         """
-<<<<<<< HEAD
-        if percentage_in_first <= 0 or percentage_in_first >= 1:
-            raise ValueError("the given percentage is not in range")
-=======
         if percentage_in_first < 0 or percentage_in_first > 1:
             raise ValueError("The given percentage is not between 0 and 1")
->>>>>>> 57b05728
         if self.number_of_rows == 0:
             return Table(), Table()
         return (
