--- conflicted
+++ resolved
@@ -1107,14 +1107,25 @@
 
         Examples
         -------
-        >>> from safeds.data.tabular.containers._table import Table
-        >>> table = Table.from_dict({"a": [1, 20000, 1, 0.1], "b": [1.5, 800000, 0.5, 0.01], "c": [0.1, 42069, 0.4, 0.2], "d": [0.01, 1000000, 0.01, -0.01]})
+        >>> from safeds.data.tabular.containers import Table
+        >>> from safeds.data.tabular.containers import Column
+        >>> c1 = Column("a", [1, 3, 1, 0.1, 0, 0, 0, 0, 0])
+        >>> c2 = Column("b", [1.5, 1, 0.5, 0.01, 0, 0, 0, 0, 0])
+        >>> c3 = Column("c", [0.1, 0.00, 0.4, 0.2, 0, 0, 0, 0, 0])
+        >>> c4 = Column("d", [-1000000, 1000000, -1000000, -1000000, -1000000, -1000000, -1000000, -1000000, -1000000])
+        >>> table = Table.from_columns([c1, c2, c3, c4])
         >>> new_table = table.remove_rows_with_outliers()
         >>> new_table
-             a    b     c      d
-        0  1    1.5   0.1   0.01
-        1  1    0.5   0.4   0.01
-        2  0.1  0.01  0.2  -0.01
+             a     b    c        d
+        0  1.0  1.50  0.1 -1000000
+        1  3.0  1.00  0.0  1000000
+        2  1.0  0.50  0.4 -1000000
+        3  0.1  0.01  0.2 -1000000
+        4  0.0  0.00  0.0 -1000000
+        5  0.0  0.00  0.0 -1000000
+        6  0.0  0.00  0.0 -1000000
+        7  0.0  0.00  0.0 -1000000
+        8  0.0  0.00  0.0 -1000000
         """
         copy = self._data.copy(deep=True)
 
@@ -1391,7 +1402,6 @@
         >>> from safeds.data.tabular.containers import Table
         >>> table = Table.from_dict({"a": [1, 3, 5], "b": [2, 4, 6] })
         >>> new_table = table.sort_rows(lambda row1, row2: 1)
-<<<<<<< HEAD
         >>> new_table
            a  b
         0  1  2
@@ -1409,16 +1419,6 @@
         0  1  2
         1  3  4
         2  5  6
-=======
-        >>> repr(new_table)
-        '   a  b\\n0  1  2\\n1  3  4\\n2  5  6'
-        >>> new_table = table.sort_rows(lambda row1, row2: -1)
-        >>> repr(new_table)
-        '   a  b\\n0  5  6\\n1  3  4\\n2  1  2'
-        >>> new_table = table.sort_rows(lambda row1, row2: 0)
-        >>> repr(new_table)
-        '   a  b\\n0  1  2\\n1  3  4\\n2  5  6'
->>>>>>> 5526a099
         """
         rows = self.to_rows()
         rows.sort(key=functools.cmp_to_key(comparator))
@@ -1915,16 +1915,10 @@
         >>> from safeds.data.tabular.containers import Table
         >>> row1 = Row({"a": 1, "b": 5})
         >>> row2 = Row({"a": 2, "b": 6})
-<<<<<<< HEAD
         >>> Table.from_rows([row1, row2])
            a  b
         0  1  5
         1  2  6
-=======
-        >>> table = Table.from_rows([row1, row2])
-        >>> table.to_dict()
-        {'a': [1, 2], 'b': [5, 6]}
->>>>>>> 5526a099
         """
         return {column_name: list(self.get_column(column_name)) for column_name in self.column_names}
 
