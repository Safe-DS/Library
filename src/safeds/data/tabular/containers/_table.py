--- conflicted
+++ resolved
@@ -693,11 +693,7 @@
 
         return Row._from_pandas_dataframe(self._data.iloc[[index]], self._schema)
 
-<<<<<<< HEAD
-    def get_similar_columns(self, column_name: str) -> bool:
-=======
     def _get_similar_columns(self, column_name: str) -> list[str]:
->>>>>>> e7a03c49
         """
         Give a warning with similar columns to the given one that's not in the table.
 
@@ -716,19 +712,7 @@
             if Levenshtein.jaro_winkler(column, column_name) >= 0.7:
                 similar_columns.append(column)
 
-<<<<<<< HEAD
-        if len(similar_columns) > 0:
-            warnings.warn(
-                f"The Column {column_name} is unknown.\n Did you mean one of these: {similar_columns}?",
-                UserWarning,
-                stacklevel=2,
-            )
-            return True
-        else:
-            return False
-=======
         return similar_columns
->>>>>>> e7a03c49
 
     # ------------------------------------------------------------------------------------------------------------------
     # Information
