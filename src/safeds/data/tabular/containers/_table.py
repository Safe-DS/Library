from __future__ import annotations

import functools
import io
from pathlib import Path
from typing import TYPE_CHECKING, Any

import matplotlib.pyplot as plt
import numpy as np
import pandas as pd
import seaborn as sns
from pandas import DataFrame
from scipy import stats

from safeds.data.image.containers import Image
from safeds.data.image.typing import ImageFormat
from safeds.data.tabular.exceptions import (
    ColumnLengthMismatchError,
    ColumnSizeError,
    DuplicateColumnNameError,
    IndexOutOfBoundsError,
    MissingDataError,
    NonNumericColumnError,
    SchemaMismatchError,
    UnknownColumnNameError,
)
from safeds.data.tabular.typing import ColumnType, Schema

from ._column import Column
from ._row import Row

if TYPE_CHECKING:
    from collections.abc import Callable, Iterable

    from safeds.data.tabular.transformation import InvertibleTableTransformer, TableTransformer

    from ._tagged_table import TaggedTable


# noinspection PyProtectedMember
class Table:
    """
    A table is a two-dimensional collection of data. It can either be seen as a list of rows or as a list of columns.

    To create a `Table`, use one of the following static methods:

    | Method                                                                       | Description                            |
    | ---------------------------------------------------------------------------- | -------------------------------------- |
    | [from_csv_file][safeds.data.tabular.containers._table.Table.from_csv_file]   | Create a table from a CSV file.        |
    | [from_json_file][safeds.data.tabular.containers._table.Table.from_json_file] | Create a table from a JSON file.       |
    | [from_dict][safeds.data.tabular.containers._table.Table.from_dict]           | Create a table from a dictionary.      |
    | [from_columns][safeds.data.tabular.containers._table.Table.from_columns]     | Create a table from a list of columns. |
    | [from_rows][safeds.data.tabular.containers._table.Table.from_rows]           | Create a table from a list of rows.    |
    """

    # ------------------------------------------------------------------------------------------------------------------
    # Creation
    # ------------------------------------------------------------------------------------------------------------------

    @staticmethod
    def from_csv_file(path: str | Path) -> Table:
        """
        Read data from a CSV file into a table.

        Parameters
        ----------
        path : str | Path
            The path to the CSV file.

        Returns
        -------
        table : Table
            The table created from the CSV file.

        Raises
        ------
        FileNotFoundError
            If the specified file does not exist.
        ValueError
            If the file could not be read.

        Examples
        --------
        >>> from safeds.data.tabular.containers import Table
        >>> table = Table.from_csv_file('./path_to_file/file_name.csv')
        """
        try:
            return Table(pd.read_csv(path))
        except FileNotFoundError as exception:
            raise FileNotFoundError(f'File "{path}" does not exist') from exception

    @staticmethod
    def from_json_file(path: str | Path) -> Table:
        """
        Read data from a JSON file into a table.

        Parameters
        ----------
        path : str | Path
            The path to the JSON file.

        Returns
        -------
        table : Table
            The table created from the JSON file.

        Raises
        ------
        FileNotFoundError
            If the specified file does not exist.
        ValueError
            If the file could not be read.

        Examples
        --------
        >>> from safeds.data.tabular.containers import Table
        >>> table = Table.from_json_file('./path_to_file/file_name.json') # TODO backslash hier und oben
        """
        try:
            return Table(pd.read_json(path))
        except FileNotFoundError as exception:
            raise FileNotFoundError(f'File "{path}" does not exist') from exception

    @staticmethod
    def from_dict(data: dict[str, list[Any]]) -> Table:
        """
        Create a table from a dictionary that maps column names to column values.

        Parameters
        ----------
        data : dict[str, list[Any]]
            The data.

        Returns
        -------
        table : Table
            The generated table.

        Raises
        ------
        ColumnLengthMismatchError
            If columns have different lengths.

        Examples
        --------
        >>> from safeds.data.tabular.containers import Table
        >>> d = {'a': [1, 2], 'b': [3, 4]}
        >>> table = Table.from_dict(d)
           a  b
        0  1  3
        1  2  4
        """
        # Validation
        expected_length: int | None = None
        for column_values in data.values():
            if expected_length is None:
                expected_length = len(column_values)
            elif len(column_values) != expected_length:
                raise ColumnLengthMismatchError(
                    "\n".join(f"{column_name}: {len(column_values)}" for column_name, column_values in data.items()),
                )

        # Implementation
        dataframe: DataFrame = pd.DataFrame()
        for column_name, column_values in data.items():
            dataframe[column_name] = column_values
        return Table(dataframe)

    @staticmethod
    def from_columns(columns: list[Column]) -> Table:
        """
        Return a table created from a list of columns.

        Parameters
        ----------
        columns : list[Column]
            The columns to be combined. They need to have the same size.

        Returns
        -------
        table : Table
            The generated table.

        Raises
        ------
        ColumnLengthMismatchError
            If any of the column sizes does not match with the others.

        Examples
        --------
        >>> from safeds.data.tabular.containers import Table
        >>> from safeds.data.tabular.containers import Column
        >>> col1 = Column("a", [1, 2, 3])
        >>> col2 = Column("b", [4, 5, 6])
        >>> table = Table.from_columns([col1, col2])
                a       b
        0       1       4
        1       2       5
        2       3       6
        """
        dataframe: DataFrame = pd.DataFrame()

        for column in columns:
            if column._data.size != columns[0]._data.size:
                raise ColumnLengthMismatchError(
                    "\n".join(f"{column.name}: {column._data.size}" for column in columns),
                )
            dataframe[column.name] = column._data

        return Table(dataframe)

    @staticmethod
    def from_rows(rows: list[Row]) -> Table:
        """
        Return a table created from a list of rows.

        Parameters
        ----------
        rows : list[Row]
            The rows to be combined. They need to have a matching schema.

        Returns
        -------
        table : Table
            The generated table.

        Raises
        ------
        MissingDataError
            If an empty list is given.
        SchemaMismatchError
            If any of the row schemas does not match with the others.

        Examples
        --------
        >>> from safeds.data.tabular.containers import Table
        >>> from safeds.data.tabular.containers import Row
        >>> row1 = Row({"a": 1, "b": 2})
        >>> row2 = Row({"a": 3, "b": 4})
        >>> table = Table.from_rows([row1, row2])
           a  b
        0  1  2
        1  3  4
        """
        if len(rows) == 0:
            raise MissingDataError("This function requires at least one row.")

        schema_compare: Schema = rows[0]._schema
        row_array: list[pd.DataFrame] = []

        for row in rows:
            if schema_compare != row._schema:
                raise SchemaMismatchError
            row_array.append(row._data)

        dataframe: DataFrame = pd.concat(row_array, ignore_index=True)
        dataframe.columns = schema_compare.column_names
        return Table(dataframe)

    # ------------------------------------------------------------------------------------------------------------------
    # Dunder methods
    # ------------------------------------------------------------------------------------------------------------------

    def __init__(self, data: Iterable, schema: Schema | None = None):
        """
        Create a table from a `DataFrame`.

        You should not use this constructor directly. Instead, use one of the following static methods:

        | Method                                                                       | Description                            |
        | ---------------------------------------------------------------------------- | -------------------------------------- |
        | [from_csv_file][safeds.data.tabular.containers._table.Table.from_csv_file]   | Create a table from a CSV file.        |
        | [from_json_file][safeds.data.tabular.containers._table.Table.from_json_file] | Create a table from a JSON file.       |
        | [from_dict][safeds.data.tabular.containers._table.Table.from_dict]           | Create a table from a dictionary.      |
        | [from_columns][safeds.data.tabular.containers._table.Table.from_columns]     | Create a table from a list of columns. |
        | [from_rows][safeds.data.tabular.containers._table.Table.from_rows]           | Create a table from a list of rows.    |
        """
        self._data: pd.DataFrame = data if isinstance(data, pd.DataFrame) else pd.DataFrame(data)
        self._schema: Schema = Schema._from_pandas_dataframe(self._data) if schema is None else schema

        if self._data.empty:
            self._data = pd.DataFrame(columns=self._schema.column_names)

        self._data = self._data.reset_index(drop=True)
        self._data.columns = self._schema.column_names

    def __eq__(self, other: Any) -> bool:
        """

        Examples
        --------
        >>> from safeds.data.tabular.containers import Table
        >>> from safeds.data.tabular.containers import Row
        >>> row1 = Row({"a": 1, "b": 2})
        >>> row2 = Row({"a": 3, "b": 4})
        >>> row3 = Row({"a": 5, "b": 6})
        >>> table1 = Table.from_rows([row1, row2])
        >>> table2 = Table.from_rows([row1, row2])
        >>> table3 = Table.from_rows([row1, row3])
        >>> table1 == table2
        True
        >>> table1 == table3
        False
        """
        if not isinstance(other, Table):
            return NotImplemented
        if self is other:
            return True
        table1 = self.sort_columns()
        table2 = other.sort_columns()
        return table1._schema == table2._schema and table1._data.equals(table2._data)


    def __repr__(self) -> str:
        """

        Returns
        -------
        Examples
        -------
        >>> from safeds.data.tabular.containers import Table
        >>> table = Table.from_dict({"col1": [1, 3], "col2": [2, 4]})
        >>> repr(table)
                col1       col2
        0         1         2
        1         3         4
        """
        tmp = self._data.copy(deep=True)
        tmp.columns = self.column_names
        return tmp.__repr__()

    def __str__(self) -> str:
        tmp = self._data.copy(deep=True)
        tmp.columns = self.column_names
        return tmp.__str__()

    # ------------------------------------------------------------------------------------------------------------------
    # Properties
    # ------------------------------------------------------------------------------------------------------------------

    @property
    def column_names(self) -> list[str]:
        """
        Return a list of all column names in this table.

        Alias for self.schema.column_names -> list[str].

        Returns
        -------
        column_names : list[str]
            The list of the column names.

        Examples
        --------
        >>> from safeds.data.tabular.containers import Table
        >>> table = Table.from_dict({"col1": [1, 3], "col2": [2, 4]})
        >>> table.column_names
        ['col1', 'col2']
        """
        return self._schema.column_names

    @property
    def n_columns(self) -> int:
        """
        Return the number of columns.

        Returns
        -------
        n_columns : int
            The number of columns.


        Examples
        --------
        >>> from safeds.data.tabular.containers import Table
        >>> table = Table.from_dict({"a": [1], "b": [2]})
        >>> table.number_of_columns
        2
        """
        return self._data.shape[1]

    @property
    def n_rows(self) -> int:
        """
        Return the number of rows.

        Returns
        -------
        n_rows : int
            The number of rows.


        Examples
        --------
        >>> from safeds.data.tabular.containers import Table
        >>> table = Table.from_dict({"a": [1], "b": [2]})
        >>> table.number_of_rows
        1
        """
        return self._data.shape[0]

    @property
    def schema(self) -> Schema:
        """
        Return the schema of the table.

        Returns
        -------
        schema : Schema
            The schema.


        Examples
        --------
        >>> from safeds.data.tabular.containers import Table
        >>> from safeds.data.tabular.containers import Row
        >>> row = Row({"a": 1, "b": 2.5, "c": [3, 4]})
        >>> table = Table.from_dict({"a": [1], "b": [2.5], "c": [[3, 4]]}))
        >>> table.schema
        {
            'a': Integer,
            'b': RealNumber,
            'c': String
        }
        """
        return self._schema

    # ------------------------------------------------------------------------------------------------------------------
    # Getters
    # ------------------------------------------------------------------------------------------------------------------

    def get_column(self, column_name: str) -> Column:
        """
        Return a column with the data of the specified column.

        Parameters
        ----------
        column_name : str
            The name of the column.

        Returns
        -------
        column : Column
            The column.

        Raises
        ------
        UnknownColumnNameError
            If the specified target column name does not exist.

        Examples
        --------
        >>> from safeds.data.tabular.containers import Table
        >>> table = Table.from_dict({"a": [1], "b": [2]})
        >>> table.get_column("b")
        'b': [2]
        """
        if not self.has_column(column_name):
            raise UnknownColumnNameError([column_name])

        return Column._from_pandas_series(
            self._data[column_name],
            self.get_column_type(column_name),
        )

    def has_column(self, column_name: str) -> bool:
        """
        Return whether the table contains a given column.

        Alias for self.schema.hasColumn(column_name: str) -> bool.

        Parameters
        ----------
        column_name : str
            The name of the column.

        Returns
        -------
        contains : bool
            True if the column exists.

        Examples
        --------
        >>> from safeds.data.tabular.containers import Table
        >>> table = Table.from_dict({"a": [1], "b": [2]})
        >>> table.has_column("b")
        True
        >>> table.has_column("c")
        False
        """
        return self._schema.has_column(column_name)

    def get_column_type(self, column_name: str) -> ColumnType:
        """
        Return the type of the given column.

        Alias for self.schema.get_type_of_column(column_name: str) -> ColumnType.

        Parameters
        ----------
        column_name : str
            The name of the column to be queried.

        Returns
        -------
        type : ColumnType
            The type of the column.

        Raises
        ------
        ColumnNameError
            If the specified target column name does not exist.

        Examples
        --------
        >>> from safeds.data.tabular.containers import Table
        >>> table = Table.from_dict({"a": [1], "b": [2.5]})
        >>> table.get_column_type("b")
        RealNumber
        """
        return self._schema.get_column_type(column_name)

    def get_row(self, index: int) -> Row:
        """
        Return the row at a specified index.

        Parameters
        ----------
        index : int
            The index.

        Returns
        -------
        row : Row
            The row of the table at the index.

        Raises
        ------
        IndexOutOfBoundsError
            If no row at the specified index exists in this table.


        Examples
        --------
        >>> from safeds.data.tabular.containers import Table
        >>> table = Table.from_dict({"a": [1, 3], "b": [2, 4]})
        >>> table.get_row(0)
        {
            'a': 1,
            'b': 2
        }
        """
        if len(self._data.index) - 1 < index or index < 0:
            raise IndexOutOfBoundsError(index)

        return Row._from_pandas_dataframe(self._data.iloc[[index]], self._schema)

    # ------------------------------------------------------------------------------------------------------------------
    # Information
    # ------------------------------------------------------------------------------------------------------------------

    def summary(self) -> Table:
        """
        Return a table with a number of statistical key values.

        Returns
        -------
        result : Table
            The table with statistics.

        Examples
        --------
        >>> from safeds.data.tabular.containers import Table
        >>> table = Table.from_dict({"a": [1, 3], "b": [2, 4]})
        >>> table.summary()
                      metrics                   a                   b
        0             maximum                   3                   4
        1             minimum                   1                   2
        2                mean                 2.0                 3.0
        3                mode              [1, 3]              [2, 4]
        4              median                 2.0                 3.0
        5                 sum                   4                   6
        6            variance                 2.0                 2.0
        7  standard deviation  1.4142135623730951  1.4142135623730951
        8              idness                 1.0                 1.0
        9           stability                 0.5                 0.5
        """
        columns = self.to_columns()
        result = pd.DataFrame()
        statistics = {}

        for column in columns:
            statistics = {
                "maximum": column.maximum,
                "minimum": column.minimum,
                "mean": column.mean,
                "mode": column.mode,
                "median": column.median,
                "sum": column.sum,
                "variance": column.variance,
                "standard deviation": column.standard_deviation,
                "idness": column.idness,
                "stability": column.stability,
            }
            values = []

            for function in statistics.values():
                try:
                    values.append(str(function()))
                except NonNumericColumnError:
                    values.append("-")

            result = pd.concat([result, pd.DataFrame(values)], axis=1)

        result = pd.concat([pd.DataFrame(list(statistics.keys())), result], axis=1)
        result.columns = ["metrics", *self.column_names]

        return Table(result)

    # ------------------------------------------------------------------------------------------------------------------
    # Transformations
    # ------------------------------------------------------------------------------------------------------------------

    def add_column(self, column: Column) -> Table:
        """
        Return the original table with the provided column attached at the end.

        Returns
        -------
        result : Table
            The table with the column attached.

        Raises
        ------
        DuplicateColumnNameError
            If the new column already exists.

        ColumnSizeError
            If the size of the column does not match the amount of rows.

        Examples
        --------
        >>> from safeds.data.tabular.containers import Table
        >>> table = Table.from_dict({"a": [1, 3], "b": [2, 4]})
        >>> col = Column("c", ["d", "e"])
        >>> table.add_column(col)
           a  b  c
        0  1  2  d
        1  3  4  e
        """
        if self.has_column(column.name):
            raise DuplicateColumnNameError(column.name)

        if column._data.size != self.n_rows:
            raise ColumnSizeError(str(self.n_rows), str(column._data.size))

        result = self._data.copy()
        result.columns = self._schema.column_names
        result[column.name] = column._data
        return Table(result)

    def add_columns(self, columns: list[Column] | Table) -> Table:
        """
        Add multiple columns to the table.

        Parameters
        ----------
        columns : list[Column] or Table
            The columns to be added.

        Returns
        -------
        result: Table
            A new table combining the original table and the given columns.

        Raises
        ------
        ColumnSizeError
            If at least one of the column sizes from the provided column list does not match the table.
        DuplicateColumnNameError
            If at least one column name from the provided column list already exists in the table.

        Examples
        --------
        >>> from safeds.data.tabular.containers import Table
        >>> from safeds.data.tabular.containers import Row
        >>> table = Table.from_dict({"a": [1, 3], "b": [2, 4]})
        >>> col1 = Column("c", ["d", "e"])
        >>> col2 = Column("d", [3.5, 7.9])
        >>> table.add_columns([col1, col2])
           a  b  c    d
        0  1  2  d  3.5
        1  3  4  e  7.9
        """
        if isinstance(columns, Table):
            columns = columns.to_columns()
        result = self._data.copy()
        result.columns = self._schema.column_names
        for column in columns:
            if column.name in result.columns:
                raise DuplicateColumnNameError(column.name)

            if column._data.size != self.n_rows:
                raise ColumnSizeError(str(self.n_rows), str(column._data.size))

            result[column.name] = column._data
        return Table(result)

    def add_row(self, row: Row) -> Table:
        """
        Add a row to the table.

        Parameters
        ----------
        row : Row
            The row to be added.

        Returns
        -------
        table : Table
            A new table with the added row at the end.

        Examples
        --------
        >>> from safeds.data.tabular.containers import Table
        >>> from safeds.data.tabular.containers import Row
        >>> table = Table.from_dict({"a": [1], "b": [2]})
        >>> row = Row.from_dict({"a": 3, "b": 4})
        >>> new_table = table.add_row(row)
           a  b
        0  1  2
        1  3  4

        """
        if self._schema != row.schema:
            raise SchemaMismatchError

        new_df = pd.concat([self._data, row._data]).infer_objects()
        new_df.columns = self.column_names
        return Table(new_df)

    def add_rows(self, rows: list[Row] | Table) -> Table:
        """
        Add multiple rows to a table.

        Parameters
        ----------
        rows : list[Row] or Table
            The rows to be added.

        Returns
        -------
        result : Table
            A new table which combines the original table and the given rows.

        Examples
        --------
        >>> from safeds.data.tabular.containers import Table
        >>> from safeds.data.tabular.containers import Row
        >>> table = Table.from_dict({"a": [1], "b": [2]})
        >>> row1 = Row.from_dict({"a": 3, "b": 4})
        >>> row2 = Row.from_dict({"a": 5, "b": 6})
        >>> new_table = table.add_rows([row1, row2])
           a  b
        0  1  2
        1  3  4
        2  5  6
        """
        if isinstance(rows, Table):
            rows = rows.to_rows()
        result = self._data
        for row in rows:
            if self._schema != row.schema:
                raise SchemaMismatchError

        row_frames = (row._data for row in rows)

        result = pd.concat([result, *row_frames]).infer_objects()
        result.columns = self.column_names
        return Table(result)

    def filter_rows(self, query: Callable[[Row], bool]) -> Table:
        """
        Return a table with rows filtered by Callable (e.g. lambda function).

        Parameters
        ----------
        query : lambda function
            A Callable that is applied to all rows.

        Returns
        -------
        table : Table
            A table containing only the rows filtered by the query.

        Examples
        --------
        >>> from safeds.data.tabular.containers import Table
        >>> table = Table.from_dict({"a": [1, 3], "b": [2, 4]})
        >>> new_table = table.filter_rows(lambda x: x["a"] < 2)
           a  b
        0  1  2
        """
        rows: list[Row] = [row for row in self.to_rows() if query(row)]
        if len(rows) == 0:
            result_table = Table([], self._schema)
        else:
            result_table = self.from_rows(rows)
        return result_table

    def keep_only_columns(self, column_names: list[str]) -> Table:
        """
        Return a table with only the given column(s).

        Parameters
        ----------
        column_names : list[str]
            A list containing only the columns to be kept.

        Returns
        -------
        table : Table
            A table containing only the given column(s).

        Raises
        ------
        ColumnNameError
            If any of the given columns does not exist.


        Examples
        --------
        >>> from safeds.data.tabular.containers import Table
        >>> table = Table.from_dict({"a": [1, 3], "b": [2, 4]})
        >>> new_table = table.keep_only_columns(["b"])
           b
        0  2
        1  4
        """
        invalid_columns = []
        for name in column_names:
            if not self._schema.has_column(name):
                invalid_columns.append(name)
        if len(invalid_columns) != 0:
            raise UnknownColumnNameError(invalid_columns)

        transformed_data = self._data[column_names]
        transformed_data.columns = column_names
        return Table(transformed_data)

    def remove_columns(self, column_names: list[str]) -> Table:
        """
        Return a table without the given column(s).

        Parameters
        ----------
        column_names : list[str]
            A list containing all columns to be dropped.

        Returns
        -------
        table : Table
            A table without the given columns.

        Raises
        ------
        ColumnNameError
            If any of the given columns does not exist.


        Examples
        --------
        >>> from safeds.data.tabular.containers import Table
        >>> table = Table.from_dict({"a": [1, 3], "b": [2, 4]})
        >>> new_table = table.remove_columns(["b"])
           a
        0  1
        1  3
        """
        invalid_columns = []
        for name in column_names:
            if not self._schema.has_column(name):
                invalid_columns.append(name)
        if len(invalid_columns) != 0:
            raise UnknownColumnNameError(invalid_columns)

        transformed_data = self._data.drop(labels=column_names, axis="columns")
        transformed_data.columns = [name for name in self._schema.column_names if name not in column_names]
        return Table(transformed_data)

    def remove_columns_with_missing_values(self) -> Table:
        """
        Return a table without the columns that contain missing values.

        Returns
        -------
        table : Table
            A table without the columns that contain missing values.


        Examples
        --------
        >>> from safeds.data.tabular.containers import Table
        >>> table = Table.from_dict({"a": [1], "b": [None]})
        >>> new_table = table.remove_columns_with_missing_values()
           a
        0  1
        """
        return Table.from_columns([column for column in self.to_columns() if not column.has_missing_values()])

    def remove_columns_with_non_numerical_values(self) -> Table:
        """
        Return a table without the columns that contain non-numerical values.

        Returns
        -------
        table : Table
            A table without the columns that contain non-numerical values.

        Examples
        --------
        >>> from safeds.data.tabular.containers import Table
        >>> table = Table.from_dict({"a": [1], "b": ["test"]})
        >>> new_table = table.remove_columns_with_non_numerical_values()
           a
        0  1
        """
        return Table.from_columns([column for column in self.to_columns() if column.type.is_numeric()])

    def remove_duplicate_rows(self) -> Table:
        """
        Return a copy of the table with every duplicate row removed.

        Returns
        -------
        result : Table
            The table with the duplicate rows removed.


        Examples
        --------
        >>> from safeds.data.tabular.containers import Table
        >>> table = Table.from_dict({"a": [1, 3, 3], "b": [2, 4, 4]})
        >>> new_table = table.remove_duplicate_rows()
           a  b
        0  1  2
        1  3  4
        """
        result = self._data.drop_duplicates(ignore_index=True)
        result.columns = self._schema.column_names
        return Table(result)

    def remove_rows_with_missing_values(self) -> Table:
        """
        Return a table without the rows that contain missing values.

        Returns
        -------
        table : Table
            A table without the rows that contain missing values.
        # todo how does that work?
        """
        result = self._data.copy(deep=True)
        result = result.dropna(axis="index")
        return Table(result, self._schema)


    def remove_rows_with_outliers(self) -> Table:
        """
        Remove all rows from the table that contain at least one outlier.

        We define an outlier as a value that has a distance of more than 3 standard deviations from the column mean.
        Missing values are not considered outliers. They are also ignored during the calculation of the standard
        deviation.

        Returns
        -------
        new_table : Table
            A new table without rows containing outliers.

        # todo does this work properly?
        """
        copy = self._data.copy(deep=True)

        table_without_nonnumericals = self.remove_columns_with_non_numerical_values()
        z_scores = np.absolute(stats.zscore(table_without_nonnumericals._data, nan_policy="omit"))
        filter_ = ((z_scores < 3) | np.isnan(z_scores)).all(axis=1)

        return Table(copy[filter_], self._schema)

    def rename_column(self, old_name: str, new_name: str) -> Table:
        """
        Rename a single column.

        Parameters
        ----------
        old_name : str
            The old name of the target column
        new_name : str
            The new name of the target column

        Returns
        -------
        table : Table
            The Table with the renamed column.

        Raises
        ------
        ColumnNameError
            If the specified old target column name does not exist.
        DuplicateColumnNameError
            If the specified new target column name already exists.


        Examples
        --------
        >>> from safeds.data.tabular.containers import Table
        >>> table = Table.from_dict({"a": [1], "b": [2]})
        >>> new_table = table.rename_column("b", "c")
           a  c
        0  1  2
        """
        if old_name not in self._schema.column_names:
            raise UnknownColumnNameError([old_name])
        if old_name == new_name:
            return self
        if new_name in self._schema.column_names:
            raise DuplicateColumnNameError(new_name)

        new_df = self._data.copy()
        new_df.columns = self._schema.column_names
        return Table(new_df.rename(columns={old_name: new_name}))

    def replace_column(self, old_column_name: str, new_column: Column) -> Table:
        """
        Return a copy of the table with the specified old column replaced by a new column. Keeps the order of columns.

        Parameters
        ----------
        old_column_name : str
            The name of the column to be replaced.

        new_column : Column
            The new column replacing the old column.

        Returns
        -------
        result : Table
            A table with the old column replaced by the new column.

        Raises
        ------
        UnknownColumnNameError
            If the old column does not exist.

        DuplicateColumnNameError
            If the new column already exists and the existing column is not affected by the replacement.

        ColumnSizeError
            If the size of the column does not match the amount of rows.

        Examples
        --------
        >>> from safeds.data.tabular.containers import Table
        >>> from safeds.data.tabular.containers import Column
        >>> table = Table.from_dict({"a": [1], "b": [2]})
        >>> new_col = Column("new", [3])
        >>> new_table = table.replace_column("b", new_col)
           a  new
        0  1    3
        """
        if old_column_name not in self._schema.column_names:
            raise UnknownColumnNameError([old_column_name])

        if new_column.name in self._schema.column_names and new_column.name != old_column_name:
            raise DuplicateColumnNameError(new_column.name)

        if self.n_rows != new_column._data.size:
            raise ColumnSizeError(str(self.n_rows), str(new_column._data.size))

        if old_column_name != new_column.name:
            renamed_table = self.rename_column(old_column_name, new_column.name)
            result = renamed_table._data
            result.columns = renamed_table._schema.column_names
        else:
            result = self._data.copy()
            result.columns = self._schema.column_names

        result[new_column.name] = new_column._data
        return Table(result)

    def shuffle_rows(self) -> Table:
        """
        Shuffle the table randomly.

        Returns
        -------
        result : Table
            The shuffled Table.

        Examples
        --------
        >>> from safeds.data.tabular.containers import Table
        >>> from safeds.data.tabular.containers import Row
        >>> import numpy as np
        >>> np. random.seed(123456)
        >>> table = Table.from_dict({"a": [1, 3, 5], "b": [2, 4, 6]})
        >>> new_table = table.shuffle_rows()
           a  b
        0  5  6
        1  1  2
        2  3  4
        """
        new_df = self._data.sample(frac=1.0)
        new_df.columns = self._schema.column_names
        return Table(new_df)

    def slice_rows(
        self,
        start: int | None = None,
        end: int | None = None,
        step: int = 1,
    ) -> Table:
        """
        Slice a part of the table into a new table.

        Parameters
        ----------
        start : int
            The first index of the range to be copied into a new table, None by default.
        end : int
            The last index of the range to be copied into a new table, None by default.
        step : int
            The step size used to iterate through the table, 1 by default.

        Returns
        -------
        result : Table
            The resulting table.

        Raises
        ------
        ValueError
            If the index is out of bounds.

        Examples
        --------
        >>> from safeds.data.tabular.containers import Table
        >>> table = Table.from_dict({"a": [1, 3, 5], "b": [2, 4, 6]})
        >>> new_table = table.slice_rows(0, 2)
           a  b
        0  1  2
        1  3  4
        """
        if start is None:
            start = 0

        if end is None:
            end = self.n_rows

        if start < 0 or end < 0 or start >= self.n_rows or end > self.n_rows or end < start:
            raise ValueError("The given index is out of bounds")

        new_df = self._data.iloc[start:end:step]
        new_df.columns = self._schema.column_names
        return Table(new_df)

    def sort_columns(
        self,
        comparator: Callable[[Column, Column], int] = lambda col1, col2: (col1.name > col2.name)
        - (col1.name < col2.name),
    ) -> Table:
        """
        Sort the columns of a `Table` with the given comparator and return a new `Table`.

        The original table is not modified. The comparator is a function that takes two columns `col1` and `col2` and
        returns an integer:

        * If `col1` should be ordered before `col2`, the function should return a negative number.
        * If `col1` should be ordered after `col2`, the function should return a positive number.
        * If the original order of `col1` and `col2` should be kept, the function should return 0.

        If no comparator is given, the columns will be sorted alphabetically by their name.

        Parameters
        ----------
        comparator : Callable[[Column, Column], int]
            The function used to compare two columns.

        Returns
        -------
        new_table : Table
            A new table with sorted columns.

        Examples
        --------
        >>> from safeds.data.tabular.containers import Table
        >>> table = Table.from_dict({"col1": [1], "col2": [2] })
        >>> new_table = table.sort_columns(lambda col1, col2: 1)
           col1  col2
        0     1     2
        >>> new_table = table.sort_columns(lambda col1, col2: -1)
           col2  col1
        0     2     1
        >>> table = Table.from_dict({"b": [2], "a": [1]})
        >>> new_table = table.sort_columns()
           a  b
        0  1  2
        """
        columns = self.to_columns()
        columns.sort(key=functools.cmp_to_key(comparator))
        return Table.from_columns(columns)

    def sort_rows(self, comparator: Callable[[Row, Row], int]) -> Table:
        """
        Sort the rows of a `Table` with the given comparator and return a new `Table`.

        The original table is not modified. The comparator is a function that takes two rows `row1` and `row2` and
        returns an integer:

        * If `row1` should be ordered before `row2`, the function should return a negative number.
        * If `row1` should be ordered after `row2`, the function should return a positive number.
        * If the original order of `row1` and `row2` should be kept, the function should return 0.

        Parameters
        ----------
        comparator : Callable[[Row, Row], int]
            The function used to compare two rows.

        Returns
        -------
        new_table : Table
            A new table with sorted rows.

        Examples
        --------
        #todo is there a mistake in the docstring above? 1 oesnt change order while -1 does
        >>> from safeds.data.tabular.containers import Table
        >>> table = Table.from_dict({"col1": [1, 3, 5], "col2": [2, 4, 6] })
        >>> new_table = table.sort_rows(lambda row1, row2: 1)
           col1  col2
        0     1     2
        1     3     4
        2     5     6
        >>> new_table = table.sort_rows(lambda row1, row2: -1)
           col1  col2
        0     5     6
        1     3     4
        2     1     2
        >>> new_table = table.sort_rows(lambda row1, row2: 0)
           col1  col2
        0     1     2
        1     3     4
        2     5     6
        """
        rows = self.to_rows()
        rows.sort(key=functools.cmp_to_key(comparator))
        return Table.from_rows(rows)

    def split(self, percentage_in_first: float) -> tuple[Table, Table]:
        """
        Split the table into two new tables.

        Parameters
        ----------
        percentage_in_first : float
            The desired size of the first table in percentage to the given table; must be between 0 and 1.

        Returns
        -------
        result : (Table, Table)
            A tuple containing the two resulting tables. The first table has the specified size, the second table
            contains the rest of the data.
<<<<<<< HEAD
=======

        Examples
        ---------
        >>> from safeds.data.tabular.containers import Table
        >>> table = Table.from_dict({"temperature": [10, 15, 20, 25, 30], "sales": [54, 74, 90, 206, 210]})
        >>> slices = table.split(0.4)
        >>> slices[0].to_dict()
        {"temperature": [10, 15], "sales": [54, 74]}
        >>> slices[1].to_dict()
        {"temperature": [20, 25, 30], "sales": [90, 206, 210]}
>>>>>>> d8f651ac
        """
        if percentage_in_first <= 0 or percentage_in_first >= 1:
            raise ValueError("the given percentage is not in range")
        return (
            self.slice_rows(0, round(percentage_in_first * self.n_rows)),
            self.slice_rows(round(percentage_in_first * self.n_rows)),
        )

    def tag_columns(self, target_name: str, feature_names: list[str] | None = None) -> TaggedTable:
        """
        Mark the columns of the table as target column or feature columns. The original table is not modified.

        Parameters
        ----------
        target_name : str
            Name of the target column.
        feature_names : Optional[list[str]]
            Names of the feature columns. If None, all columns except the target column are used.

        Returns
        -------
        tagged_table : TaggedTable
            A new tagged table with the given target and feature names.

        Examples
        -------
        >>> from safeds.data.tabular.containers._table
        >>> from safeds.data.tabular.containers._tagged_table
        >>> table = Table.from_dict({"item": ["apple", "milk", "beer"], "price": [1.10, 1.19, 1.79], "amount_bought": [74, 72, 51]})
        >>> tagged_table = table.tag_columns("amount_bought")
        """
        from ._tagged_table import TaggedTable

        return TaggedTable(self._data, target_name, feature_names, self._schema)

    def transform_column(self, name: str, transformer: Callable[[Row], Any]) -> Table:
        """
        Transform provided column by calling provided transformer.

        Returns
        -------
        result : Table
            The table with the transformed column.

        Raises
        ------
        UnknownColumnNameError
            If the column does not exist.
<<<<<<< HEAD
=======

        Examples
        --------
        >>> from safeds.data.tabular.containers import Table
        >>> table = Table.from_dict({"item": ["apple", "milk", "beer"], "price": [1.10, 1.19, 1.79]})
        >>> cents = table.transform_column("price", lambda val: val * 100)
        >>> cents.to_dict()
        {"item": ["apple", "milk", "beer"], "price": [110, 119, 179]}
>>>>>>> d8f651ac
        """
        if self.has_column(name):
            items: list = [transformer(item) for item in self.to_rows()]
            result: Column = Column(name, items)
            return self.replace_column(name, result)
        raise UnknownColumnNameError([name])

    def transform_table(self, transformer: TableTransformer) -> Table:
        """
        Apply a learned transformation onto this table.

        Parameters
        ----------
        transformer : TableTransformer
            The transformer which transforms the given table.

        Returns
        -------
        transformed_table : Table
            The transformed table.

        Raises
        ------
        TransformerNotFittedError
            If the transformer has not been fitted yet.

        Examples
        --------
        >>> from safeds.data.tabular.transformation import OneHotEncoder
        >>> from safeds.data.tabular.containers import Table
        >>> transformer = OneHotEncoder()
        >>> table = Table.from_dict({"col1": [1, 2, 1], "col2": [1, 2, 4]})
        >>> transformer = transformer.fit(table, None)
        >>> table.transform_table(transformer)
           col1_1  col1_2  col2_1  col2_2  col2_4
        0     1.0     0.0     1.0     0.0     0.0
        1     0.0     1.0     0.0     1.0     0.0
        2     1.0     0.0     0.0     0.0     1.0
        """
        return transformer.transform(self)

    def inverse_transform_table(self, transformer: InvertibleTableTransformer) -> Table:
        """
        Invert the transformation applied by the given transformer.

        Parameters
        ----------
        transformer : InvertibleTableTransformer
            A transformer that was fitted with columns, which are all present in the table.

        Returns
        -------
        table : Table
            The original table.

        Raises
        ------
        TransformerNotFittedError
            If the transformer has not been fitted yet.

        Examples
        --------
        >>> from safeds.data.tabular.transformation import OneHotEncoder
        >>> from safeds.data.tabular.containers import Table
        >>> transformer = OneHotEncoder()
        >>> table = Table.from_dict({"col1": [1, 2, 1], "col2": [1, 2, 4]})
        >>> transformer = transformer.fit(table, None)
        >>> transformed_table = transformer.transform(table)
        >>> transformed_table.inverse_transform_table(transformer)
           col1  col2
        0     1     1
        1     2     2
        2     1     4
        >>> transformer.inverse_transform(transformed_table)
           col1  col2
        0     1     1
        1     2     2
        2     1     4
        """
        return transformer.inverse_transform(self)

    # ------------------------------------------------------------------------------------------------------------------
    # Plotting
    # ------------------------------------------------------------------------------------------------------------------

    # todo example for this?
    def plot_correlation_heatmap(self) -> Image:
        """
        Plot a correlation heatmap for all numerical columns of this `Table`.

        Returns
        -------
        plot: Image
            The plot as an image.


        Examples
        --------
        >>> from safeds.data.tabular.containers import Table
        >>> table = Table.from_dict({"temperature": [10, 15, 20, 25, 30], "sales": [54, 74, 90, 206, 210]})
        >>> table.plot_correlation_heatmap()
        """
        only_numerical = self.remove_columns_with_non_numerical_values()

        fig = plt.figure()
        sns.heatmap(
            data=only_numerical._data.corr(),
            vmin=-1,
            vmax=1,
            xticklabels=only_numerical.column_names,
            yticklabels=only_numerical.column_names,
            cmap="vlag",
        )
        plt.tight_layout()

        buffer = io.BytesIO()
        fig.savefig(buffer, format="png")
        plt.close()  # Prevents the figure from being displayed directly
        buffer.seek(0)
        return Image(buffer, format_=ImageFormat.PNG)

    def plot_lineplot(self, x_column_name: str, y_column_name: str) -> Image:
        """
        Plot two columns against each other in a lineplot.

        If there are multiple x-values for a y-value, the resulting plot will consist of a line representing the mean
        and the lower-transparency area around the line representing the 95% confidence interval.

        Parameters
        ----------
        x_column_name : str
            The column name of the column to be plotted on the x-Axis.
        y_column_name : str
            The column name of the column to be plotted on the y-Axis.

        Returns
        -------
        plot: Image
            The plot as an image.

        Raises
        ------
        UnknownColumnNameError
            If either of the columns do not exist.

        Examples
        --------
        >>> from safeds.data.tabular.containers import Table
        >>> table = Table.from_dict({"temperature": [10, 15, 20, 25, 30], "sales": [54, 74, 90, 206, 210]})
        >>> table.plot_lineplot("temperature", "sales")
        """
        if not self.has_column(x_column_name):
            raise UnknownColumnNameError([x_column_name])
        if not self.has_column(y_column_name):
            raise UnknownColumnNameError([y_column_name])

        fig = plt.figure()
        ax = sns.lineplot(
            data=self._data,
            x=x_column_name,
            y=y_column_name,
        )
        ax.set(xlabel=x_column_name, ylabel=y_column_name)
        ax.set_xticks(ax.get_xticks())
        ax.set_xticklabels(
            ax.get_xticklabels(),
            rotation=45,
            horizontalalignment="right",
        )  # rotate the labels of the x Axis to prevent the chance of overlapping of the labels
        plt.tight_layout()

        buffer = io.BytesIO()
        fig.savefig(buffer, format="png")
        plt.close()  # Prevents the figure from being displayed directly
        buffer.seek(0)
        return Image(buffer, format_=ImageFormat.PNG)

    def plot_scatterplot(self, x_column_name: str, y_column_name: str) -> Image:
        """
        Plot two columns against each other in a scatterplot.

        Parameters
        ----------
        x_column_name : str
            The column name of the column to be plotted on the x-Axis.
        y_column_name : str
            The column name of the column to be plotted on the y-Axis.

        Returns
        -------
        plot: Image
            The plot as an image.

        Raises
        ------
        UnknownColumnNameError
            If either of the columns do not exist.

        Examples
        --------
        >>> from safeds.data.tabular.containers import Table
        >>> table = Table.from_dict({"temperature": [10, 15, 20, 25, 30], "sales": [54, 74, 90, 206, 210]})
        >>> table.plot_scatterplot("temperature", "sales")
        """
        if not self.has_column(x_column_name):
            raise UnknownColumnNameError([x_column_name])
        if not self.has_column(y_column_name):
            raise UnknownColumnNameError([y_column_name])

        fig = plt.figure()
        ax = sns.scatterplot(
            data=self._data,
            x=x_column_name,
            y=y_column_name,
        )
        ax.set(xlabel=x_column_name, ylabel=y_column_name)
        ax.set_xticks(ax.get_xticks())
        ax.set_xticklabels(
            ax.get_xticklabels(),
            rotation=45,
            horizontalalignment="right",
        )  # rotate the labels of the x Axis to prevent the chance of overlapping of the labels
        plt.tight_layout()

        buffer = io.BytesIO()
        fig.savefig(buffer, format="png")
        plt.close()  # Prevents the figure from being displayed directly
        buffer.seek(0)
        return Image(buffer, format_=ImageFormat.PNG)

    # ------------------------------------------------------------------------------------------------------------------
    # Conversion
    # ------------------------------------------------------------------------------------------------------------------

    def to_csv_file(self, path: str | Path) -> None:
        """
        Write the data from the table into a CSV file.

        If the file and/or the directories do not exist they will be created. If the file already exists it will be
        overwritten.

        Parameters
        ----------
        path : str | Path
            The path to the output file.

        Examples
        --------
        >>> from safeds.data.tabular.containers import Table
        >>> table = Table.from_dict({"a": [1, 2, 3], "b": [4, 5, 6]})
        >>> table.to_json_file("./csv_files/csv.json")
        """
        Path(path).parent.mkdir(parents=True, exist_ok=True)
        data_to_csv = self._data.copy()
        data_to_csv.columns = self._schema.column_names
        data_to_csv.to_csv(path, index=False)

    def to_json_file(self, path: str | Path) -> None:
        """
        Write the data from the table into a JSON file.

        If the file and/or the directories do not exist, they will be created. If the file already exists it will be
        overwritten.

        Parameters
        ----------
        path : str | Path
            The path to the output file.

        Examples
        --------
        >>> from safeds.data.tabular.containers import Table
        >>> table = Table.from_dict({"a": [1, 2, 3], "b": [4, 5, 6]})
        >>> table.to_json_file("./json_files/table.json")
        """
        Path(path).parent.mkdir(parents=True, exist_ok=True)
        data_to_json = self._data.copy()
        data_to_json.columns = self._schema.column_names
        data_to_json.to_json(path)

    def to_dict(self) -> dict[str, list[Any]]:
        """
        Return a dictionary that maps column names to column values.

        Returns
        -------
        data : dict[str, list[Any]]
            Dictionary representation of the table.

        Examples
        --------
        >>> from safeds.data.tabular.containers import Table
        table:    a  b
            0     1  4
            1     2  5
            2     3  6
        >>> table.to_dict()
        {"a": [1, 2, 3], "b": [4, 5, 6]}
        """
        return {column_name: list(self.get_column(column_name)) for column_name in self.column_names}

    def to_html(self) -> str:
        """
        Return an HTML representation of the table.

        Returns
        -------
        output : str
            The generated HTML.
        """
        return self._data.to_html(max_rows=self._data.shape[0], max_cols=self._data.shape[1])

    def to_columns(self) -> list[Column]:
        """
        Return a list of the columns.

        Returns
        -------
        columns : list[Columns]
            List of columns.

       Examples
        --------
        >>> from safeds.data.tabular.containers import Table
        >>> table = Table.from_dict({"a":[1, 2],"b":[20, 30]})
        >>> columns = table.to_columns()
        [[1, 2], [20, 30]]
        """
        return [self.get_column(name) for name in self._schema.column_names]

    def to_rows(self) -> list[Row]:
        """
        Return a list of the rows.

        Returns
        -------
        rows : list[Row]
            List of rows.

        Examples
        --------
        >>> from safeds.data.tabular.containers import Table
        >>> table = Table.from_dict({"a":[1, 2],"b":[20, 30]})
        >>> rows = table.to_rows()
        [[1, 20], [2, 30]]
        """
        return [
            Row._from_pandas_dataframe(
                pd.DataFrame([list(series_row)], columns=self._schema.column_names),
                self._schema,
            )
            for (_, series_row) in self._data.iterrows()
        ]

    # ------------------------------------------------------------------------------------------------------------------
    # IPython integration
    # ------------------------------------------------------------------------------------------------------------------

    def _repr_html_(self) -> str:
        """
        Return an HTML representation of the table.

        Returns
        -------
        output : str
            The generated HTML.
        """
        return self._data.to_html(max_rows=self._data.shape[0], max_cols=self._data.shape[1], notebook=True)

    # ------------------------------------------------------------------------------------------------------------------
    # Dataframe interchange protocol
    # ------------------------------------------------------------------------------------------------------------------

    def __dataframe__(self, nan_as_null: bool = False, allow_copy: bool = True):  # type: ignore[no-untyped-def]
        """
        Return a DataFrame exchange object that conforms to the dataframe interchange protocol.

        Generally, there is no reason to call this method directly. The dataframe interchange protocol is designed to
        allow libraries to consume tabular data from different sources, such as `pandas` or `polars`. If you still
        decide to call this method, you should not rely on any capabilities of the returned object beyond the dataframe
        interchange protocol.

        The specification of the dataframe interchange protocol can be found on
        [GitHub](https://github.com/data-apis/dataframe-api).

        Parameters
        ----------
        nan_as_null : bool
            Whether to replace missing values in the data with `NaN`.
        allow_copy : bool
            Whether memory may be copied to create the DataFrame exchange object.

        Returns
        -------
        dataframe
            A DataFrame object that conforms to the dataframe interchange protocol.
        """
        if not allow_copy:
            raise NotImplementedError("For the moment we need to copy the data, so `allow_copy` must be True.")

        data_copy = self._data.copy()
        data_copy.columns = self.column_names
        return data_copy.__dataframe__(nan_as_null, allow_copy)<|MERGE_RESOLUTION|>--- conflicted
+++ resolved
@@ -82,7 +82,7 @@
         Examples
         --------
         >>> from safeds.data.tabular.containers import Table
-        >>> table = Table.from_csv_file('./path_to_file/file_name.csv')
+        >>> table = Table.from_csv_file('path_to_file\file_name.csv')
         """
         try:
             return Table(pd.read_csv(path))
@@ -114,7 +114,7 @@
         Examples
         --------
         >>> from safeds.data.tabular.containers import Table
-        >>> table = Table.from_json_file('./path_to_file/file_name.json') # TODO backslash hier und oben
+        >>> table = Table.from_json_file('path_to_file/file_name.json') # TODO backslash
         """
         try:
             return Table(pd.read_json(path))
@@ -190,9 +190,9 @@
         --------
         >>> from safeds.data.tabular.containers import Table
         >>> from safeds.data.tabular.containers import Column
-        >>> col1 = Column("a", [1, 2, 3])
-        >>> col2 = Column("b", [4, 5, 6])
-        >>> table = Table.from_columns([col1, col2])
+        >>> column_1 = Column("a", [1, 2, 3])
+        >>> column_2 = Column("b", [4, 5, 6])
+        >>> table = Table.from_columns([column_1, column_2])
                 a       b
         0       1       4
         1       2       5
@@ -235,9 +235,9 @@
         --------
         >>> from safeds.data.tabular.containers import Table
         >>> from safeds.data.tabular.containers import Row
-        >>> row1 = Row({"a": 1, "b": 2})
-        >>> row2 = Row({"a": 3, "b": 4})
-        >>> table = Table.from_rows([row1, row2])
+        >>> row_1 = Row({"a": 1, "b": 2})
+        >>> row_2 = Row({"a": 3, "b": 4})
+        >>> table = Table.from_rows([row_1, row_2])
            a  b
         0  1  2
         1  3  4
@@ -286,7 +286,6 @@
 
     def __eq__(self, other: Any) -> bool:
         """
-
         Examples
         --------
         >>> from safeds.data.tabular.containers import Table
@@ -294,11 +293,14 @@
         >>> row1 = Row({"a": 1, "b": 2})
         >>> row2 = Row({"a": 3, "b": 4})
         >>> row3 = Row({"a": 5, "b": 6})
+        >>> row4 = Row({"a": 7, "b": 8})
+
         >>> table1 = Table.from_rows([row1, row2])
         >>> table2 = Table.from_rows([row1, row2])
-        >>> table3 = Table.from_rows([row1, row3])
+        >>> table3 = Table.from_rows([row3, row4])
         >>> table1 == table2
         True
+
         >>> table1 == table3
         False
         """
@@ -319,9 +321,12 @@
         Examples
         -------
         >>> from safeds.data.tabular.containers import Table
-        >>> table = Table.from_dict({"col1": [1, 3], "col2": [2, 4]})
+        >>> from safeds.data.tabular.containers import Row
+        >>> row1 = Row({"a": 1, "b": 2})
+        >>> row2 = Row({"a": 3, "b": 4})
+        >>> table = Table.from_rows([row1, row2])
         >>> repr(table)
-                col1       col2
+            column_0  column_1
         0         1         2
         1         3         4
         """
@@ -353,9 +358,12 @@
         Examples
         --------
         >>> from safeds.data.tabular.containers import Table
-        >>> table = Table.from_dict({"col1": [1, 3], "col2": [2, 4]})
+        >>> from safeds.data.tabular.containers import Row
+        >>> row_1 = Row({"a": 1, "b": 2})
+        >>> row_2 = Row({"a": 3, "b": 4})
+        >>> table = Table.from_rows([row_1, row_2])
         >>> table.column_names
-        ['col1', 'col2']
+        ['a', 'b']
         """
         return self._schema.column_names
 
@@ -373,7 +381,9 @@
         Examples
         --------
         >>> from safeds.data.tabular.containers import Table
-        >>> table = Table.from_dict({"a": [1], "b": [2]})
+        >>> from safeds.data.tabular.containers import Row
+        >>> row_1 = Row({"a": 1, "b": 2})
+        >>> table = Table.from_rows([row_1])
         >>> table.number_of_columns
         2
         """
@@ -393,7 +403,9 @@
         Examples
         --------
         >>> from safeds.data.tabular.containers import Table
-        >>> table = Table.from_dict({"a": [1], "b": [2]})
+        >>> from safeds.data.tabular.containers import Row
+        >>> row = Row({"a": 1, "b": 2})
+        >>> table = Table.from_rows([row])
         >>> table.number_of_rows
         1
         """
@@ -415,7 +427,7 @@
         >>> from safeds.data.tabular.containers import Table
         >>> from safeds.data.tabular.containers import Row
         >>> row = Row({"a": 1, "b": 2.5, "c": [3, 4]})
-        >>> table = Table.from_dict({"a": [1], "b": [2.5], "c": [[3, 4]]}))
+        >>> table = Table.from_rows([row])
         >>> table.schema
         {
             'a': Integer,
@@ -447,13 +459,6 @@
         ------
         UnknownColumnNameError
             If the specified target column name does not exist.
-
-        Examples
-        --------
-        >>> from safeds.data.tabular.containers import Table
-        >>> table = Table.from_dict({"a": [1], "b": [2]})
-        >>> table.get_column("b")
-        'b': [2]
         """
         if not self.has_column(column_name):
             raise UnknownColumnNameError([column_name])
@@ -478,15 +483,6 @@
         -------
         contains : bool
             True if the column exists.
-
-        Examples
-        --------
-        >>> from safeds.data.tabular.containers import Table
-        >>> table = Table.from_dict({"a": [1], "b": [2]})
-        >>> table.has_column("b")
-        True
-        >>> table.has_column("c")
-        False
         """
         return self._schema.has_column(column_name)
 
@@ -514,7 +510,9 @@
         Examples
         --------
         >>> from safeds.data.tabular.containers import Table
-        >>> table = Table.from_dict({"a": [1], "b": [2.5]})
+        >>> from safeds.data.tabular.containers import Row
+        >>> row_1 = Row({"a": 1, "b": 2.5})
+        >>> table = Table.from_rows([row_1])
         >>> table.get_column_type("b")
         RealNumber
         """
@@ -543,7 +541,10 @@
         Examples
         --------
         >>> from safeds.data.tabular.containers import Table
-        >>> table = Table.from_dict({"a": [1, 3], "b": [2, 4]})
+        >>> from safeds.data.tabular.containers import Row
+        >>> row_1 = Row({"a": 1, "b": 2})
+        >>> row_2 = Row({"a": 3, "b": 4})
+        >>> table = Table.from_rows([row_1, row_2])
         >>> table.get_row(0)
         {
             'a': 1,
@@ -571,7 +572,10 @@
         Examples
         --------
         >>> from safeds.data.tabular.containers import Table
-        >>> table = Table.from_dict({"a": [1, 3], "b": [2, 4]})
+        >>> from safeds.data.tabular.containers import Row
+        >>> row_1 = Row({"a": 1, "b": 2})
+        >>> row_2 = Row({"a": 3, "b": 4})
+        >>> table = Table.from_rows([row_1, row_2])
         >>> table.summary()
                       metrics                   a                   b
         0             maximum                   3                   4
@@ -641,9 +645,12 @@
         Examples
         --------
         >>> from safeds.data.tabular.containers import Table
-        >>> table = Table.from_dict({"a": [1, 3], "b": [2, 4]})
-        >>> col = Column("c", ["d", "e"])
-        >>> table.add_column(col)
+        >>> from safeds.data.tabular.containers import Row
+        >>> row_1 = Row({"a": 1, "b": 2})
+        >>> row_2 = Row({"a": 3, "b": 4})
+        >>> table = Table.from_rows([row_1, row_2])
+        >>> column = Column("c", ["d", "e"])
+        >>> table.add_column()
            a  b  c
         0  1  2  d
         1  3  4  e
@@ -684,10 +691,12 @@
         --------
         >>> from safeds.data.tabular.containers import Table
         >>> from safeds.data.tabular.containers import Row
-        >>> table = Table.from_dict({"a": [1, 3], "b": [2, 4]})
-        >>> col1 = Column("c", ["d", "e"])
-        >>> col2 = Column("d", [3.5, 7.9])
-        >>> table.add_columns([col1, col2])
+        >>> row_1 = Row({"a": 1, "b": 2})
+        >>> row_2 = Row({"a": 3, "b": 4})
+        >>> table = Table.from_rows([row_1, row_2])
+        >>> column_1 = Column("c", ["d", "e"])
+        >>> column_2 = Column("d", [3.5, 7.9])
+        >>> table.add_columns([column_1, column_2])
            a  b  c    d
         0  1  2  d  3.5
         1  3  4  e  7.9
@@ -724,9 +733,10 @@
         --------
         >>> from safeds.data.tabular.containers import Table
         >>> from safeds.data.tabular.containers import Row
-        >>> table = Table.from_dict({"a": [1], "b": [2]})
-        >>> row = Row.from_dict({"a": 3, "b": 4})
-        >>> new_table = table.add_row(row)
+        >>> row_1 = Row.from_dict({"a": 1, "b": 2})
+        >>> table = Table.from_rows([row_1])
+        >>> row_2 = Row.from_dict({"a": 3, "b": 4})
+        >>> new_table = table.add_row(row_2)
            a  b
         0  1  2
         1  3  4
@@ -757,10 +767,11 @@
         --------
         >>> from safeds.data.tabular.containers import Table
         >>> from safeds.data.tabular.containers import Row
-        >>> table = Table.from_dict({"a": [1], "b": [2]})
-        >>> row1 = Row.from_dict({"a": 3, "b": 4})
-        >>> row2 = Row.from_dict({"a": 5, "b": 6})
-        >>> new_table = table.add_rows([row1, row2])
+        >>> row_1 = Row.from_dict({"a": 1, "b": 2})
+        >>> table = Table.from_rows([row_1])
+        >>> row_2 = Row.from_dict({"a": 3, "b": 4})
+        >>> row_3 = Row.from_dict({"a": 5, "b": 6})
+        >>> new_table = table.add_rows([row_2, row_3])
            a  b
         0  1  2
         1  3  4
@@ -796,7 +807,10 @@
         Examples
         --------
         >>> from safeds.data.tabular.containers import Table
-        >>> table = Table.from_dict({"a": [1, 3], "b": [2, 4]})
+        >>> from safeds.data.tabular.containers import Row
+        >>> row_1 = Row.from_dict({"a": 1, "b": 2})
+        >>> row_2 = Row.from_dict({"a": 3, "b": 4})
+        >>> table = Table.from_rows([row_1, row_2])
         >>> new_table = table.filter_rows(lambda x: x["a"] < 2)
            a  b
         0  1  2
@@ -831,7 +845,10 @@
         Examples
         --------
         >>> from safeds.data.tabular.containers import Table
-        >>> table = Table.from_dict({"a": [1, 3], "b": [2, 4]})
+        >>> from safeds.data.tabular.containers import Row
+        >>> row_1 = Row.from_dict({"a": 1, "b": 2})
+        >>> row_2 = Row.from_dict({"a": 3, "b": 4})
+        >>> table = Table.from_rows([row_1, row_2])
         >>> new_table = table.keep_only_columns(["b"])
            b
         0  2
@@ -871,7 +888,10 @@
         Examples
         --------
         >>> from safeds.data.tabular.containers import Table
-        >>> table = Table.from_dict({"a": [1, 3], "b": [2, 4]})
+        >>> from safeds.data.tabular.containers import Row
+        >>> row_1 = Row.from_dict({"a": 1, "b": 2})
+        >>> row_2 = Row.from_dict({"a": 3, "b": 4})
+        >>> table = Table.from_rows([row_1, row_2])
         >>> new_table = table.remove_columns(["b"])
            a
         0  1
@@ -901,10 +921,14 @@
         Examples
         --------
         >>> from safeds.data.tabular.containers import Table
-        >>> table = Table.from_dict({"a": [1], "b": [None]})
+        >>> from safeds.data.tabular.containers import Row
+        >>> row_1 = Row.from_dict({"a": 1, "b": None})
+        >>> row_2 = Row.from_dict({"a": 3, "b": None})
+        >>> table = Table.from_rows([row_1, row_2])
         >>> new_table = table.remove_columns_with_missing_values()
            a
         0  1
+        1  3
         """
         return Table.from_columns([column for column in self.to_columns() if not column.has_missing_values()])
 
@@ -917,13 +941,18 @@
         table : Table
             A table without the columns that contain non-numerical values.
 
-        Examples
-        --------
-        >>> from safeds.data.tabular.containers import Table
-        >>> table = Table.from_dict({"a": [1], "b": ["test"]})
-        >>> new_table = table.remove_columns_with_non_numerical_values()
+
+        Examples
+        --------
+        >>> from safeds.data.tabular.containers import Table
+        >>> from safeds.data.tabular.containers import Row
+        >>> row_1 = Row.from_dict({"a": 1, "b": "test"})
+        >>> row_2 = Row.from_dict({"a": 3, "b": "test"})
+        >>> table = Table.from_rows([row_1, row_2])
+        >>> table.remove_columns_with_non_numerical_values()
            a
         0  1
+        1  3
         """
         return Table.from_columns([column for column in self.to_columns() if column.type.is_numeric()])
 
@@ -940,7 +969,11 @@
         Examples
         --------
         >>> from safeds.data.tabular.containers import Table
-        >>> table = Table.from_dict({"a": [1, 3, 3], "b": [2, 4, 4]})
+        >>> from safeds.data.tabular.containers import Row
+        >>> row_1 = Row.from_dict({"a": 1, "b": 2})
+        >>> row_2 = Row.from_dict({"a": 3, "b": 4})
+        >>> row_3 = Row.from_dict({"a": 3, "b": 4})
+        >>> table = Table.from_rows([row_1, row_2, row_3])
         >>> new_table = table.remove_duplicate_rows()
            a  b
         0  1  2
@@ -1015,7 +1048,9 @@
         Examples
         --------
         >>> from safeds.data.tabular.containers import Table
-        >>> table = Table.from_dict({"a": [1], "b": [2]})
+        >>> from safeds.data.tabular.containers import Row
+        >>> row = Row.from_dict({"a": 1, "b": 2})
+        >>> table = Table.from_rows([row])
         >>> new_table = table.rename_column("b", "c")
            a  c
         0  1  2
@@ -1059,15 +1094,16 @@
         ColumnSizeError
             If the size of the column does not match the amount of rows.
 
-        Examples
-        --------
-        >>> from safeds.data.tabular.containers import Table
+
+        Examples
+        --------
+        >>> from safeds.data.tabular.containers import Table
+        >>> from safeds.data.tabular.containers import Row
         >>> from safeds.data.tabular.containers import Column
-        >>> table = Table.from_dict({"a": [1], "b": [2]})
-        >>> new_col = Column("new", [3])
-        >>> new_table = table.replace_column("b", new_col)
-           a  new
-        0  1    3
+        >>> row = Row.from_dict({"a": 1, "b": 2})
+        >>> table = Table.from_rows([row])
+        >>> new_column = Column("new", [3])
+        >>> new_table = table.replace_column("b", new_column)
         """
         if old_column_name not in self._schema.column_names:
             raise UnknownColumnNameError([old_column_name])
@@ -1098,17 +1134,19 @@
         result : Table
             The shuffled Table.
 
-        Examples
-        --------
-        >>> from safeds.data.tabular.containers import Table
-        >>> from safeds.data.tabular.containers import Row
-        >>> import numpy as np
-        >>> np. random.seed(123456)
-        >>> table = Table.from_dict({"a": [1, 3, 5], "b": [2, 4, 6]})
+        #todo set seed in example?
+        Examples
+        --------
+        >>> from safeds.data.tabular.containers import Table
+        >>> from safeds.data.tabular.containers import Row
+        >>> row_1 = Row.from_dict({"a": 1, "b": 2})
+        >>> row_2 = Row.from_dict({"a": 3, "b": 4})
+        >>> row_3 = Row.from_dict({"a": 5, "b": 6})
+        >>> table = Table.from_rows([row_1, row_2, row_3])
         >>> new_table = table.shuffle_rows()
            a  b
-        0  5  6
-        1  1  2
+        0  1  2
+        1  5  6
         2  3  4
         """
         new_df = self._data.sample(frac=1.0)
@@ -1146,7 +1184,11 @@
         Examples
         --------
         >>> from safeds.data.tabular.containers import Table
-        >>> table = Table.from_dict({"a": [1, 3, 5], "b": [2, 4, 6]})
+        >>> from safeds.data.tabular.containers import Row
+        >>> row_1 = Row.from_dict({"a": 1, "b": 2})
+        >>> row_2 = Row.from_dict({"a": 3, "b": 4})
+        >>> row_3 = Row.from_dict({"a": 5, "b": 6})
+        >>> table = Table.from_rows([row_1, row_2, row_3])
         >>> new_table = table.slice_rows(0, 2)
            a  b
         0  1  2
@@ -1191,21 +1233,6 @@
         -------
         new_table : Table
             A new table with sorted columns.
-
-        Examples
-        --------
-        >>> from safeds.data.tabular.containers import Table
-        >>> table = Table.from_dict({"col1": [1], "col2": [2] })
-        >>> new_table = table.sort_columns(lambda col1, col2: 1)
-           col1  col2
-        0     1     2
-        >>> new_table = table.sort_columns(lambda col1, col2: -1)
-           col2  col1
-        0     2     1
-        >>> table = Table.from_dict({"b": [2], "a": [1]})
-        >>> new_table = table.sort_columns()
-           a  b
-        0  1  2
         """
         columns = self.to_columns()
         columns.sort(key=functools.cmp_to_key(comparator))
@@ -1231,27 +1258,6 @@
         -------
         new_table : Table
             A new table with sorted rows.
-
-        Examples
-        --------
-        #todo is there a mistake in the docstring above? 1 oesnt change order while -1 does
-        >>> from safeds.data.tabular.containers import Table
-        >>> table = Table.from_dict({"col1": [1, 3, 5], "col2": [2, 4, 6] })
-        >>> new_table = table.sort_rows(lambda row1, row2: 1)
-           col1  col2
-        0     1     2
-        1     3     4
-        2     5     6
-        >>> new_table = table.sort_rows(lambda row1, row2: -1)
-           col1  col2
-        0     5     6
-        1     3     4
-        2     1     2
-        >>> new_table = table.sort_rows(lambda row1, row2: 0)
-           col1  col2
-        0     1     2
-        1     3     4
-        2     5     6
         """
         rows = self.to_rows()
         rows.sort(key=functools.cmp_to_key(comparator))
@@ -1264,26 +1270,15 @@
         Parameters
         ----------
         percentage_in_first : float
-            The desired size of the first table in percentage to the given table; must be between 0 and 1.
+            The desired size of the first table in percentage to the given table.
 
         Returns
         -------
         result : (Table, Table)
             A tuple containing the two resulting tables. The first table has the specified size, the second table
             contains the rest of the data.
-<<<<<<< HEAD
-=======
-
-        Examples
-        ---------
-        >>> from safeds.data.tabular.containers import Table
-        >>> table = Table.from_dict({"temperature": [10, 15, 20, 25, 30], "sales": [54, 74, 90, 206, 210]})
-        >>> slices = table.split(0.4)
-        >>> slices[0].to_dict()
-        {"temperature": [10, 15], "sales": [54, 74]}
-        >>> slices[1].to_dict()
-        {"temperature": [20, 25, 30], "sales": [90, 206, 210]}
->>>>>>> d8f651ac
+
+
         """
         if percentage_in_first <= 0 or percentage_in_first >= 1:
             raise ValueError("the given percentage is not in range")
@@ -1307,13 +1302,6 @@
         -------
         tagged_table : TaggedTable
             A new tagged table with the given target and feature names.
-
-        Examples
-        -------
-        >>> from safeds.data.tabular.containers._table
-        >>> from safeds.data.tabular.containers._tagged_table
-        >>> table = Table.from_dict({"item": ["apple", "milk", "beer"], "price": [1.10, 1.19, 1.79], "amount_bought": [74, 72, 51]})
-        >>> tagged_table = table.tag_columns("amount_bought")
         """
         from ._tagged_table import TaggedTable
 
@@ -1332,17 +1320,7 @@
         ------
         UnknownColumnNameError
             If the column does not exist.
-<<<<<<< HEAD
-=======
-
-        Examples
-        --------
-        >>> from safeds.data.tabular.containers import Table
-        >>> table = Table.from_dict({"item": ["apple", "milk", "beer"], "price": [1.10, 1.19, 1.79]})
-        >>> cents = table.transform_column("price", lambda val: val * 100)
-        >>> cents.to_dict()
-        {"item": ["apple", "milk", "beer"], "price": [110, 119, 179]}
->>>>>>> d8f651ac
+
         """
         if self.has_column(name):
             items: list = [transformer(item) for item in self.to_rows()]
@@ -1428,7 +1406,6 @@
     # Plotting
     # ------------------------------------------------------------------------------------------------------------------
 
-    # todo example for this?
     def plot_correlation_heatmap(self) -> Image:
         """
         Plot a correlation heatmap for all numerical columns of this `Table`.
@@ -1437,13 +1414,6 @@
         -------
         plot: Image
             The plot as an image.
-
-
-        Examples
-        --------
-        >>> from safeds.data.tabular.containers import Table
-        >>> table = Table.from_dict({"temperature": [10, 15, 20, 25, 30], "sales": [54, 74, 90, 206, 210]})
-        >>> table.plot_correlation_heatmap()
         """
         only_numerical = self.remove_columns_with_non_numerical_values()
 
@@ -1487,12 +1457,6 @@
         ------
         UnknownColumnNameError
             If either of the columns do not exist.
-
-        Examples
-        --------
-        >>> from safeds.data.tabular.containers import Table
-        >>> table = Table.from_dict({"temperature": [10, 15, 20, 25, 30], "sales": [54, 74, 90, 206, 210]})
-        >>> table.plot_lineplot("temperature", "sales")
         """
         if not self.has_column(x_column_name):
             raise UnknownColumnNameError([x_column_name])
@@ -1540,12 +1504,6 @@
         ------
         UnknownColumnNameError
             If either of the columns do not exist.
-
-        Examples
-        --------
-        >>> from safeds.data.tabular.containers import Table
-        >>> table = Table.from_dict({"temperature": [10, 15, 20, 25, 30], "sales": [54, 74, 90, 206, 210]})
-        >>> table.plot_scatterplot("temperature", "sales")
         """
         if not self.has_column(x_column_name):
             raise UnknownColumnNameError([x_column_name])
@@ -1588,12 +1546,6 @@
         ----------
         path : str | Path
             The path to the output file.
-
-        Examples
-        --------
-        >>> from safeds.data.tabular.containers import Table
-        >>> table = Table.from_dict({"a": [1, 2, 3], "b": [4, 5, 6]})
-        >>> table.to_json_file("./csv_files/csv.json")
         """
         Path(path).parent.mkdir(parents=True, exist_ok=True)
         data_to_csv = self._data.copy()
@@ -1611,12 +1563,6 @@
         ----------
         path : str | Path
             The path to the output file.
-
-        Examples
-        --------
-        >>> from safeds.data.tabular.containers import Table
-        >>> table = Table.from_dict({"a": [1, 2, 3], "b": [4, 5, 6]})
-        >>> table.to_json_file("./json_files/table.json")
         """
         Path(path).parent.mkdir(parents=True, exist_ok=True)
         data_to_json = self._data.copy()
@@ -1631,16 +1577,6 @@
         -------
         data : dict[str, list[Any]]
             Dictionary representation of the table.
-
-        Examples
-        --------
-        >>> from safeds.data.tabular.containers import Table
-        table:    a  b
-            0     1  4
-            1     2  5
-            2     3  6
-        >>> table.to_dict()
-        {"a": [1, 2, 3], "b": [4, 5, 6]}
         """
         return {column_name: list(self.get_column(column_name)) for column_name in self.column_names}
 
@@ -1652,6 +1588,12 @@
         -------
         output : str
             The generated HTML.
+
+        Examples
+        --------
+        >>> from safeds.data.tabular.containers import Table
+        >>> table = Table.from_dict({"a": [1, 2, 3], "b": [4, 5, 6]})
+        >>> html = table.to_html()
         """
         return self._data.to_html(max_rows=self._data.shape[0], max_cols=self._data.shape[1])
 
@@ -1663,13 +1605,6 @@
         -------
         columns : list[Columns]
             List of columns.
-
-       Examples
-        --------
-        >>> from safeds.data.tabular.containers import Table
-        >>> table = Table.from_dict({"a":[1, 2],"b":[20, 30]})
-        >>> columns = table.to_columns()
-        [[1, 2], [20, 30]]
         """
         return [self.get_column(name) for name in self._schema.column_names]
 
@@ -1681,13 +1616,6 @@
         -------
         rows : list[Row]
             List of rows.
-
-        Examples
-        --------
-        >>> from safeds.data.tabular.containers import Table
-        >>> table = Table.from_dict({"a":[1, 2],"b":[20, 30]})
-        >>> rows = table.to_rows()
-        [[1, 20], [2, 30]]
         """
         return [
             Row._from_pandas_dataframe(
