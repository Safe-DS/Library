from __future__ import annotations

import functools
import io
from pathlib import Path
from typing import TYPE_CHECKING, Any

import matplotlib.pyplot as plt
import numpy as np
import pandas as pd
import seaborn as sns
from pandas import DataFrame
from scipy import stats

from safeds.data.image.containers import Image
from safeds.data.image.typing import ImageFormat
from safeds.data.tabular.exceptions import (
    ColumnLengthMismatchError,
    ColumnSizeError,
    DuplicateColumnNameError,
    IndexOutOfBoundsError,
    MissingDataError,
    NonNumericColumnError,
    SchemaMismatchError,
    UnknownColumnNameError,
)
from safeds.data.tabular.typing import ColumnType, Schema

from ._column import Column
from ._row import Row

if TYPE_CHECKING:
    from collections.abc import Callable, Iterable

    from safeds.data.tabular.transformation import InvertibleTableTransformer, TableTransformer

    from ._tagged_table import TaggedTable


# noinspection PyProtectedMember
class Table:
    """
    A table is a two-dimensional collection of data. It can either be seen as a list of rows or as a list of columns.

    To create a `Table`, use one of the following static methods:

    | Method                                                                       | Description                            |
    | ---------------------------------------------------------------------------- | -------------------------------------- |
    | [from_csv_file][safeds.data.tabular.containers._table.Table.from_csv_file]   | Create a table from a CSV file.        |
    | [from_json_file][safeds.data.tabular.containers._table.Table.from_json_file] | Create a table from a JSON file.       |
    | [from_dict][safeds.data.tabular.containers._table.Table.from_dict]           | Create a table from a dictionary.      |
    | [from_columns][safeds.data.tabular.containers._table.Table.from_columns]     | Create a table from a list of columns. |
    | [from_rows][safeds.data.tabular.containers._table.Table.from_rows]           | Create a table from a list of rows.    |
    """

    # ------------------------------------------------------------------------------------------------------------------
    # Creation
    # ------------------------------------------------------------------------------------------------------------------

    @staticmethod
    def from_csv_file(path: str | Path) -> Table:
        """
        Read data from a CSV file into a table.

        Parameters
        ----------
        path : str | Path
            The path to the CSV file.

        Returns
        -------
        table : Table
            The table created from the CSV file.

        Raises
        ------
        FileNotFoundError
            If the specified file does not exist.
        ValueError
            If the file could not be read.
        """
        try:
            return Table(pd.read_csv(path))
        except FileNotFoundError as exception:
            raise FileNotFoundError(f'File "{path}" does not exist') from exception

    @staticmethod
<<<<<<< HEAD
    def from_excel_file(path: str) -> Table:
        """
        Read data from an Excel file into a table.

        Parameters
        ----------
        path : str
            The path to the Excel file.

        Returns
        -------
        table : Table
            The table created from the Excel file.

        Raises
        ------
        FileNotFoundError
            If the specified file does not exist.
        ValueError
            If the file could not be read.
        """
        try:
            return Table(pd.read_excel(path, engine="openpyxl", usecols=lambda colname: "Unnamed" not in colname))
        except FileNotFoundError as exception:
            raise FileNotFoundError(f'File "{path}" does not exist') from exception

    @staticmethod
    def from_json_file(path: str) -> Table:
=======
    def from_json_file(path: str | Path) -> Table:
>>>>>>> f4f44a6b
        """
        Read data from a JSON file into a table.

        Parameters
        ----------
        path : str | Path
            The path to the JSON file.

        Returns
        -------
        table : Table
            The table created from the JSON file.

        Raises
        ------
        FileNotFoundError
            If the specified file does not exist.
        ValueError
            If the file could not be read.
        """
        try:
            return Table(pd.read_json(path))
        except FileNotFoundError as exception:
            raise FileNotFoundError(f'File "{path}" does not exist') from exception

    @staticmethod
    def from_dict(data: dict[str, list[Any]]) -> Table:
        """
        Create a table from a dictionary that maps column names to column values.

        Parameters
        ----------
        data : dict[str, list[Any]]
            The data.

        Returns
        -------
        table : Table
            The generated table.

        Raises
        ------
        ColumnLengthMismatchError
            If columns have different lengths.
        """
        # Validation
        expected_length: int | None = None
        for column_values in data.values():
            if expected_length is None:
                expected_length = len(column_values)
            elif len(column_values) != expected_length:
                raise ColumnLengthMismatchError(
                    "\n".join(f"{column_name}: {len(column_values)}" for column_name, column_values in data.items()),
                )

        # Implementation
        dataframe: DataFrame = pd.DataFrame()
        for column_name, column_values in data.items():
            dataframe[column_name] = column_values
        return Table(dataframe)

    @staticmethod
    def from_columns(columns: list[Column]) -> Table:
        """
        Return a table created from a list of columns.

        Parameters
        ----------
        columns : list[Column]
            The columns to be combined. They need to have the same size.

        Returns
        -------
        table : Table
            The generated table.

        Raises
        ------
        ColumnLengthMismatchError
            If any of the column sizes does not match with the others.
        """
        dataframe: DataFrame = pd.DataFrame()

        for column in columns:
            if column._data.size != columns[0]._data.size:
                raise ColumnLengthMismatchError(
                    "\n".join(f"{column.name}: {column._data.size}" for column in columns),
                )
            dataframe[column.name] = column._data

        return Table(dataframe)

    @staticmethod
    def from_rows(rows: list[Row]) -> Table:
        """
        Return a table created from a list of rows.

        Parameters
        ----------
        rows : list[Row]
            The rows to be combined. They need to have a matching schema.

        Returns
        -------
        table : Table
            The generated table.

        Raises
        ------
        MissingDataError
            If an empty list is given.
        SchemaMismatchError
            If any of the row schemas does not match with the others.
        """
        if len(rows) == 0:
            raise MissingDataError("This function requires at least one row.")

        schema_compare: Schema = rows[0]._schema
        row_array: list[pd.DataFrame] = []

        for row in rows:
            if schema_compare != row._schema:
                raise SchemaMismatchError
            row_array.append(row._data)

        dataframe: DataFrame = pd.concat(row_array, ignore_index=True)
        dataframe.columns = schema_compare.column_names
        return Table(dataframe)

    # ------------------------------------------------------------------------------------------------------------------
    # Dunder methods
    # ------------------------------------------------------------------------------------------------------------------

    def __init__(self, data: Iterable, schema: Schema | None = None):
        """
        Create a table from a `DataFrame`.

        You should not use this constructor directly. Instead, use one of the following static methods:

        | Method                                                                       | Description                            |
        | ---------------------------------------------------------------------------- | -------------------------------------- |
        | [from_csv_file][safeds.data.tabular.containers._table.Table.from_csv_file]   | Create a table from a CSV file.        |
        | [from_json_file][safeds.data.tabular.containers._table.Table.from_json_file] | Create a table from a JSON file.       |
        | [from_dict][safeds.data.tabular.containers._table.Table.from_dict]           | Create a table from a dictionary.      |
        | [from_columns][safeds.data.tabular.containers._table.Table.from_columns]     | Create a table from a list of columns. |
        | [from_rows][safeds.data.tabular.containers._table.Table.from_rows]           | Create a table from a list of rows.    |
        """
        self._data: pd.DataFrame = data if isinstance(data, pd.DataFrame) else pd.DataFrame(data)
        self._schema: Schema = Schema._from_pandas_dataframe(self._data) if schema is None else schema

        if self._data.empty:
            self._data = pd.DataFrame(columns=self._schema.column_names)

        self._data = self._data.reset_index(drop=True)
        self._data.columns = self._schema.column_names

    def __eq__(self, other: Any) -> bool:
        if not isinstance(other, Table):
            return NotImplemented
        if self is other:
            return True
        table1 = self.sort_columns()
        table2 = other.sort_columns()
        return table1._schema == table2._schema and table1._data.equals(table2._data)

    def __repr__(self) -> str:
        tmp = self._data.copy(deep=True)
        tmp.columns = self.column_names
        return tmp.__repr__()

    def __str__(self) -> str:
        tmp = self._data.copy(deep=True)
        tmp.columns = self.column_names
        return tmp.__str__()

    # ------------------------------------------------------------------------------------------------------------------
    # Properties
    # ------------------------------------------------------------------------------------------------------------------

    @property
    def column_names(self) -> list[str]:
        """
        Return a list of all column names in this table.

        Alias for self.schema.column_names -> list[str].

        Returns
        -------
        column_names : list[str]
            The list of the column names.
        """
        return self._schema.column_names

    @property
    def number_of_columns(self) -> int:
        """
        Return the number of columns.

        Returns
        -------
        number_of_columns : int
            The number of columns.
        """
        return self._data.shape[1]

    @property
    def number_of_rows(self) -> int:
        """
        Return the number of rows.

        Returns
        -------
        number_of_rows : int
            The number of rows.
        """
        return self._data.shape[0]

    @property
    def schema(self) -> Schema:
        """
        Return the schema of the table.

        Returns
        -------
        schema : Schema
            The schema.
        """
        return self._schema

    # ------------------------------------------------------------------------------------------------------------------
    # Getters
    # ------------------------------------------------------------------------------------------------------------------

    def get_column(self, column_name: str) -> Column:
        """
        Return a column with the data of the specified column.

        Parameters
        ----------
        column_name : str
            The name of the column.

        Returns
        -------
        column : Column
            The column.

        Raises
        ------
        UnknownColumnNameError
            If the specified target column name does not exist.
        """
        if not self.has_column(column_name):
            raise UnknownColumnNameError([column_name])

        return Column._from_pandas_series(
            self._data[column_name],
            self.get_column_type(column_name),
        )

    def has_column(self, column_name: str) -> bool:
        """
        Return whether the table contains a given column.

        Alias for self.schema.hasColumn(column_name: str) -> bool.

        Parameters
        ----------
        column_name : str
            The name of the column.

        Returns
        -------
        contains : bool
            True if the column exists.
        """
        return self._schema.has_column(column_name)

    def get_column_type(self, column_name: str) -> ColumnType:
        """
        Return the type of the given column.

        Alias for self.schema.get_type_of_column(column_name: str) -> ColumnType.

        Parameters
        ----------
        column_name : str
            The name of the column to be queried.

        Returns
        -------
        type : ColumnType
            The type of the column.

        Raises
        ------
        ColumnNameError
            If the specified target column name does not exist.
        """
        return self._schema.get_column_type(column_name)

    def get_row(self, index: int) -> Row:
        """
        Return the row at a specified index.

        Parameters
        ----------
        index : int
            The index.

        Returns
        -------
        row : Row
            The row of the table at the index.

        Raises
        ------
        IndexOutOfBoundsError
            If no row at the specified index exists in this table.
        """
        if len(self._data.index) - 1 < index or index < 0:
            raise IndexOutOfBoundsError(index)

        return Row._from_pandas_dataframe(self._data.iloc[[index]], self._schema)

    # ------------------------------------------------------------------------------------------------------------------
    # Information
    # ------------------------------------------------------------------------------------------------------------------

    def summary(self) -> Table:
        """
        Return a table with a number of statistical key values.

        Returns
        -------
        result : Table
            The table with statistics.
        """
        columns = self.to_columns()
        result = pd.DataFrame()
        statistics = {}

        for column in columns:
            statistics = {
                "maximum": column.maximum,
                "minimum": column.minimum,
                "mean": column.mean,
                "mode": column.mode,
                "median": column.median,
                "sum": column.sum,
                "variance": column.variance,
                "standard deviation": column.standard_deviation,
                "idness": column.idness,
                "stability": column.stability,
            }
            values = []

            for function in statistics.values():
                try:
                    values.append(str(function()))
                except NonNumericColumnError:
                    values.append("-")

            result = pd.concat([result, pd.DataFrame(values)], axis=1)

        result = pd.concat([pd.DataFrame(list(statistics.keys())), result], axis=1)
        result.columns = ["metrics", *self.column_names]

        return Table(result)

    # ------------------------------------------------------------------------------------------------------------------
    # Transformations
    # ------------------------------------------------------------------------------------------------------------------

    def add_column(self, column: Column) -> Table:
        """
        Return the original table with the provided column attached at the end.

        Returns
        -------
        result : Table
            The table with the column attached.

        Raises
        ------
        DuplicateColumnNameError
            If the new column already exists.

        ColumnSizeError
            If the size of the column does not match the amount of rows.

        """
        if self.has_column(column.name):
            raise DuplicateColumnNameError(column.name)

        if column._data.size != self.number_of_rows:
            raise ColumnSizeError(str(self.number_of_rows), str(column._data.size))

        result = self._data.copy()
        result.columns = self._schema.column_names
        result[column.name] = column._data
        return Table(result)

    def add_columns(self, columns: list[Column] | Table) -> Table:
        """
        Add multiple columns to the table.

        Parameters
        ----------
        columns : list[Column] or Table
            The columns to be added.

        Returns
        -------
        result: Table
            A new table combining the original table and the given columns.

        Raises
        ------
        ColumnSizeError
            If at least one of the column sizes from the provided column list does not match the table.
        DuplicateColumnNameError
            If at least one column name from the provided column list already exists in the table.
        """
        if isinstance(columns, Table):
            columns = columns.to_columns()
        result = self._data.copy()
        result.columns = self._schema.column_names
        for column in columns:
            if column.name in result.columns:
                raise DuplicateColumnNameError(column.name)

            if column._data.size != self.number_of_rows:
                raise ColumnSizeError(str(self.number_of_rows), str(column._data.size))

            result[column.name] = column._data
        return Table(result)

    def add_row(self, row: Row) -> Table:
        """
        Add a row to the table.

        Parameters
        ----------
        row : Row
            The row to be added.

        Returns
        -------
        table : Table
            A new table with the added row at the end.

        """
        if self._schema != row.schema:
            raise SchemaMismatchError

        new_df = pd.concat([self._data, row._data]).infer_objects()
        new_df.columns = self.column_names
        return Table(new_df)

    def add_rows(self, rows: list[Row] | Table) -> Table:
        """
        Add multiple rows to a table.

        Parameters
        ----------
        rows : list[Row] or Table
            The rows to be added.

        Returns
        -------
        result : Table
            A new table which combines the original table and the given rows.
        """
        if isinstance(rows, Table):
            rows = rows.to_rows()
        result = self._data
        for row in rows:
            if self._schema != row.schema:
                raise SchemaMismatchError

        row_frames = (row._data for row in rows)

        result = pd.concat([result, *row_frames]).infer_objects()
        result.columns = self.column_names
        return Table(result)

    def filter_rows(self, query: Callable[[Row], bool]) -> Table:
        """
        Return a table with rows filtered by Callable (e.g. lambda function).

        Parameters
        ----------
        query : lambda function
            A Callable that is applied to all rows.

        Returns
        -------
        table : Table
            A table containing only the rows filtered by the query.
        """
        rows: list[Row] = [row for row in self.to_rows() if query(row)]
        if len(rows) == 0:
            result_table = Table([], self._schema)
        else:
            result_table = self.from_rows(rows)
        return result_table

    def keep_only_columns(self, column_names: list[str]) -> Table:
        """
        Return a table with only the given column(s).

        Parameters
        ----------
        column_names : list[str]
            A list containing only the columns to be kept.

        Returns
        -------
        table : Table
            A table containing only the given column(s).

        Raises
        ------
        ColumnNameError
            If any of the given columns does not exist.
        """
        invalid_columns = []
        for name in column_names:
            if not self._schema.has_column(name):
                invalid_columns.append(name)
        if len(invalid_columns) != 0:
            raise UnknownColumnNameError(invalid_columns)

        transformed_data = self._data[column_names]
        transformed_data.columns = column_names
        return Table(transformed_data)

    def remove_columns(self, column_names: list[str]) -> Table:
        """
        Return a table without the given column(s).

        Parameters
        ----------
        column_names : list[str]
            A list containing all columns to be dropped.

        Returns
        -------
        table : Table
            A table without the given columns.

        Raises
        ------
        ColumnNameError
            If any of the given columns does not exist.
        """
        invalid_columns = []
        for name in column_names:
            if not self._schema.has_column(name):
                invalid_columns.append(name)
        if len(invalid_columns) != 0:
            raise UnknownColumnNameError(invalid_columns)

        transformed_data = self._data.drop(labels=column_names, axis="columns")
        transformed_data.columns = [name for name in self._schema.column_names if name not in column_names]
        return Table(transformed_data)

    def remove_columns_with_missing_values(self) -> Table:
        """
        Return a table without the columns that contain missing values.

        Returns
        -------
        table : Table
            A table without the columns that contain missing values.
        """
        return Table.from_columns([column for column in self.to_columns() if not column.has_missing_values()])

    def remove_columns_with_non_numerical_values(self) -> Table:
        """
        Return a table without the columns that contain non-numerical values.

        Returns
        -------
        table : Table
            A table without the columns that contain non-numerical values.

        """
        return Table.from_columns([column for column in self.to_columns() if column.type.is_numeric()])

    def remove_duplicate_rows(self) -> Table:
        """
        Return a copy of the table with every duplicate row removed.

        Returns
        -------
        result : Table
            The table with the duplicate rows removed.
        """
        result = self._data.drop_duplicates(ignore_index=True)
        result.columns = self._schema.column_names
        return Table(result)

    def remove_rows_with_missing_values(self) -> Table:
        """
        Return a table without the rows that contain missing values.

        Returns
        -------
        table : Table
            A table without the rows that contain missing values.
        """
        result = self._data.copy(deep=True)
        result = result.dropna(axis="index")
        return Table(result, self._schema)

    def remove_rows_with_outliers(self) -> Table:
        """
        Remove all rows from the table that contain at least one outlier.

        We define an outlier as a value that has a distance of more than 3 standard deviations from the column mean.
        Missing values are not considered outliers. They are also ignored during the calculation of the standard
        deviation.

        Returns
        -------
        new_table : Table
            A new table without rows containing outliers.
        """
        copy = self._data.copy(deep=True)

        table_without_nonnumericals = self.remove_columns_with_non_numerical_values()
        z_scores = np.absolute(stats.zscore(table_without_nonnumericals._data, nan_policy="omit"))
        filter_ = ((z_scores < 3) | np.isnan(z_scores)).all(axis=1)

        return Table(copy[filter_], self._schema)

    def rename_column(self, old_name: str, new_name: str) -> Table:
        """
        Rename a single column.

        Parameters
        ----------
        old_name : str
            The old name of the target column
        new_name : str
            The new name of the target column

        Returns
        -------
        table : Table
            The Table with the renamed column.

        Raises
        ------
        ColumnNameError
            If the specified old target column name does not exist.
        DuplicateColumnNameError
            If the specified new target column name already exists.
        """
        if old_name not in self._schema.column_names:
            raise UnknownColumnNameError([old_name])
        if old_name == new_name:
            return self
        if new_name in self._schema.column_names:
            raise DuplicateColumnNameError(new_name)

        new_df = self._data.copy()
        new_df.columns = self._schema.column_names
        return Table(new_df.rename(columns={old_name: new_name}))

    def replace_column(self, old_column_name: str, new_column: Column) -> Table:
        """
        Return a copy of the table with the specified old column replaced by a new column. Keeps the order of columns.

        Parameters
        ----------
        old_column_name : str
            The name of the column to be replaced.

        new_column : Column
            The new column replacing the old column.

        Returns
        -------
        result : Table
            A table with the old column replaced by the new column.

        Raises
        ------
        UnknownColumnNameError
            If the old column does not exist.

        DuplicateColumnNameError
            If the new column already exists and the existing column is not affected by the replacement.

        ColumnSizeError
            If the size of the column does not match the amount of rows.
        """
        if old_column_name not in self._schema.column_names:
            raise UnknownColumnNameError([old_column_name])

        if new_column.name in self._schema.column_names and new_column.name != old_column_name:
            raise DuplicateColumnNameError(new_column.name)

        if self.number_of_rows != new_column._data.size:
            raise ColumnSizeError(str(self.number_of_rows), str(new_column._data.size))

        if old_column_name != new_column.name:
            renamed_table = self.rename_column(old_column_name, new_column.name)
            result = renamed_table._data
            result.columns = renamed_table._schema.column_names
        else:
            result = self._data.copy()
            result.columns = self._schema.column_names

        result[new_column.name] = new_column._data
        return Table(result)

    def shuffle_rows(self) -> Table:
        """
        Shuffle the table randomly.

        Returns
        -------
        result : Table
            The shuffled Table.

        """
        new_df = self._data.sample(frac=1.0)
        new_df.columns = self._schema.column_names
        return Table(new_df)

    def slice_rows(
        self,
        start: int | None = None,
        end: int | None = None,
        step: int = 1,
    ) -> Table:
        """
        Slice a part of the table into a new table.

        Parameters
        ----------
        start : int
            The first index of the range to be copied into a new table, None by default.
        end : int
            The last index of the range to be copied into a new table, None by default.
        step : int
            The step size used to iterate through the table, 1 by default.

        Returns
        -------
        result : Table
            The resulting table.

        Raises
        ------
        ValueError
            If the index is out of bounds.
        """
        if start is None:
            start = 0

        if end is None:
            end = self.number_of_rows

        if start < 0 or end < 0 or start >= self.number_of_rows or end > self.number_of_rows or end < start:
            raise ValueError("The given index is out of bounds")

        new_df = self._data.iloc[start:end:step]
        new_df.columns = self._schema.column_names
        return Table(new_df)

    def sort_columns(
        self,
        comparator: Callable[[Column, Column], int] = lambda col1, col2: (col1.name > col2.name)
        - (col1.name < col2.name),
    ) -> Table:
        """
        Sort the columns of a `Table` with the given comparator and return a new `Table`.

        The original table is not modified. The comparator is a function that takes two columns `col1` and `col2` and
        returns an integer:

        * If `col1` should be ordered before `col2`, the function should return a negative number.
        * If `col1` should be ordered after `col2`, the function should return a positive number.
        * If the original order of `col1` and `col2` should be kept, the function should return 0.

        If no comparator is given, the columns will be sorted alphabetically by their name.

        Parameters
        ----------
        comparator : Callable[[Column, Column], int]
            The function used to compare two columns.

        Returns
        -------
        new_table : Table
            A new table with sorted columns.
        """
        columns = self.to_columns()
        columns.sort(key=functools.cmp_to_key(comparator))
        return Table.from_columns(columns)

    def sort_rows(self, comparator: Callable[[Row, Row], int]) -> Table:
        """
        Sort the rows of a `Table` with the given comparator and return a new `Table`.

        The original table is not modified. The comparator is a function that takes two rows `row1` and `row2` and
        returns an integer:

        * If `row1` should be ordered before `row2`, the function should return a negative number.
        * If `row1` should be ordered after `row2`, the function should return a positive number.
        * If the original order of `row1` and `row2` should be kept, the function should return 0.

        Parameters
        ----------
        comparator : Callable[[Row, Row], int]
            The function used to compare two rows.

        Returns
        -------
        new_table : Table
            A new table with sorted rows.
        """
        rows = self.to_rows()
        rows.sort(key=functools.cmp_to_key(comparator))
        return Table.from_rows(rows)

    def split(self, percentage_in_first: float) -> tuple[Table, Table]:
        """
        Split the table into two new tables.

        Parameters
        ----------
        percentage_in_first : float
            The desired size of the first table in percentage to the given table.

        Returns
        -------
        result : (Table, Table)
            A tuple containing the two resulting tables. The first table has the specified size, the second table
            contains the rest of the data.


        """
        if percentage_in_first <= 0 or percentage_in_first >= 1:
            raise ValueError("the given percentage is not in range")
        return (
            self.slice_rows(0, round(percentage_in_first * self.number_of_rows)),
            self.slice_rows(round(percentage_in_first * self.number_of_rows)),
        )

    def tag_columns(self, target_name: str, feature_names: list[str] | None = None) -> TaggedTable:
        """
        Mark the columns of the table as target column or feature columns. The original table is not modified.

        Parameters
        ----------
        target_name : str
            Name of the target column.
        feature_names : Optional[list[str]]
            Names of the feature columns. If None, all columns except the target column are used.

        Returns
        -------
        tagged_table : TaggedTable
            A new tagged table with the given target and feature names.
        """
        from ._tagged_table import TaggedTable

        return TaggedTable(self._data, target_name, feature_names, self._schema)

    def transform_column(self, name: str, transformer: Callable[[Row], Any]) -> Table:
        """
        Transform provided column by calling provided transformer.

        Returns
        -------
        result : Table
            The table with the transformed column.

        Raises
        ------
        UnknownColumnNameError
            If the column does not exist.

        """
        if self.has_column(name):
            items: list = [transformer(item) for item in self.to_rows()]
            result: Column = Column(name, items)
            return self.replace_column(name, result)
        raise UnknownColumnNameError([name])

    def transform_table(self, transformer: TableTransformer) -> Table:
        """
        Apply a learned transformation onto this table.

        Parameters
        ----------
        transformer : TableTransformer
            The transformer which transforms the given table.

        Returns
        -------
        transformed_table : Table
            The transformed table.

        Raises
        ------
        TransformerNotFittedError
            If the transformer has not been fitted yet.

        Examples
        --------
        >>> from safeds.data.tabular.transformation import OneHotEncoder
        >>> from safeds.data.tabular.containers import Table
        >>> transformer = OneHotEncoder()
        >>> table = Table.from_dict({"col1": [1, 2, 1], "col2": [1, 2, 4]})
        >>> transformer = transformer.fit(table, None)
        >>> table.transform_table(transformer)
           col1_1  col1_2  col2_1  col2_2  col2_4
        0     1.0     0.0     1.0     0.0     0.0
        1     0.0     1.0     0.0     1.0     0.0
        2     1.0     0.0     0.0     0.0     1.0
        """
        return transformer.transform(self)

    def inverse_transform_table(self, transformer: InvertibleTableTransformer) -> Table:
        """
        Invert the transformation applied by the given transformer.

        Parameters
        ----------
        transformer : InvertibleTableTransformer
            A transformer that was fitted with columns, which are all present in the table.

        Returns
        -------
        table : Table
            The original table.

        Raises
        ------
        TransformerNotFittedError
            If the transformer has not been fitted yet.

        Examples
        --------
        >>> from safeds.data.tabular.transformation import OneHotEncoder
        >>> from safeds.data.tabular.containers import Table
        >>> transformer = OneHotEncoder()
        >>> table = Table.from_dict({"col1": [1, 2, 1], "col2": [1, 2, 4]})
        >>> transformer = transformer.fit(table, None)
        >>> transformed_table = transformer.transform(table)
        >>> transformed_table.inverse_transform_table(transformer)
           col1  col2
        0     1     1
        1     2     2
        2     1     4
        >>> transformer.inverse_transform(transformed_table)
           col1  col2
        0     1     1
        1     2     2
        2     1     4
        """
        return transformer.inverse_transform(self)

    # ------------------------------------------------------------------------------------------------------------------
    # Plotting
    # ------------------------------------------------------------------------------------------------------------------

    def plot_correlation_heatmap(self) -> Image:
        """
        Plot a correlation heatmap for all numerical columns of this `Table`.

        Returns
        -------
        plot: Image
            The plot as an image.
        """
        only_numerical = self.remove_columns_with_non_numerical_values()

        fig = plt.figure()
        sns.heatmap(
            data=only_numerical._data.corr(),
            vmin=-1,
            vmax=1,
            xticklabels=only_numerical.column_names,
            yticklabels=only_numerical.column_names,
            cmap="vlag",
        )
        plt.tight_layout()

        buffer = io.BytesIO()
        fig.savefig(buffer, format="png")
        plt.close()  # Prevents the figure from being displayed directly
        buffer.seek(0)
        return Image(buffer, format_=ImageFormat.PNG)

    def plot_lineplot(self, x_column_name: str, y_column_name: str) -> Image:
        """
        Plot two columns against each other in a lineplot.

        If there are multiple x-values for a y-value, the resulting plot will consist of a line representing the mean
        and the lower-transparency area around the line representing the 95% confidence interval.

        Parameters
        ----------
        x_column_name : str
            The column name of the column to be plotted on the x-Axis.
        y_column_name : str
            The column name of the column to be plotted on the y-Axis.

        Returns
        -------
        plot: Image
            The plot as an image.

        Raises
        ------
        UnknownColumnNameError
            If either of the columns do not exist.
        """
        if not self.has_column(x_column_name):
            raise UnknownColumnNameError([x_column_name])
        if not self.has_column(y_column_name):
            raise UnknownColumnNameError([y_column_name])

        fig = plt.figure()
        ax = sns.lineplot(
            data=self._data,
            x=x_column_name,
            y=y_column_name,
        )
        ax.set(xlabel=x_column_name, ylabel=y_column_name)
        ax.set_xticks(ax.get_xticks())
        ax.set_xticklabels(
            ax.get_xticklabels(),
            rotation=45,
            horizontalalignment="right",
        )  # rotate the labels of the x Axis to prevent the chance of overlapping of the labels
        plt.tight_layout()

        buffer = io.BytesIO()
        fig.savefig(buffer, format="png")
        plt.close()  # Prevents the figure from being displayed directly
        buffer.seek(0)
        return Image(buffer, format_=ImageFormat.PNG)

    def plot_scatterplot(self, x_column_name: str, y_column_name: str) -> Image:
        """
        Plot two columns against each other in a scatterplot.

        Parameters
        ----------
        x_column_name : str
            The column name of the column to be plotted on the x-Axis.
        y_column_name : str
            The column name of the column to be plotted on the y-Axis.

        Returns
        -------
        plot: Image
            The plot as an image.

        Raises
        ------
        UnknownColumnNameError
            If either of the columns do not exist.
        """
        if not self.has_column(x_column_name):
            raise UnknownColumnNameError([x_column_name])
        if not self.has_column(y_column_name):
            raise UnknownColumnNameError([y_column_name])

        fig = plt.figure()
        ax = sns.scatterplot(
            data=self._data,
            x=x_column_name,
            y=y_column_name,
        )
        ax.set(xlabel=x_column_name, ylabel=y_column_name)
        ax.set_xticks(ax.get_xticks())
        ax.set_xticklabels(
            ax.get_xticklabels(),
            rotation=45,
            horizontalalignment="right",
        )  # rotate the labels of the x Axis to prevent the chance of overlapping of the labels
        plt.tight_layout()

        buffer = io.BytesIO()
        fig.savefig(buffer, format="png")
        plt.close()  # Prevents the figure from being displayed directly
        buffer.seek(0)
        return Image(buffer, format_=ImageFormat.PNG)

    # ------------------------------------------------------------------------------------------------------------------
    # Conversion
    # ------------------------------------------------------------------------------------------------------------------

    def to_csv_file(self, path: str | Path) -> None:
        """
        Write the data from the table into a CSV file.

        If the file and/or the directories do not exist they will be created. If the file already exists it will be
        overwritten.

        Parameters
        ----------
        path : str | Path
            The path to the output file.
        """
        Path(path).parent.mkdir(parents=True, exist_ok=True)
        data_to_csv = self._data.copy()
        data_to_csv.columns = self._schema.column_names
        data_to_csv.to_csv(path, index=False)

<<<<<<< HEAD
    def to_excel_file(self, path: str) -> None:
        """
        Write the data from the table into a Excel file.

        If the file and/or the directories do not exist, they will be created. If the file already exists it will be
        overwritten.

        Parameters
        ----------
        path : str
            The path to the output file.
        """
        Path(path).parent.mkdir(parents=True, exist_ok=True)
        data_to_excel = self._data.copy()
        data_to_excel.columns = self._schema.column_names
        data_to_excel.to_excel(path)

    def to_json_file(self, path: str) -> None:
=======
    def to_json_file(self, path: str | Path) -> None:
>>>>>>> f4f44a6b
        """
        Write the data from the table into a JSON file.

        If the file and/or the directories do not exist, they will be created. If the file already exists it will be
        overwritten.

        Parameters
        ----------
        path : str | Path
            The path to the output file.
        """
        Path(path).parent.mkdir(parents=True, exist_ok=True)
        data_to_json = self._data.copy()
        data_to_json.columns = self._schema.column_names
        data_to_json.to_json(path)

    def to_dict(self) -> dict[str, list[Any]]:
        """
        Return a dictionary that maps column names to column values.

        Returns
        -------
        data : dict[str, list[Any]]
            Dictionary representation of the table.
        """
        return {column_name: list(self.get_column(column_name)) for column_name in self.column_names}

    def to_html(self) -> str:
        """
        Return an HTML representation of the table.

        Returns
        -------
        output : str
            The generated HTML.

        Examples
        --------
        >>> from safeds.data.tabular.containers import Table
        >>> table = Table.from_dict({"a": [1, 2, 3], "b": [4, 5, 6]})
        >>> html = table.to_html()
        """
        return self._data.to_html(max_rows=self._data.shape[0], max_cols=self._data.shape[1])

    def to_columns(self) -> list[Column]:
        """
        Return a list of the columns.

        Returns
        -------
        columns : list[Columns]
            List of columns.
        """
        return [self.get_column(name) for name in self._schema.column_names]

    def to_rows(self) -> list[Row]:
        """
        Return a list of the rows.

        Returns
        -------
        rows : list[Row]
            List of rows.
        """
        return [
            Row._from_pandas_dataframe(
                pd.DataFrame([list(series_row)], columns=self._schema.column_names),
                self._schema,
            )
            for (_, series_row) in self._data.iterrows()
        ]

    # ------------------------------------------------------------------------------------------------------------------
    # IPython integration
    # ------------------------------------------------------------------------------------------------------------------

    def _repr_html_(self) -> str:
        """
        Return an HTML representation of the table.

        Returns
        -------
        output : str
            The generated HTML.
        """
        return self._data.to_html(max_rows=self._data.shape[0], max_cols=self._data.shape[1], notebook=True)

    # ------------------------------------------------------------------------------------------------------------------
    # Dataframe interchange protocol
    # ------------------------------------------------------------------------------------------------------------------

    def __dataframe__(self, nan_as_null: bool = False, allow_copy: bool = True):  # type: ignore[no-untyped-def]
        """
        Return a DataFrame exchange object that conforms to the dataframe interchange protocol.

        Generally, there is no reason to call this method directly. The dataframe interchange protocol is designed to
        allow libraries to consume tabular data from different sources, such as `pandas` or `polars`. If you still
        decide to call this method, you should not rely on any capabilities of the returned object beyond the dataframe
        interchange protocol.

        The specification of the dataframe interchange protocol can be found on
        [GitHub](https://github.com/data-apis/dataframe-api).

        Parameters
        ----------
        nan_as_null : bool
            Whether to replace missing values in the data with `NaN`.
        allow_copy : bool
            Whether memory may be copied to create the DataFrame exchange object.

        Returns
        -------
        dataframe
            A DataFrame object that conforms to the dataframe interchange protocol.
        """
        if not allow_copy:
            raise NotImplementedError("For the moment we need to copy the data, so `allow_copy` must be True.")

        data_copy = self._data.copy()
        data_copy.columns = self.column_names
        return data_copy.__dataframe__(nan_as_null, allow_copy)<|MERGE_RESOLUTION|>--- conflicted
+++ resolved
@@ -8,7 +8,9 @@
 import matplotlib.pyplot as plt
 import numpy as np
 import pandas as pd
+import polars as pl
 import seaborn as sns
+from IPython.core.display_functions import DisplayHandle, display
 from pandas import DataFrame
 from scipy import stats
 
@@ -85,7 +87,6 @@
             raise FileNotFoundError(f'File "{path}" does not exist') from exception
 
     @staticmethod
-<<<<<<< HEAD
     def from_excel_file(path: str) -> Table:
         """
         Read data from an Excel file into a table.
@@ -113,10 +114,7 @@
             raise FileNotFoundError(f'File "{path}" does not exist') from exception
 
     @staticmethod
-    def from_json_file(path: str) -> Table:
-=======
     def from_json_file(path: str | Path) -> Table:
->>>>>>> f4f44a6b
         """
         Read data from a JSON file into a table.
 
@@ -1237,7 +1235,6 @@
         data_to_csv.columns = self._schema.column_names
         data_to_csv.to_csv(path, index=False)
 
-<<<<<<< HEAD
     def to_excel_file(self, path: str) -> None:
         """
         Write the data from the table into a Excel file.
@@ -1255,10 +1252,24 @@
         data_to_excel.columns = self._schema.column_names
         data_to_excel.to_excel(path)
 
-    def to_json_file(self, path: str) -> None:
-=======
+    def to_excel_file(self, path: str) -> None:
+        """
+        Write the data from the table into a Excel file.
+
+        If the file and/or the directories do not exist, they will be created. If the file already exists it will be
+        overwritten.
+
+        Parameters
+        ----------
+        path : str
+            The path to the output file.
+        """
+        Path(path).parent.mkdir(parents=True, exist_ok=True)
+        data_to_excel = self._data.copy()
+        data_to_excel.columns = self._schema.column_names
+        data_to_excel.to_excel(path)
+
     def to_json_file(self, path: str | Path) -> None:
->>>>>>> f4f44a6b
         """
         Write the data from the table into a JSON file.
 
