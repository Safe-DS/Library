--- conflicted
+++ resolved
@@ -191,7 +191,7 @@
         >>> from safeds.data.tabular.containers import Table
         >>> d = {'a': [1, 2], 'b': [3, 4]}
         >>> table = Table.from_dict(d)
-        >>> repr(table)
+        >>> table
            a  b
         0  1  3
         1  2  4
@@ -225,11 +225,11 @@
         >>> col1 = Column("a", [1, 2, 3])
         >>> col2 = Column("b", [4, 5, 6])
         >>> table = Table.from_columns([col1, col2])
-        >>> repr(table)
+        >>> table
            a  b
         0  1  4
         1  2  5
-        1  3  6
+        2  3  6
         """
         dataframe: DataFrame = pd.DataFrame()
 
@@ -269,10 +269,10 @@
         >>> row1 = Row({"a": 1, "b": 2})
         >>> row2 = Row({"a": 3, "b": 4})
         >>> table = Table.from_rows([row1, row2])
-        >>> repr(table)
-              a  b
-           0  1  2
-           1  3  4
+        >>> table
+           a  b
+        0  1  2
+        1  3  4
         """
         if len(rows) == 0:
             return Table._from_pandas_dataframe(pd.DataFrame())
@@ -311,6 +311,9 @@
         >>> import pandas as pd
         >>> from safeds.data.tabular.containers import Table
         >>> table = Table._from_pandas_dataframe(pd.DataFrame({"a": [1], "b": [2]}))
+        >>> table
+           a  b
+        0  1  2
         """
         data = data.reset_index(drop=True)
 
@@ -349,6 +352,11 @@
         --------
         >>> from safeds.data.tabular.containers import Table
         >>> table = Table({"a": [1, 2, 3], "b": [4, 5, 6]})
+        >>> table
+           a  b
+        0  1  4
+        1  2  5
+        2  3  6
         """
         if data is None:
             data = {}
@@ -404,9 +412,7 @@
         >>> from safeds.data.tabular.containers import Table
         >>> table = Table.from_dict({"a": [1, 3], "b": [2, 4]})
         >>> repr(table)
-              a  b
-           0  1  2
-           1  3  4
+        '   a  b\\n0  1  2\\n1  3  4'
         """
         tmp = self._data.copy(deep=True)
         tmp.columns = self.column_names
@@ -457,7 +463,7 @@
         --------
         >>> from safeds.data.tabular.containers import Table
         >>> table = Table.from_dict({"a": [1], "b": [2]})
-        >>> table.n_columns
+        >>> table.number_of_columns
         2
         """
         return self._data.shape[1]
@@ -476,7 +482,7 @@
         --------
         >>> from safeds.data.tabular.containers import Table
         >>> table = Table.from_dict({"a": [1], "b": [2]})
-        >>> table.n_rows
+        >>> table.number_of_rows
         1
         """
         return self._data.shape[0]
@@ -495,19 +501,14 @@
         --------
         >>> from safeds.data.tabular.containers import Table
         >>> from safeds.data.tabular.containers import Row
-<<<<<<< HEAD
-        >>> row = Row({"a": 1, "b": 2.5, "c": 3})
-        >>> table = Table.from_dict({"a": [1, 8], "b": [2.5, 9], "c": [3, 4]})
-=======
-        >>> row = Row({"a": 1, "b": 2.5, "c": [3, 4]})
-        >>> table = Table.from_dict({"a": [1], "b": [2.5], "c": [[3, 4]]})
->>>>>>> be4653a6
+        >>> row = Row({"a": 1, "b": 2.5, "c": "ff"})
+        >>> table = Table.from_dict({"a": [1, 8], "b": [2.5, 9], "c": ["g", "g"]})
         >>> table.schema
-        {
+        Schema({
             'a': Integer,
             'b': RealNumber,
             'c': String
-        }
+        })
         >>> table.schema == row.schema
         True
         """
@@ -782,6 +783,7 @@
         >>> col1 = Column("c", ["d", "e"])
         >>> col2 = Column("d", [3.5, 7.9])
         >>> new_table = table.add_columns([col1, col2])
+        >>> new_table
            a  b  c    d
         0  1  2  d  3.5
         1  3  4  e  7.9
@@ -823,10 +825,10 @@
         >>> table = Table.from_dict({"a": [1], "b": [2]})
         >>> row = Row.from_dict({"a": 3, "b": 4})
         >>> new_table = table.add_row(row)
-        >>> repr(new_table)
-              a  b
-           0  1  2
-           1  3  4
+        >>> new_table
+           a  b
+        0  1  2
+        1  3  4
         """
         if self._schema != row.schema:
             raise SchemaMismatchError
@@ -859,11 +861,10 @@
         >>> row1 = Row.from_dict({"a": 3, "b": 4})
         >>> row2 = Row.from_dict({"a": 5, "b": 6})
         >>> new_table = table.add_rows([row1, row2])
-        >>> repr(new_table)
-               a  b
-            0  1  2
-            1  3  4
-            1  5  6
+        >>> new_table
+           a  b
+        0  1  21  3  4
+        1  5  6
         """
         if isinstance(rows, Table):
             rows = rows.to_rows()
@@ -899,9 +900,9 @@
         >>> from safeds.data.tabular.containers import Table
         >>> table = Table.from_dict({"a": [1, 3], "b": [2, 4]})
         >>> new_table = table.filter_rows(lambda x: x["a"] < 2)
-        >>> repr(new_table)
-               a  b
-            0  1  2
+        >>> new_table
+           a  b
+        0  1  2
         """
         rows: list[Row] = [row for row in self.to_rows() if query(row)]
         if len(rows) == 0:
@@ -936,10 +937,10 @@
         >>> from safeds.data.tabular.containers import Table
         >>> table = Table.from_dict({"a": [1, 3], "b": [2, 4]})
         >>> new_table = table.keep_only_columns(["b"])
-        >>> repr(new_table)
-              b
-           0  2
-           1  4
+        >>> new_table
+           b
+        0  2
+        1  4
         """
         invalid_columns = []
         for name in column_names:
@@ -978,10 +979,10 @@
         >>> from safeds.data.tabular.containers import Table
         >>> table = Table.from_dict({"a": [1, 3], "b": [2, 4]})
         >>> new_table = table.remove_columns(["b"])
-        >>> repr(new_table)
-              a
-           0  1
-           1  3
+        >>> new_table
+           a
+        0  1
+        1  3
         """
         invalid_columns = []
         for name in column_names:
@@ -1011,9 +1012,9 @@
         >>> from safeds.data.tabular.containers import Table
         >>> table = Table.from_dict({"a": [1], "b": [None]})
         >>> new_table = table.remove_columns_with_missing_values()
-        >>> repr(new_table)
-              a
-           0  1
+        >>> new_table
+           a
+        0  1
         """
         return Table.from_columns([column for column in self.to_columns() if not column.has_missing_values()])
 
@@ -1033,9 +1034,9 @@
         >>> from safeds.data.tabular.containers import Table
         >>> table = Table.from_dict({"a": [1], "b": ["test"]})
         >>> new_table = table.remove_columns_with_non_numerical_values()
-        >>> repr(new_table)
-              a
-           0  1
+        >>> new_table
+           a
+        0  1
         """
         return Table.from_columns([column for column in self.to_columns() if column.type.is_numeric()])
 
@@ -1055,10 +1056,10 @@
         >>> from safeds.data.tabular.containers import Table
         >>> table = Table.from_dict({"a": [1, 3, 3], "b": [2, 4, 4]})
         >>> new_table = table.remove_duplicate_rows()
-        >>> repr(new_table)
-              a  b
-           0  1  2
-           1  3  4
+        >>> new_table
+           a  b
+        0  1  2
+        1  3  4
         """
         result = self._data.drop_duplicates(ignore_index=True)
         result.columns = self._schema.column_names
@@ -1075,26 +1076,14 @@
         table : Table
             A table without the rows that contain missing values.
 
-<<<<<<< HEAD
         Examples
         --------
         >>> from safeds.data.tabular.containers import Table
         >>> table = Table.from_dict({"a": [1, None, 3], "b": [2, 4, None]})
         >>> new_table = table.remove_rows_with_missing_values()
-        >>> repr(new_table)
-               a  b
-            0  1  2
-=======
-
-        Examples
-        --------
-        >>> from safeds.data.tabular.containers import Table
-        >>> table = Table.from_dict({"a": [1, 1, 1], "b": [2, 2, None]})
-        >>> new_table = table.remove_rows_with_missing_values()
-           a    b
-        0  1  2.0
-        1  1  2.0
->>>>>>> be4653a6
+        >>> new_table
+           a  b
+        0  1  2
         """
         result = self._data.copy(deep=True)
         result = result.dropna(axis="index")
@@ -1115,34 +1104,15 @@
         new_table : Table
             A new table without rows containing outliers.
 
-<<<<<<< HEAD
         Examples
         -------
         >>> from safeds.data.tabular.containers._table import Table
         >>> table = Table.from_dict({"a": [1, 2, 3], "b": [2.5, 80000, 8.5]})
         >>> new_table = table.remove_rows_with_outliers()
-        >>> repr(new_table)
+        >>> new_table
            a  b
         0  1  2.5
         1  3  8.5
-=======
-
-        Examples
-        --------
-        >>> from safeds.data.tabular.containers import Table
-        >>> table = Table.from_dict({"a": [0.1, 0.1, 0.1, 0.1, 0.1, 0.1, 0.1, 0.1, 0.1, 2]})
-        >>> new_table = table.remove_rows_with_outliers()
-              a
-        0   0.1
-        1   0.1
-        2   0.1
-        3   0.1
-        4   0.1
-        5   0.1
-        6   0.1
-        7   0.1
-        8   0.1
->>>>>>> be4653a6
         """
         copy = self._data.copy(deep=True)
 
@@ -1183,9 +1153,9 @@
         >>> from safeds.data.tabular.containers import Table
         >>> table = Table.from_dict({"a": [1], "b": [2]})
         >>> new_table = table.rename_column("b", "c")
-        >>> repr(new_table)
-              a  c
-           0  1  2
+        >>> new_table
+           a  c
+        0  1  2
         """
         if old_name not in self._schema.column_names:
             raise UnknownColumnNameError([old_name])
@@ -1235,9 +1205,9 @@
         >>> table = Table.from_dict({"a": [1], "b": [2]})
         >>> new_col = Column("new", [3])
         >>> new_table = table.replace_column("b", new_col)
-        >>> repr(new_table)
-              a  new
-           0  1  3
+        >>> new_table
+           a  new
+        0  1    3
         """
         if old_column_name not in self._schema.column_names:
             raise UnknownColumnNameError([old_column_name])
@@ -1277,11 +1247,11 @@
         >>> np.random.seed(123456)
         >>> table = Table.from_dict({"a": [1, 3, 5], "b": [2, 4, 6]})
         >>> new_table = table.shuffle_rows()
-        >>> repr(new_table)
-              a  b
-           0  5  6
-           1  1  2
-           2  3  4
+        >>> new_table
+           a  b
+        0  5  6
+        1  1  2
+        2  3  4
         """
         new_df = self._data.sample(frac=1.0)
         new_df.columns = self._schema.column_names
@@ -1322,10 +1292,10 @@
         >>> from safeds.data.tabular.containers import Table
         >>> table = Table.from_dict({"a": [1, 3, 5], "b": [2, 4, 6]})
         >>> new_table = table.slice_rows(0, 2)
-        >>> repr(new_table)
-              a  b
-           0  1  2
-           1  3  4
+        >>> new_table
+           a  b
+        0  1  2
+        1  3  4
         """
         if start is None:
             start = 0
@@ -1374,18 +1344,18 @@
         >>> from safeds.data.tabular.containers import Table
         >>> table = Table.from_dict({"a": [1], "b": [2] })
         >>> new_table = table.sort_columns(lambda col1, col2: 1)
-        >>> repr(new_table)
-              a  b
-           0  1  2
+        >>> new_table
+           a  b
+        0  1  2
         >>> new_table = table.sort_columns(lambda col1, col2: -1)
-        >>> repr(new_table)
-              b  a
-           0  2  1
+        >>> new_table
+           b  a
+        0  2  1
         >>> table = Table.from_dict({"b": [2], "a": [1]})
         >>> new_table = table.sort_columns()
-        >>> repr(new_table)
-              a  b
-           0  1  2
+        >>> new_table
+           a  b
+        0  1  2
         """
         columns = self.to_columns()
         columns.sort(key=functools.cmp_to_key(comparator))
@@ -1420,22 +1390,22 @@
         >>> table = Table.from_dict({"a": [1, 3, 5], "b": [2, 4, 6] })
         >>> new_table = table.sort_rows(lambda row1, row2: 1)
         >>> repr(new_table)
-              a  b
-           0  1  2
-           1  3  4
-           2  5  6
+           a  b
+        0  1  2
+        1  3  4
+        2  5  6
         >>> new_table = table.sort_rows(lambda row1, row2: -1)
         >>> repr(new_table)
-              a  b
-           0  5  6
-           1  3  4
-           2  1  2
+           a  b
+        0  5  6
+        1  3  4
+        2  1  2
         >>> new_table = table.sort_rows(lambda row1, row2: 0)
         >>> repr(new_table)
-              a  b
-           0  1  2
-           1  3  4
-           2  5  6
+           a  b
+        0  1  2
+        1  3  4
+        2  5  6
         """
         rows = self.to_rows()
         rows.sort(key=functools.cmp_to_key(comparator))
@@ -1494,15 +1464,9 @@
             A new tagged table with the given target and feature names.
 
         Examples
-<<<<<<< HEAD
         -------
         >>> from safeds.data.tabular.containers._table import Table
         >>> from safeds.data.tabular.containers._tagged_table import Table
-=======
-        --------
-        >>> from safeds.data.tabular.containers._table
-        >>> from safeds.data.tabular.containers._tagged_table
->>>>>>> be4653a6
         >>> table = Table.from_dict({"item": ["apple", "milk", "beer"], "price": [1.10, 1.19, 1.79], "amount_bought": [74, 72, 51]})
         >>> tagged_table = table.tag_columns("amount_bought")
         """
@@ -1529,10 +1493,10 @@
         Examples
         --------
         >>> from safeds.data.tabular.containers import Table
-        >>> table = Table.from_dict({"item": ["apple", "milk", "beer"], "price": [1.10, 1.19, 1.79]})
+        >>> table = Table.from_dict({"item": ["apple", "milk", "beer"], "price": [1.12, 1.19, 1.79]})
         >>> cents = table.transform_column("price", lambda row: row.get_value("price") * 100)
         >>> cents.to_dict()
-        {"item": ["apple", "milk", "beer"], "price": [110, 119, 179]}
+        {"item": ["apple", "milk", "beer"], "price": [112.0, 119.0, 179.0]}
         """
         if self.has_column(name):
             items: list = [transformer(item) for item in self.to_rows()]
@@ -1566,23 +1530,13 @@
         >>> from safeds.data.tabular.transformation import OneHotEncoder
         >>> from safeds.data.tabular.containers import Table
         >>> transformer = OneHotEncoder()
-<<<<<<< HEAD
         >>> table = Table.from_dict({"a": [1, 2, 1], "b": [1, 2, 4]})
         >>> transformer = transformer.fit(table, None)
         >>> table.transform_table(transformer)
-           a_1  a_2  b_1  b_2  b_4
-        0  1.0  0.0  1.0  0.0  0.0
-        1  0.0  1.0  0.0  1.0  0.0
-        2  1.0  0.0  0.0  0.0  1.0
-=======
-        >>> table = Table({"col1": [1, 2, 1], "col2": [1, 2, 4]})
-        >>> fitted_transformer = transformer.fit(table, None)
-        >>> table.transform_table(fitted_transformer)
-           col1__1  col1__2  col2__1  col2__2  col2__4
-        0      1.0      0.0      1.0      0.0      0.0
-        1      0.0      1.0      0.0      1.0      0.0
-        2      1.0      0.0      0.0      0.0      1.0
->>>>>>> be4653a6
+           a__1  a__2  b__1  b__2  b__4
+        0   1.0   0.0   1.0   0.0   0.0
+        1   0.0   1.0   0.0   1.0   0.0
+        2   1.0   0.0   0.0   0.0   1.0
         """
         return transformer.transform(self)
 
@@ -1612,7 +1566,6 @@
         >>> from safeds.data.tabular.transformation import OneHotEncoder
         >>> from safeds.data.tabular.containers import Table
         >>> transformer = OneHotEncoder()
-<<<<<<< HEAD
         >>> table = Table.from_dict({"a": [1, 2, 1], "b": [1, 2, 4]})
         >>> transformer = transformer.fit(table, None)
         >>> transformed_table = transformer.transform(table)
@@ -1626,21 +1579,6 @@
         0  1  1
         1  2  2
         2  1  4
-=======
-        >>> table = Table({"col1": [1, 2, 1], "col2": [1, 2, 4]})
-        >>> fitted_transformer = transformer.fit(table, None)
-        >>> transformed_table = fitted_transformer.transform(table)
-        >>> transformed_table.inverse_transform_table(fitted_transformer)
-           col1  col2
-        0     1     1
-        1     2     2
-        2     1     4
-        >>> fitted_transformer.inverse_transform(transformed_table)
-           col1  col2
-        0     1     1
-        1     2     2
-        2     1     4
->>>>>>> be4653a6
         """
         return transformer.inverse_transform(self)
 
@@ -1804,6 +1742,12 @@
         ------
         NonNumericColumnError
             If the table contains only non-numerical columns.
+
+        Examples
+        ------
+        >>> from safeds.data.tabular.containers._table import Table
+        >>> table = Table({"a":[1, 2], "b": [3, 42]})
+        >>> image = table.plot_boxplots()
         """
         numerical_table = self.remove_columns_with_non_numerical_values()
         if numerical_table.number_of_columns == 0:
@@ -1840,6 +1784,12 @@
         -------
         plot: Image
             The plot as an image.
+
+        Examples
+        -------
+        >>> from safeds.data.tabular.containers._table import Table
+        >>> table = Table({"a": [2, 3, 5, 1], "b": [54, 74, 90, 2014]})
+        >>> image = table.plot_histograms()
         """
         col_wrap = min(self.number_of_columns, 3)
 
@@ -1899,6 +1849,12 @@
         ----------
         path : str | Path
             The path to the output file.
+
+        Examples
+        --------
+        >>> from safeds.data.tabular.containers import Table
+        >>> table = Table.from_dict({"a": [1, 2, 3], "b": [4, 5, 6]})
+        >>> table.to_excel_file("./example_files/to_excel_file.xlsx")
         """
         # Create Excel metadata in the file
         tmp_table_file = openpyxl.Workbook()
@@ -1946,7 +1902,7 @@
         >>> from safeds.data.tabular.containers import Table
         >>> row1 = Row({"a": 1, "b": 5})
         >>> row2 = Row({"a": 2, "b": 6})
-        >>> table = Table.from_rows(row1, row2)
+        >>> table = Table.from_rows([row1, row2])
         {"a": [1, 2], "b": [5, 6]}
         """
         return {column_name: list(self.get_column(column_name)) for column_name in self.column_names}
@@ -1982,7 +1938,7 @@
         >>> from safeds.data.tabular.containers import Table
         >>> table = Table.from_dict({"a":[1, 2],"b":[20, 30]})
         >>> table.to_columns()
-        [[1, 2], [20, 30]]
+        [Column('a', [1, 2]), Column('b', [20, 30])]
         """
         return [self.get_column(name) for name in self._schema.column_names]
 
@@ -2000,7 +1956,13 @@
         >>> from safeds.data.tabular.containers import Table
         >>> table = Table.from_dict({"a":[1, 2],"b":[20, 30]})
         >>> table.to_rows()
-        [[1, 20], [2, 30]]
+        [Row({
+            'a': 1,
+            'b': 20
+        }), Row({
+            'a': 2,
+            'b': 30
+        })]
         """
         return [
             Row._from_pandas_dataframe(
