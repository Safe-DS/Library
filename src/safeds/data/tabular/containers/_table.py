--- conflicted
+++ resolved
@@ -24,6 +24,7 @@
     DuplicateColumnNameError,
     IndexOutOfBoundsError,
     NonNumericColumnError,
+    SchemaMismatchError,
     UnknownColumnNameError,
     WrongFileExtensionError,
 )
@@ -301,9 +302,8 @@
 
         Raises
         ------
-<<<<<<< HEAD
-        SchemaMismatchError
-            If any of the row schemas does not match with the others.
+        UnknownColumnNameError
+            If any of the row column names does not match with the first row.
 
         Examples
         --------
@@ -314,10 +314,6 @@
            a  b
         0  1  2
         1  3  4
-=======
-        UnknownColumnNameError
-            If any of the row column names does not match with the first row.
->>>>>>> 88bb00bc
         """
         if len(rows) == 0:
             return Table._from_pandas_dataframe(pd.DataFrame())
@@ -897,13 +893,10 @@
         """
         Add a row to the table.
 
-<<<<<<< HEAD
+        The order of columns of the new row will be adjusted to the order of columns in the table.
+        This table will contain the merged schema.
         This table is not modified.
         If the table happens to be empty beforehand, respective features will be added automatically.
-=======
-        The order of columns of the new row will be adjusted to the order of columns in the table.
-        This table will contain the merged schema.
->>>>>>> 88bb00bc
 
         Parameters
         ----------
@@ -917,9 +910,8 @@
 
         Raises
         ------
-<<<<<<< HEAD
-        SchemaMismatchError
-            If the schema of the row does not match the table schema.
+        UnknownColumnNameError
+            If the row has different column names than the table.
 
         Examples
         --------
@@ -931,6 +923,13 @@
         0  1  2
         1  3  4
         """
+        if self.number_of_columns == 0:
+            return Table.from_rows([row])
+
+        if len(set(self.column_names) - set(row.column_names)) > 0:
+            raise UnknownColumnNameError(list(set(self.column_names) - set(row.column_names)))
+
+        row = row.sort_columns(lambda col1, col2: self.column_names.index(col2[0]) - self.column_names.index(col1[0]))
         int_columns = []
         result = self.remove_columns([])  # clone
         if result.number_of_rows == 0:
@@ -948,29 +947,16 @@
         new_df.columns = result.column_names
         result = Table._from_pandas_dataframe(new_df)
 
+        new_df = pd.concat([self._data, row._data]).infer_objects()
+        new_df.columns = self.column_names
+
+        schema = Schema.merge_multiple_schemas([self.schema, row.schema])
+
+        return Table._from_pandas_dataframe(new_df, schema)
         for column in int_columns:
             result = result.replace_column(column, [result.get_column(column).transform(lambda it: int(it))])
 
         return result
-=======
-        UnknownColumnNameError
-            If the row has different column names than the table.
-        """
-        if self.number_of_columns == 0:
-            return Table.from_rows([row])
-
-        if len(set(self.column_names) - set(row.column_names)) > 0:
-            raise UnknownColumnNameError(list(set(self.column_names) - set(row.column_names)))
-
-        row = row.sort_columns(lambda col1, col2: self.column_names.index(col2[0]) - self.column_names.index(col1[0]))
-
-        new_df = pd.concat([self._data, row._data]).infer_objects()
-        new_df.columns = self.column_names
-
-        schema = Schema.merge_multiple_schemas([self.schema, row.schema])
-
-        return Table._from_pandas_dataframe(new_df, schema)
->>>>>>> 88bb00bc
 
     def add_rows(self, rows: list[Row] | Table) -> Table:
         """
@@ -991,9 +977,8 @@
 
         Raises
         ------
-<<<<<<< HEAD
-        SchemaMismatchError
-            If the schema of one of the rows does not match the table schema.
+        UnknownColumnNameError
+            If at least one of the rows have different column names than the table.
 
         Examples
         --------
@@ -1009,9 +994,26 @@
         """
         if isinstance(rows, Table):
             rows = rows.to_rows()
+
+        if self.number_of_columns == 0:
+            return Table.from_rows(rows)
+
+        missing_col_names = set()
+        for row in rows:
+            missing_col_names.update(set(self.column_names) - set(row.column_names))
+        if len(missing_col_names) > 0:
+            raise UnknownColumnNameError(list(missing_col_names))
+
+        sorted_rows = []
         int_columns = []
         result = self.remove_columns([])  # clone
         for row in rows:
+            sorted_rows.append(
+                row.sort_columns(
+                    lambda col1, col2: self.column_names.index(col2[0]) - self.column_names.index(col1[0]),
+                ),
+            )
+        rows = sorted_rows
             if result.number_of_rows == 0:
                 int_columns = list(filter(lambda name: isinstance(row[name], int | np.int64), row.column_names))
                 if result.number_of_columns == 0:
@@ -1022,36 +1024,16 @@
                     raise SchemaMismatchError
             elif result._schema != row.schema:
                 raise SchemaMismatchError
-=======
-        UnknownColumnNameError
-            If at least one of the rows have different column names than the table.
-        """
-        if isinstance(rows, Table):
-            rows = rows.to_rows()
-
-        if self.number_of_columns == 0:
-            return Table.from_rows(rows)
-
-        missing_col_names = set()
-        for row in rows:
-            missing_col_names.update(set(self.column_names) - set(row.column_names))
-        if len(missing_col_names) > 0:
-            raise UnknownColumnNameError(list(missing_col_names))
-
-        sorted_rows = []
-        for row in rows:
-            sorted_rows.append(
-                row.sort_columns(
-                    lambda col1, col2: self.column_names.index(col2[0]) - self.column_names.index(col1[0]),
-                ),
-            )
-        rows = sorted_rows
->>>>>>> 88bb00bc
 
         result = self._data
         row_frames = (row._data for row in rows)
 
-<<<<<<< HEAD
+        result = pd.concat([result, *row_frames]).infer_objects()
+        result.columns = self.column_names
+
+        schema = Schema.merge_multiple_schemas([self.schema, *[row.schema for row in rows]])
+
+        return Table._from_pandas_dataframe(result, schema)
         new_df = pd.concat([result._data, *row_frames]).infer_objects()
         new_df.columns = result.column_names
         result = Table._from_pandas_dataframe(new_df)
@@ -1060,14 +1042,6 @@
             result = result.replace_column(column, [result.get_column(column).transform(lambda it: int(it))])
 
         return result
-=======
-        result = pd.concat([result, *row_frames]).infer_objects()
-        result.columns = self.column_names
-
-        schema = Schema.merge_multiple_schemas([self.schema, *[row.schema for row in rows]])
-
-        return Table._from_pandas_dataframe(result, schema)
->>>>>>> 88bb00bc
 
     def filter_rows(self, query: Callable[[Row], bool]) -> Table:
         """
