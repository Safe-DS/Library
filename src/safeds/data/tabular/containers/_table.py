from __future__ import annotations

import functools
import io
import sys
import warnings
from pathlib import Path
from typing import TYPE_CHECKING, Any, TypeVar

import Levenshtein
import matplotlib.pyplot as plt
import numpy as np
import openpyxl
import pandas as pd
import seaborn as sns
<<<<<<< HEAD
import torch
=======
import xxhash
>>>>>>> ca23f0f6
from pandas import DataFrame
from scipy import stats
from torch.utils.data import DataLoader, Dataset

from safeds.data.image.containers import Image
from safeds.data.tabular.typing import ColumnType, Schema
from safeds.exceptions import (
    ColumnLengthMismatchError,
    ColumnSizeError,
    DuplicateColumnNameError,
    IndexOutOfBoundsError,
    NonNumericColumnError,
    UnknownColumnNameError,
    WrongFileExtensionError,
)

from ._column import Column
from ._row import Row

if TYPE_CHECKING:
    from collections.abc import Callable, Mapping, Sequence

    from safeds.data.tabular.transformation import InvertibleTableTransformer, TableTransformer

    from ._tagged_table import TaggedTable
    from ._time_series import TimeSeries

# Enable copy-on-write for pandas dataframes
pd.options.mode.copy_on_write = True


# noinspection PyProtectedMember
class Table:
    """
    A table is a two-dimensional collection of data. It can either be seen as a list of rows or as a list of columns.

    To create a `Table` call the constructor or use one of the following static methods:

    | Method                                                                       | Description                            |
    | ---------------------------------------------------------------------------- | -------------------------------------- |
    | [from_csv_file][safeds.data.tabular.containers._table.Table.from_csv_file]   | Create a table from a CSV file.        |
    | [from_json_file][safeds.data.tabular.containers._table.Table.from_json_file] | Create a table from a JSON file.       |
    | [from_dict][safeds.data.tabular.containers._table.Table.from_dict]           | Create a table from a dictionary.      |
    | [from_columns][safeds.data.tabular.containers._table.Table.from_columns]     | Create a table from a list of columns. |
    | [from_rows][safeds.data.tabular.containers._table.Table.from_rows]           | Create a table from a list of rows.    |

    Note: When removing the last column of the table, the `number_of_columns` property will be set to 0.

    Parameters
    ----------
    data : Mapping[str, Sequence[Any]] | None
        The data. If None, an empty table is created.

    Raises
    ------
    ColumnLengthMismatchError
        If columns have different lengths.

    Examples
    --------
    >>> from safeds.data.tabular.containers import Table
    >>> table = Table({"a": [1, 2, 3], "b": [4, 5, 6]})
    """

    # ------------------------------------------------------------------------------------------------------------------
    # Creation
    # ------------------------------------------------------------------------------------------------------------------

    @staticmethod
    def from_csv_file(path: str | Path) -> Table:
        """
        Read data from a CSV file into a table.

        Parameters
        ----------
        path : str | Path
            The path to the CSV file.

        Returns
        -------
        table : Table
            The table created from the CSV file.

        Raises
        ------
        FileNotFoundError
            If the specified file does not exist.
        WrongFileExtensionError
            If the file is not a csv file.

        Examples
        --------
        >>> from safeds.data.tabular.containers import Table
        >>> Table.from_csv_file('./src/resources/from_csv_file.csv')
           a  b  c
        0  1  2  1
        1  0  0  7
        """
        path = Path(path)
        if path.suffix != ".csv":
            raise WrongFileExtensionError(path, ".csv")
        if path.exists():
            with path.open() as f:
                if f.read().replace("\n", "") == "":
                    return Table()

            return Table._from_pandas_dataframe(pd.read_csv(path))
        else:
            raise FileNotFoundError(f'File "{path}" does not exist')

    @staticmethod
    def from_excel_file(path: str | Path) -> Table:
        """
        Read data from an Excel file into a table.

        Valid file extensions are `.xls`, '.xlsx', `.xlsm`, `.xlsb`, `.odf`, `.ods` and `.odt`.

        Parameters
        ----------
        path : str | Path
            The path to the Excel file.

        Returns
        -------
        table : Table
            The table created from the Excel file.

        Raises
        ------
        FileNotFoundError
            If the specified file does not exist.
        WrongFileExtensionError
            If the file is not an Excel file.

        Examples
        --------
        >>> from safeds.data.tabular.containers import Table
        >>> Table.from_excel_file('./src/resources/from_excel_file.xlsx')
           a  b
        0  1  4
        1  2  5
        2  3  6
        """
        path = Path(path)
        excel_extensions = [".xls", ".xlsx", ".xlsm", ".xlsb", ".odf", ".ods", ".odt"]
        if path.suffix not in excel_extensions:
            raise WrongFileExtensionError(path, excel_extensions)
        try:
            return Table._from_pandas_dataframe(
                pd.read_excel(path, engine="openpyxl", usecols=lambda colname: "Unnamed" not in colname),
            )
        except FileNotFoundError as exception:
            raise FileNotFoundError(f'File "{path}" does not exist') from exception

    @staticmethod
    def from_json_file(path: str | Path) -> Table:
        """
        Read data from a JSON file into a table.

        Parameters
        ----------
        path : str | Path
            The path to the JSON file.

        Returns
        -------
        table : Table
            The table created from the JSON file.

        Raises
        ------
        FileNotFoundError
            If the specified file does not exist.
        WrongFileExtensionError
            If the file is not a JSON file.

        Examples
        --------
        >>> from safeds.data.tabular.containers import Table
        >>> Table.from_json_file('./src/resources/from_json_file.json')
           a  b
        0  1  4
        1  2  5
        2  3  6
        """
        path = Path(path)
        if path.suffix != ".json":
            raise WrongFileExtensionError(path, ".json")
        if path.exists():
            with path.open() as f:
                if f.read().replace("\n", "") in ("", "{}"):
                    return Table()

            return Table._from_pandas_dataframe(pd.read_json(path))
        else:
            raise FileNotFoundError(f'File "{path}" does not exist')

    @staticmethod
    def from_dict(data: dict[str, list[Any]]) -> Table:
        """
        Create a table from a dictionary that maps column names to column values.

        Parameters
        ----------
        data : dict[str, list[Any]]
            The data.

        Returns
        -------
        table : Table
            The generated table.

        Raises
        ------
        ColumnLengthMismatchError
            If columns have different lengths.

        Examples
        --------
        >>> from safeds.data.tabular.containers import Table
        >>> d = {'a': [1, 2], 'b': [3, 4]}
        >>> Table.from_dict(d)
           a  b
        0  1  3
        1  2  4
        """
        return Table(data)

    @staticmethod
    def from_columns(columns: list[Column]) -> Table:
        """
        Return a table created from a list of columns.

        Parameters
        ----------
        columns : list[Column]
            The columns to be combined. They need to have the same size.

        Returns
        -------
        table : Table
            The generated table.

        Raises
        ------
        ColumnLengthMismatchError
            If any of the column sizes does not match with the others.
        DuplicateColumnNameError
            If multiple columns have the same name.

        Examples
        --------
        >>> from safeds.data.tabular.containers import Column, Table
        >>> col1 = Column("a", [1, 2, 3])
        >>> col2 = Column("b", [4, 5, 6])
        >>> Table.from_columns([col1, col2])
           a  b
        0  1  4
        1  2  5
        2  3  6
        """
        dataframe: DataFrame = pd.DataFrame()
        column_names = []

        for column in columns:
            if column._data.size != columns[0]._data.size:
                raise ColumnLengthMismatchError(
                    "\n".join(f"{column.name}: {column._data.size}" for column in columns),
                )
            if column.name in column_names:
                raise DuplicateColumnNameError(column.name)
            column_names.append(column.name)
            dataframe[column.name] = column._data

        return Table._from_pandas_dataframe(dataframe)

    @staticmethod
    def from_rows(rows: list[Row]) -> Table:
        """
        Return a table created from a list of rows.

        Parameters
        ----------
        rows : list[Row]
            The rows to be combined. They need to have a matching schema.

        Returns
        -------
        table : Table
            The generated table.

        Raises
        ------
        UnknownColumnNameError
            If any of the row column names does not match with the first row.

        Examples
        --------
        >>> from safeds.data.tabular.containers import Row, Table
        >>> row1 = Row({"a": 1, "b": 2})
        >>> row2 = Row({"a": 3, "b": 4})
        >>> Table.from_rows([row1, row2])
           a  b
        0  1  2
        1  3  4
        """
        if len(rows) == 0:
            return Table._from_pandas_dataframe(pd.DataFrame())

        column_names_compare: list = list(rows[0].column_names)
        unknown_column_names = set()
        row_array: list[pd.DataFrame] = []

        for row in rows:
            unknown_column_names.update(set(column_names_compare) - set(row.column_names))
            row_array.append(row._data)
        if len(unknown_column_names) > 0:
            raise UnknownColumnNameError(list(unknown_column_names))

        dataframe: DataFrame = pd.concat(row_array, ignore_index=True)
        dataframe.columns = column_names_compare

        schema = Schema.merge_multiple_schemas([row.schema for row in rows])

        return Table._from_pandas_dataframe(dataframe, schema)

    @staticmethod
    def _from_pandas_dataframe(data: pd.DataFrame, schema: Schema | None = None) -> Table:
        """
        Create a table from a `pandas.DataFrame`.

        Parameters
        ----------
        data : pd.DataFrame
            The data.
        schema : Schema | None
            The schema. If None, the schema is inferred from the data.

        Returns
        -------
        table : Table
            The created table.

        Examples
        --------
        >>> import pandas as pd
        >>> from safeds.data.tabular.containers import Table
        >>> Table._from_pandas_dataframe(pd.DataFrame({"a": [1], "b": [2]}))
           a  b
        0  1  2
        """
        data = data.reset_index(drop=True)

        result = object.__new__(Table)
        result._data = data

        if schema is None:
            # noinspection PyProtectedMember
            result._schema = Schema._from_pandas_dataframe(data)
        else:
            result._schema = schema
            if result._data.empty:
                result._data = pd.DataFrame(columns=schema.column_names)

        return result

    # ------------------------------------------------------------------------------------------------------------------
    # Dunder methods
    # ------------------------------------------------------------------------------------------------------------------

    def __init__(self, data: Mapping[str, Sequence[Any]] | None = None) -> None:
        """
        Create a table from a mapping of column names to their values.

        Parameters
        ----------
        data : Mapping[str, Sequence[Any]] | None
            The data. If None, an empty table is created.

        Raises
        ------
        ColumnLengthMismatchError
            If columns have different lengths.

        Examples
        --------
        >>> from safeds.data.tabular.containers import Table
        >>> Table({"a": [1, 2, 3], "b": [4, 5, 6]})
           a  b
        0  1  4
        1  2  5
        2  3  6
        """
        if data is None:
            data = {}

        # Validation
        expected_length: int | None = None
        for column_values in data.values():
            if expected_length is None:
                expected_length = len(column_values)
            elif len(column_values) != expected_length:
                raise ColumnLengthMismatchError(
                    "\n".join(f"{column_name}: {len(column_values)}" for column_name, column_values in data.items()),
                )

        # Implementation
        self._data: pd.DataFrame = pd.DataFrame(data)
        self._data = self._data.reset_index(drop=True)
        self._schema: Schema = Schema._from_pandas_dataframe(self._data)

    def __eq__(self, other: object) -> bool:
        """
        Compare two table instances.

        Returns
        -------
        'True' if contents are equal, 'False' otherwise.

        Examples
        --------
        >>> from safeds.data.tabular.containers import Row, Table
        >>> row1 = Row({"a": 1, "b": 2})
        >>> row2 = Row({"a": 3, "b": 4})
        >>> row3 = Row({"a": 5, "b": 6})
        >>> table1 = Table.from_rows([row1, row2])
        >>> table2 = Table.from_rows([row1, row2])
        >>> table3 = Table.from_rows([row1, row3])
        >>> table1 == table2
        True
        >>> table1 == table3
        False
        """
        if not isinstance(other, Table):
            return NotImplemented
        if self is other:
            return True
        if self.number_of_columns == 0 and other.number_of_columns == 0:
            return True
        table1 = self.sort_columns()
        table2 = other.sort_columns()
        if table1.number_of_rows == 0 and table2.number_of_rows == 0:
            return table1.column_names == table2.column_names
        return table1._schema == table2._schema and table1._data.equals(table2._data)

    def __hash__(self) -> int:
        """
        Return a deterministic hash value for this table.

        Returns
        -------
        hash : int
            The hash value.
        """
        return xxhash.xxh3_64(hash(self._schema).to_bytes(8) + self.number_of_rows.to_bytes(8)).intdigest()

    def __repr__(self) -> str:
        r"""
        Display the table in only one line.

        Returns
        -------
        A string representation of the table in only one line.

        Examples
        --------
        >>> from safeds.data.tabular.containers import Table
        >>> table = Table.from_dict({"a": [1, 3], "b": [2, 4]})
        >>> repr(table)
        '   a  b\n0  1  2\n1  3  4'
        """
        tmp = self._data.reset_index(drop=True)
        tmp.columns = self.column_names
        return tmp.__repr__()

    def __sizeof__(self) -> int:
        """
        Return the complete size of this object.

        Returns
        -------
        Size of this object in bytes.
        """
        return sys.getsizeof(self._data) + sys.getsizeof(self._schema)

    def __str__(self) -> str:
        tmp = self._data.reset_index(drop=True)
        tmp.columns = self.column_names
        return tmp.__str__()

    # ------------------------------------------------------------------------------------------------------------------
    # Properties
    # ------------------------------------------------------------------------------------------------------------------

    @property
    def column_names(self) -> list[str]:
        """
        Return a list of all column names in this table.

        Alias for self.schema.column_names -> list[str].

        Returns
        -------
        column_names : list[str]
            The list of the column names.

        Examples
        --------
        >>> from safeds.data.tabular.containers import Table
        >>> table = Table.from_dict({"col1": [1, 3], "col2": [2, 4]})
        >>> table.column_names
        ['col1', 'col2']
        """
        return self._schema.column_names

    @property
    def number_of_columns(self) -> int:
        """
        Return the number of columns.

        Returns
        -------
        number_of_columns : int
            The number of columns.

        Examples
        --------
        >>> from safeds.data.tabular.containers import Table
        >>> table = Table.from_dict({"a": [1], "b": [2]})
        >>> table.number_of_columns
        2
        """
        return self._data.shape[1]

    @property
    def number_of_rows(self) -> int:
        """
        Return the number of rows.

        Returns
        -------
        number_of_rows : int
            The number of rows.

        Examples
        --------
        >>> from safeds.data.tabular.containers import Table
        >>> table = Table.from_dict({"a": [1], "b": [2]})
        >>> table.number_of_rows
        1
        """
        return self._data.shape[0]

    @property
    def schema(self) -> Schema:
        """
        Return the schema of the table.

        Returns
        -------
        schema : Schema
            The schema.

        Examples
        --------
        >>> from safeds.data.tabular.containers import Row, Table
        >>> row = Row({"a": 1, "b": 2.5, "c": "ff"})
        >>> table = Table.from_dict({"a": [1, 8], "b": [2.5, 9], "c": ["g", "g"]})
        >>> table.schema
        Schema({
            'a': Integer,
            'b': RealNumber,
            'c': String
        })
        >>> table.schema == row.schema
        True
        """
        return self._schema

    # ------------------------------------------------------------------------------------------------------------------
    # Getters
    # ------------------------------------------------------------------------------------------------------------------

    def get_column(self, column_name: str) -> Column:
        """
        Return a column with the data of the specified column.

        Parameters
        ----------
        column_name : str
            The name of the column.

        Returns
        -------
        column : Column
            The column.

        Raises
        ------
        UnknownColumnNameError
            If the specified target column name does not exist.

        Examples
        --------
        >>> from safeds.data.tabular.containers import Table
        >>> table = Table.from_dict({"a": [1], "b": [2]})
        >>> table.get_column("b")
        Column('b', [2])
        """
        if not self.has_column(column_name):
            similar_columns = self._get_similar_columns(column_name)
            raise UnknownColumnNameError([column_name], similar_columns)

        return Column._from_pandas_series(
            self._data[column_name],
            self.get_column_type(column_name),
        )

    def has_column(self, column_name: str) -> bool:
        """
        Return whether the table contains a given column.

        Alias for self.schema.hasColumn(column_name: str) -> bool.

        Parameters
        ----------
        column_name : str
            The name of the column.

        Returns
        -------
        contains : bool
            True if the column exists.

        Examples
        --------
        >>> from safeds.data.tabular.containers import Table
        >>> table = Table.from_dict({"a": [1], "b": [2]})
        >>> table.has_column("b")
        True
        >>> table.has_column("c")
        False
        """
        return self._schema.has_column(column_name)

    def get_column_type(self, column_name: str) -> ColumnType:
        """
        Return the type of the given column.

        Alias for self.schema.get_type_of_column(column_name: str) -> ColumnType.

        Parameters
        ----------
        column_name : str
            The name of the column to be queried.

        Returns
        -------
        type : ColumnType
            The type of the column.

        Raises
        ------
        UnknownColumnNameError
            If the specified target column name does not exist.

        Examples
        --------
        >>> from safeds.data.tabular.containers import Table
        >>> table = Table.from_dict({"a": [1], "b": [2.5]})
        >>> table.get_column_type("b")
        RealNumber
        """
        return self._schema.get_column_type(column_name)

    def get_row(self, index: int) -> Row:
        """
        Return the row at a specified index.

        Parameters
        ----------
        index : int
            The index.

        Returns
        -------
        row : Row
            The row of the table at the index.

        Raises
        ------
        IndexOutOfBoundsError
            If no row at the specified index exists in this table.

        Examples
        --------
        >>> from safeds.data.tabular.containers import Table
        >>> table = Table.from_dict({"a": [1, 3], "b": [2, 4]})
        >>> table.get_row(0)
        Row({
            'a': 1,
            'b': 2
        })
        """
        if len(self._data.index) - 1 < index or index < 0:
            raise IndexOutOfBoundsError(index)

        return Row._from_pandas_dataframe(self._data.iloc[[index]], self._schema)

    def _get_similar_columns(self, column_name: str) -> list[str]:
        """
        Get all the column names in a Table that are similar to a given name.

        Parameters
        ----------
        column_name : str
            The name to compare the Table's column names to.

        Returns
        -------
        similar_columns: list[str]
            A list of all column names in the Table that are similar or equal to the given column name.
        """
        similar_columns = []
        similarity = 0.6
        i = 0
        while i < len(self.column_names):
            if Levenshtein.jaro_winkler(self.column_names[i], column_name) >= similarity:
                similar_columns.append(self.column_names[i])
            i += 1
            if len(similar_columns) == 4 and similarity < 0.9:
                similarity += 0.1
                similar_columns = []
                i = 0

        return similar_columns

    # ------------------------------------------------------------------------------------------------------------------
    # Information
    # ------------------------------------------------------------------------------------------------------------------

    def summarize_statistics(self) -> Table:
        """
        Return a table with a number of statistical key values.

        The original table is not modified.

        Returns
        -------
        result : Table
            The table with statistics.

        Examples
        --------
        >>> from safeds.data.tabular.containers import Table
        >>> table = Table.from_dict({"a": [1, 3], "b": [2, 4]})
        >>> table.summarize_statistics()
                      metrics                   a                   b
        0             maximum                   3                   4
        1             minimum                   1                   2
        2                mean                 2.0                 3.0
        3                mode              [1, 3]              [2, 4]
        4              median                 2.0                 3.0
        5                 sum                   4                   6
        6            variance                 2.0                 2.0
        7  standard deviation  1.4142135623730951  1.4142135623730951
        8              idness                 1.0                 1.0
        9           stability                 0.5                 0.5
        """
        if self.number_of_columns == 0:
            return Table(
                {
                    "metrics": [
                        "maximum",
                        "minimum",
                        "mean",
                        "mode",
                        "median",
                        "sum",
                        "variance",
                        "standard deviation",
                        "idness",
                        "stability",
                    ],
                },
            )
        elif self.number_of_rows == 0:
            table = Table(
                {
                    "metrics": [
                        "maximum",
                        "minimum",
                        "mean",
                        "mode",
                        "median",
                        "sum",
                        "variance",
                        "standard deviation",
                        "idness",
                        "stability",
                    ],
                },
            )
            for name in self.column_names:
                table = table.add_column(Column(name, ["-", "-", "-", "-", "-", "-", "-", "-", "-", "-"]))
            return table

        columns = self.to_columns()
        result = pd.DataFrame()
        statistics = {}

        for column in columns:
            statistics = {
                "maximum": column.maximum,
                "minimum": column.minimum,
                "mean": column.mean,
                "mode": column.mode,
                "median": column.median,
                "sum": column.sum,
                "variance": column.variance,
                "standard deviation": column.standard_deviation,
                "idness": column.idness,
                "stability": column.stability,
            }
            values = []

            for function in statistics.values():
                try:
                    values.append(str(function()))
                except (NonNumericColumnError, ValueError):
                    values.append("-")

            result = pd.concat([result, pd.DataFrame(values)], axis=1)

        result = pd.concat([pd.DataFrame(list(statistics.keys())), result], axis=1)
        result.columns = ["metrics", *self.column_names]

        return Table._from_pandas_dataframe(result)

    # ------------------------------------------------------------------------------------------------------------------
    # Transformations
    # ------------------------------------------------------------------------------------------------------------------

    def _as_table(self: Table) -> Table:
        """
        Transform the table to an instance of the Table class.

        This method is meant as a way to "cast" instances of subclasses of `Table` to a proper `Table`, dropping any
        additional constraints that might have to hold in the subclass. Override accordingly in subclasses.

        Returns
        -------
        table: Table
            The table, as an instance of the Table class.
        """
        return self

    def add_column(self, column: Column) -> Table:
        """
        Return a new table with the provided column attached at the end.

        The original table is not modified.

        Returns
        -------
        result : Table
            The table with the column attached.

        Raises
        ------
        DuplicateColumnNameError
            If the new column already exists.
        ColumnSizeError
            If the size of the column does not match the number of rows.

        Examples
        --------
        >>> from safeds.data.tabular.containers import Table
        >>> table = Table.from_dict({"a": [1, 3], "b": [2, 4]})
        >>> col = Column("c", ["d", "e"])
        >>> table.add_column(col)
           a  b  c
        0  1  2  d
        1  3  4  e
        """
        if self.has_column(column.name):
            raise DuplicateColumnNameError(column.name)

        if column.number_of_rows != self.number_of_rows and self.number_of_columns != 0:
            raise ColumnSizeError(str(self.number_of_rows), str(column._data.size))

        result = self._data.reset_index(drop=True)
        result.columns = self._schema.column_names
        result[column.name] = column._data
        return Table._from_pandas_dataframe(result)

    def add_columns(self, columns: list[Column] | Table) -> Table:
        """
        Return a new `Table` with multiple added columns.

        The original table is not modified.

        Parameters
        ----------
        columns : list[Column] or Table
            The columns to be added.

        Returns
        -------
        result: Table
            A new table combining the original table and the given columns.

        Raises
        ------
        DuplicateColumnNameError
            If at least one column name from the provided column list already exists in the table.
        ColumnSizeError
            If at least one of the column sizes from the provided column list does not match the table.

        Examples
        --------
        >>> from safeds.data.tabular.containers import Column, Table
        >>> table = Table.from_dict({"a": [1, 3], "b": [2, 4]})
        >>> col1 = Column("c", ["d", "e"])
        >>> col2 = Column("d", [3.5, 7.9])
        >>> table.add_columns([col1, col2])
           a  b  c    d
        0  1  2  d  3.5
        1  3  4  e  7.9
        """
        if isinstance(columns, Table):
            columns = columns.to_columns()
        result = self._data.reset_index(drop=True)
        result.columns = self._schema.column_names
        for column in columns:
            if column.name in result.columns:
                raise DuplicateColumnNameError(column.name)

            if column.number_of_rows != self.number_of_rows and self.number_of_columns != 0:
                raise ColumnSizeError(str(self.number_of_rows), str(column._data.size))

            result[column.name] = column._data
        return Table._from_pandas_dataframe(result)

    def add_row(self, row: Row) -> Table:
        """
        Return a new `Table` with an added Row attached.

        If the table happens to be empty beforehand, respective columns will be added automatically.

        The order of columns of the new row will be adjusted to the order of columns in the table.
        The new table will contain the merged schema.

        The original table is not modified.

        Parameters
        ----------
        row : Row
            The row to be added.

        Returns
        -------
        table : Table
            A new table with the added row at the end.

        Raises
        ------
        UnknownColumnNameError
            If the row has different column names than the table.

        Examples
        --------
        >>> from safeds.data.tabular.containers import Row, Table
        >>> table = Table.from_dict({"a": [1], "b": [2]})
        >>> row = Row.from_dict({"a": 3, "b": 4})
        >>> table.add_row(row)
           a  b
        0  1  2
        1  3  4
        """
        int_columns = []

        if self.number_of_columns == 0:
            return Table.from_rows([row])
        if len(set(self.column_names) - set(row.column_names)) > 0:
            raise UnknownColumnNameError(
                sorted(
                    set(self.column_names) - set(row.column_names),
                    key={val: ix for ix, val in enumerate(self.column_names)}.__getitem__,
                ),
            )

        if self.number_of_rows == 0:
            int_columns = list(filter(lambda name: isinstance(row[name], int | np.int64 | np.int32), row.column_names))

        new_df = pd.concat([self._data, row._data]).infer_objects()
        new_df.columns = self.column_names
        schema = Schema.merge_multiple_schemas([self.schema, row.schema])
        result = Table._from_pandas_dataframe(new_df, schema)

        for column in int_columns:
            result = result.replace_column(column, [result.get_column(column).transform(lambda it: int(it))])

        return result

    def add_rows(self, rows: list[Row] | Table) -> Table:
        """
        Return a new `Table` with multiple added Rows attached.

        The order of columns of the new rows will be adjusted to the order of columns in the table.
        The new table will contain the merged schema.

        The original table is not modified.

        Parameters
        ----------
        rows : list[Row] or Table
            The rows to be added.

        Returns
        -------
        result : Table
            A new table which combines the original table and the given rows.

        Raises
        ------
        UnknownColumnNameError
            If at least one of the rows have different column names than the table.

        Examples
        --------
        >>> from safeds.data.tabular.containers import Row, Table
        >>> table = Table.from_dict({"a": [1], "b": [2]})
        >>> row1 = Row.from_dict({"a": 3, "b": 4})
        >>> row2 = Row.from_dict({"a": 5, "b": 6})
        >>> table.add_rows([row1, row2])
           a  b
        0  1  2
        1  3  4
        2  5  6
        """
        if isinstance(rows, Table):
            rows = rows.to_rows()

        if len(rows) == 0:
            return self

        different_column_names = set()
        for row in rows:
            different_column_names.update(set(self.column_names) - set(row.column_names))
        if len(different_column_names) > 0:
            raise UnknownColumnNameError(
                sorted(
                    different_column_names,
                    key={val: ix for ix, val in enumerate(self.column_names)}.__getitem__,
                ),
            )

        result = self
        for row in rows:
            result = result.add_row(row)

        return result

    def filter_rows(self, query: Callable[[Row], bool]) -> Table:
        """
        Return a new table with rows filtered by Callable (e.g. lambda function).

        The original table is not modified.

        Parameters
        ----------
        query : lambda function
            A Callable that is applied to all rows.

        Returns
        -------
        table : Table
            A table containing only the rows filtered by the query.

        Examples
        --------
        >>> from safeds.data.tabular.containers import Table
        >>> table = Table.from_dict({"a": [1, 3], "b": [2, 4]})
        >>> table.filter_rows(lambda x: x["a"] < 2)
           a  b
        0  1  2
        """
        rows: list[Row] = [row for row in self.to_rows() if query(row)]
        if len(rows) == 0:
            result_table = Table._from_pandas_dataframe(pd.DataFrame(), self._schema)
        else:
            result_table = self.from_rows(rows)
        return result_table

    _T = TypeVar("_T")

    def group_rows_by(self, key_selector: Callable[[Row], _T]) -> dict[_T, Table]:
        """
        Return a dictionary with copies of the output tables as values and the keys from the key_selector.

        The original table is not modified.

        Parameters
        ----------
        key_selector : Callable[[Row], _T]
            A Callable that is applied to all rows and returns the key of the group.

        Returns
        -------
        dictionary : dict
            A dictionary containing the new tables as values and the selected keys as keys.
        """
        dictionary: dict[Table._T, Table] = {}
        for row in self.to_rows():
            if key_selector(row) in dictionary:
                dictionary[key_selector(row)] = dictionary[key_selector(row)].add_row(row)
            else:
                dictionary[key_selector(row)] = Table.from_rows([row])
        return dictionary

    def keep_only_columns(self, column_names: list[str]) -> Table:
        """
        Return a new table with only the given column(s).

        The original table is not modified.

        Note: When removing the last column of the table, the `number_of_columns` property will be set to 0.

        Parameters
        ----------
        column_names : list[str]
            A list containing only the columns to be kept.

        Returns
        -------
        table : Table
            A table containing only the given column(s).

        Raises
        ------
        UnknownColumnNameError
            If any of the given columns does not exist.
        IllegalSchemaModificationError
            If removing the columns would violate an invariant in the subclass.

        Examples
        --------
        >>> from safeds.data.tabular.containers import Table
        >>> table = Table.from_dict({"a": [1, 3], "b": [2, 4]})
        >>> table.keep_only_columns(["b"])
           b
        0  2
        1  4
        """
        invalid_columns = []
        similar_columns: list[str] = []
        for name in column_names:
            if not self._schema.has_column(name):
                similar_columns = similar_columns + self._get_similar_columns(name)
                invalid_columns.append(name)
        if len(invalid_columns) != 0:
            raise UnknownColumnNameError(invalid_columns, similar_columns)

        return self.remove_columns(list(set(self.column_names) - set(column_names)))

    def remove_columns(self, column_names: list[str]) -> Table:
        """
        Return a new table without the given column(s).

        The original table is not modified.

        Note: When removing the last column of the table, the `number_of_columns` property will be set to 0.

        Parameters
        ----------
        column_names : list[str]
            A list containing all columns to be dropped.

        Returns
        -------
        table : Table
            A table without the given columns.

        Raises
        ------
        UnknownColumnNameError
            If any of the given columns does not exist.
        IllegalSchemaModificationError
            If removing the columns would violate an invariant in the subclass.

        Examples
        --------
        >>> from safeds.data.tabular.containers import Table
        >>> table = Table.from_dict({"a": [1, 3], "b": [2, 4]})
        >>> table.remove_columns(["b"])
           a
        0  1
        1  3
        """
        invalid_columns = []
        similar_columns: list[str] = []
        for name in column_names:
            if not self._schema.has_column(name):
                similar_columns = similar_columns + self._get_similar_columns(name)
                invalid_columns.append(name)
        if len(invalid_columns) != 0:
            raise UnknownColumnNameError(invalid_columns, similar_columns)

        transformed_data = self._data.drop(labels=column_names, axis="columns")
        transformed_data.columns = [name for name in self._schema.column_names if name not in column_names]

        if len(transformed_data.columns) == 0:
            return Table()

        return Table._from_pandas_dataframe(transformed_data)

    def remove_columns_with_missing_values(self) -> Table:
        """
        Return a new table without the columns that contain missing values.

        The original table is not modified.

        Note: When removing the last column of the table, the `number_of_columns` property will be set to 0.

        Returns
        -------
        table : Table
            A table without the columns that contain missing values.

        Raises
        ------
        IllegalSchemaModificationError
            If removing the columns would violate an invariant in the subclass.

        Examples
        --------
        >>> from safeds.data.tabular.containers import Table
        >>> table = Table.from_dict({"a": [1, 2], "b": [None, 2]})
        >>> table.remove_columns_with_missing_values()
           a
        0  1
        1  2
        """
        return Table.from_columns([column for column in self.to_columns() if not column.has_missing_values()])

    def remove_columns_with_non_numerical_values(self) -> Table:
        """
        Return a new table without the columns that contain non-numerical values.

        The original table is not modified.

        Note: When removing the last column of the table, the `number_of_columns` property will be set to 0.

        Returns
        -------
        table : Table
            A table without the columns that contain non-numerical values.

        Raises
        ------
        IllegalSchemaModificationError
            If removing the columns would violate an invariant in the subclass.

        Examples
        --------
        >>> from safeds.data.tabular.containers import Table
        >>> table = Table.from_dict({"a": [1, 0], "b": ["test", 2]})
        >>> table.remove_columns_with_non_numerical_values()
           a
        0  1
        1  0
        """
        return Table.from_columns([column for column in self.to_columns() if column.type.is_numeric()])

    def remove_duplicate_rows(self) -> Table:
        """
        Return a new table with every duplicate row removed.

        The original table is not modified.

        Returns
        -------
        result : Table
            The table with the duplicate rows removed.

        Examples
        --------
        >>> from safeds.data.tabular.containers import Table
        >>> table = Table.from_dict({"a": [1, 3, 3], "b": [2, 4, 4]})
        >>> table.remove_duplicate_rows()
           a  b
        0  1  2
        1  3  4
        """
        result = self._data.drop_duplicates(ignore_index=True)
        result.columns = self._schema.column_names
        return Table._from_pandas_dataframe(result)

    def remove_rows_with_missing_values(self) -> Table:
        """
        Return a new table without the rows that contain missing values.

        The original table is not modified.

        Returns
        -------
        table : Table
            A table without the rows that contain missing values.

        Examples
        --------
        >>> from safeds.data.tabular.containers import Table
        >>> table = Table.from_dict({"a": [1.0, None, 3], "b": [2, 4.0, None]})
        >>> table.remove_rows_with_missing_values()
             a    b
        0  1.0  2.0
        """
        result = self._data.dropna(axis="index")
        return Table._from_pandas_dataframe(result)

    def remove_rows_with_outliers(self) -> Table:
        """
        Return a new table without those rows that contain at least one outlier.

        We define an outlier as a value that has a distance of more than 3 standard deviations from the column mean.
        Missing values are not considered outliers. They are also ignored during the calculation of the standard
        deviation.

        The original table is not modified.

        Returns
        -------
        new_table : Table
            A new table without rows containing outliers.

        Examples
        --------
        >>> from safeds.data.tabular.containers import Column, Table
        >>> c1 = Column("a", [1, 3, 1, 0.1, 0, 0, 0, 0, 0, 0, 0, 0])
        >>> c2 = Column("b", [1.5, 1, 0.5, 0.01, 0, 0, 0, 0, 0, 0, 0, 0])
        >>> c3 = Column("c", [0.1, 0.00, 0.4, 0.2, 0, 0, 0, 0, 0, 0, 0, 0])
        >>> c4 = Column("d", [-1000000, 1000000, -1000000, -1000000, -1000000, -1000000, -1000000, -1000000, -1000000, -1000000, -1000000, -1000000])
        >>> table = Table.from_columns([c1, c2, c3, c4])
        >>> table.remove_rows_with_outliers()
              a     b    c        d
        0   1.0  1.50  0.1 -1000000
        1   1.0  0.50  0.4 -1000000
        2   0.1  0.01  0.2 -1000000
        3   0.0  0.00  0.0 -1000000
        4   0.0  0.00  0.0 -1000000
        5   0.0  0.00  0.0 -1000000
        6   0.0  0.00  0.0 -1000000
        7   0.0  0.00  0.0 -1000000
        8   0.0  0.00  0.0 -1000000
        9   0.0  0.00  0.0 -1000000
        10  0.0  0.00  0.0 -1000000
        """
        table_without_nonnumericals = self.remove_columns_with_non_numerical_values()
        z_scores = np.absolute(stats.zscore(table_without_nonnumericals._data, nan_policy="omit"))
        filter_ = ((z_scores < 3) | np.isnan(z_scores)).all(axis=1)

        return Table._from_pandas_dataframe(self._data[filter_], self._schema)

    def rename_column(self, old_name: str, new_name: str) -> Table:
        """
        Return a new `Table` with a single column renamed.

        The original table is not modified.

        Parameters
        ----------
        old_name : str
            The old name of the target column.
        new_name : str
            The new name of the target column.

        Returns
        -------
        table : Table
            The Table with the renamed column.

        Raises
        ------
        UnknownColumnNameError
            If the specified old target column name does not exist.
        DuplicateColumnNameError
            If the specified new target column name already exists.

        Examples
        --------
        >>> from safeds.data.tabular.containers import Table
        >>> table = Table.from_dict({"a": [1], "b": [2]})
        >>> table.rename_column("b", "c")
           a  c
        0  1  2
        """
        if old_name not in self._schema.column_names:
            similar_columns = self._get_similar_columns(old_name)
            raise UnknownColumnNameError([old_name], similar_columns)
        if old_name == new_name:
            return self
        if new_name in self._schema.column_names:
            raise DuplicateColumnNameError(new_name)

        new_df = self._data.reset_index(drop=True)
        new_df.columns = self._schema.column_names
        return Table._from_pandas_dataframe(new_df.rename(columns={old_name: new_name}))

    def replace_column(self, old_column_name: str, new_columns: list[Column]) -> Table:
        """
        Return a new table with the specified old column replaced by a list of new columns.

        The order of columns is kept.

        The original table is not modified.

        Parameters
        ----------
        old_column_name : str
            The name of the column to be replaced.

        new_columns : list[Column]
            The list of new columns replacing the old column.

        Returns
        -------
        result : Table
            A table with the old column replaced by the new columns.

        Raises
        ------
        UnknownColumnNameError
            If the old column does not exist.
        DuplicateColumnNameError
            If at least one of the new columns already exists and the existing column is not affected by the replacement.
        ColumnSizeError
            If the size of at least one of the new columns does not match the amount of rows.
        IllegalSchemaModificationError
            If replacing the column would violate an invariant in the subclass.

        Examples
        --------
        >>> from safeds.data.tabular.containers import Column, Table
        >>> table = Table.from_dict({"a": [1], "b": [2]})
        >>> new_col = Column("new", [3])
        >>> table.replace_column("b", [new_col])
           a  new
        0  1    3
        """
        if old_column_name not in self._schema.column_names:
            similar_columns = self._get_similar_columns(old_column_name)
            raise UnknownColumnNameError([old_column_name], similar_columns)

        columns = list[Column]()
        for old_column in self.column_names:
            if old_column == old_column_name:
                for new_column in new_columns:
                    if new_column.name in self.column_names and new_column.name != old_column_name:
                        raise DuplicateColumnNameError(new_column.name)

                    if self.number_of_rows != new_column.number_of_rows:
                        raise ColumnSizeError(str(self.number_of_rows), str(new_column.number_of_rows))
                    columns.append(new_column)
            else:
                columns.append(self.get_column(old_column))

        return Table.from_columns(columns)

    def shuffle_rows(self) -> Table:
        """
        Return a new `Table` with randomly shuffled rows of this `Table`.

        The original table is not modified.

        Returns
        -------
        result : Table
            The shuffled Table.

        Examples
        --------
        >>> from safeds.data.tabular.containers import Table
        >>> import numpy as np
        >>> np.random.seed(123456)
        >>> table = Table.from_dict({"a": [1, 3, 5], "b": [2, 4, 6]})
        >>> table.shuffle_rows()
           a  b
        0  5  6
        1  1  2
        2  3  4
        """
        new_df = self._data.sample(frac=1.0)
        new_df.columns = self._schema.column_names
        return Table._from_pandas_dataframe(new_df)

    def slice_rows(
        self,
        start: int | None = None,
        end: int | None = None,
        step: int = 1,
    ) -> Table:
        """
        Slice a part of the table into a new table.

        The original table is not modified.

        Parameters
        ----------
        start : int | None
            The first index of the range to be copied into a new table, None by default.
        end : int | None
            The last index of the range to be copied into a new table, None by default.
        step : int
            The step size used to iterate through the table, 1 by default.

        Returns
        -------
        result : Table
            The resulting table.

        Raises
        ------
        IndexOutOfBoundsError
            If the index is out of bounds.

        Examples
        --------
        >>> from safeds.data.tabular.containers import Table
        >>> table = Table.from_dict({"a": [1, 3, 5], "b": [2, 4, 6]})
        >>> table.slice_rows(0, 2)
           a  b
        0  1  2
        1  3  4
        """
        if start is None:
            start = 0

        if end is None:
            end = self.number_of_rows

        if end < start:
            raise IndexOutOfBoundsError(slice(start, end))
        if start < 0 or end < 0 or start > self.number_of_rows or end > self.number_of_rows:
            raise IndexOutOfBoundsError(start if start < 0 or start > self.number_of_rows else end)

        new_df = self._data.iloc[start:end:step]
        new_df.columns = self._schema.column_names
        return Table._from_pandas_dataframe(new_df)

    def sort_columns(
        self,
        comparator: Callable[[Column, Column], int] = lambda col1, col2: (col1.name > col2.name)
        - (col1.name < col2.name),
    ) -> Table:
        """
        Sort the columns of a `Table` with the given comparator and return a new `Table`.

        The comparator is a function that takes two columns `col1` and `col2` and
        returns an integer:

        * If `col1` should be ordered before `col2`, the function should return a negative number.
        * If `col1` should be ordered after `col2`, the function should return a positive number.
        * If the original order of `col1` and `col2` should be kept, the function should return 0.

        If no comparator is given, the columns will be sorted alphabetically by their name.

        The original table is not modified.

        Parameters
        ----------
        comparator : Callable[[Column, Column], int]
            The function used to compare two columns.

        Returns
        -------
        new_table : Table
            A new table with sorted columns.

        Examples
        --------
        >>> from safeds.data.tabular.containers import Table
        >>> table = Table.from_dict({"a": [1], "b": [2] })
        >>> table.sort_columns(lambda col1, col2: 1)
           a  b
        0  1  2
        >>> table.sort_columns(lambda col1, col2: -1)
           b  a
        0  2  1
        >>> table2 = Table.from_dict({"b": [2], "a": [1]})
        >>> table2.sort_columns()
           a  b
        0  1  2
        """
        columns = self.to_columns()
        columns.sort(key=functools.cmp_to_key(comparator))
        return Table.from_columns(columns)

    def sort_rows(self, comparator: Callable[[Row, Row], int]) -> Table:
        """
        Sort the rows of a `Table` with the given comparator and return a new `Table`.

        The comparator is a function that takes two rows `row1` and `row2` and
        returns an integer:

        * If `row1` should be ordered before `row2`, the function should return a negative number.
        * If `row1` should be ordered after `row2`, the function should return a positive number.
        * If the original order of `row1` and `row2` should be kept, the function should return 0.

        The original table is not modified.

        Parameters
        ----------
        comparator : Callable[[Row, Row], int]
            The function used to compare two rows.

        Returns
        -------
        new_table : Table
            A new table with sorted rows.

        Examples
        --------
        >>> from safeds.data.tabular.containers import Table
        >>> table = Table.from_dict({"a": [1, 3, 5], "b": [2, 4, 6] })
        >>> table.sort_rows(lambda row1, row2: 1)
           a  b
        0  1  2
        1  3  4
        2  5  6
        >>> table.sort_rows(lambda row1, row2: -1)
           a  b
        0  5  6
        1  3  4
        2  1  2
        >>> table.sort_rows(lambda row1, row2: 0)
           a  b
        0  1  2
        1  3  4
        2  5  6
        """
        rows = self.to_rows()
        rows.sort(key=functools.cmp_to_key(comparator))
        return Table.from_rows(rows)

    def split_rows(self, percentage_in_first: float) -> tuple[Table, Table]:
        """
        Split the table into two new tables.

        The original table is not modified.

        Parameters
        ----------
        percentage_in_first : float
            The desired size of the first table in percentage to the given table; must be between 0 and 1.

        Returns
        -------
        result : (Table, Table)
            A tuple containing the two resulting tables. The first table has the specified size, the second table
            contains the rest of the data.

        Raises
        ------
        ValueError:
            if the 'percentage_in_first' is not between 0 and 1.

        Examples
        --------
        >>> from safeds.data.tabular.containers import Table
        >>> table = Table.from_dict({"temperature": [10, 15, 20, 25, 30], "sales": [54, 74, 90, 206, 210]})
        >>> slices = table.split_rows(0.4)
        >>> slices[0]
           temperature  sales
        0           10     54
        1           15     74
        >>> slices[1]
           temperature  sales
        0           20     90
        1           25    206
        2           30    210
        """
        if percentage_in_first < 0 or percentage_in_first > 1:
            raise ValueError("The given percentage is not between 0 and 1")
        if self.number_of_rows == 0:
            return Table(), Table()
        return (
            self.slice_rows(0, round(percentage_in_first * self.number_of_rows)),
            self.slice_rows(round(percentage_in_first * self.number_of_rows)),
        )

    def tag_columns(self, target_name: str, feature_names: list[str] | None = None) -> TaggedTable:
        """
        Return a new `TaggedTable` with columns marked as a target column or feature columns.

        The original table is not modified.

        Parameters
        ----------
        target_name : str
            Name of the target column.
        feature_names : list[str] | None
            Names of the feature columns. If None, all columns except the target column are used.

        Returns
        -------
        tagged_table : TaggedTable
            A new tagged table with the given target and feature names.

        Raises
        ------
        ValueError
            If the target column is also a feature column.
        ValueError
            If no feature columns are specified.

        Examples
        --------
        >>> from safeds.data.tabular.containers import Table, TaggedTable
        >>> table = Table.from_dict({"item": ["apple", "milk", "beer"], "price": [1.10, 1.19, 1.79], "amount_bought": [74, 72, 51]})
        >>> tagged_table = table.tag_columns(target_name="amount_bought", feature_names=["item", "price"])
        """
        from ._tagged_table import TaggedTable

        return TaggedTable._from_table(self, target_name, feature_names)

    def time_columns(self, target_name: str, time_name: str, feature_names: list[str] | None = None) -> TimeSeries:
        """
        Return a new `TimeSeries` with columns marked as a target and time column or feature columns.

        The original table is not modified.

        Parameters
        ----------
        target_name : str
            Name of the target column.
        time_name : str
            Name of the time column.
        feature_names : list[str] | None
            Names of the feature columns. If None, all columns except the target and time columns are used.

        Returns
        -------
        time_series : TimeSeries
            A new time series with the given target, time and feature names.

        Raises
        ------
        ValueError
            If the target column is also a feature column.
        ValueError
            If there is no other column than the specified target and time columns left to be a feature column

        Examples
        --------
        >>> from safeds.data.tabular.containers import Table, TimeSeries
        >>> table = Table.from_dict({"time": ["01.01", "01.02", "01.03"], "price": [1.10, 1.19, 1.79], "amount_bought": [74, 72, 51]})
        >>> tagged_table = table.time_columns(target_name="amount_bought",time_name = "time", feature_names=["price"])
        """
        from ._time_series import TimeSeries

        return TimeSeries._from_table(self, target_name, time_name, feature_names)

    def transform_column(self, name: str, transformer: Callable[[Row], Any]) -> Table:
        """
        Return a new `Table` with the provided column transformed by calling the provided transformer.

        The original table is not modified.

        Returns
        -------
        result : Table
            The table with the transformed column.

        Raises
        ------
        UnknownColumnNameError
            If the column does not exist.

        Examples
        --------
        >>> from safeds.data.tabular.containers import Table
        >>> table = Table.from_dict({"item": ["apple", "milk", "beer"], "price": [1.00, 1.19, 1.79]})
        >>> table.transform_column("price", lambda row: row.get_value("price") * 100)
            item  price
        0  apple  100.0
        1   milk  119.0
        2   beer  179.0
        """
        if self.has_column(name):
            items: list = [transformer(item) for item in self.to_rows()]
            result: list[Column] = [Column(name, items)]
            return self.replace_column(name, result)
        similar_columns = self._get_similar_columns(name)
        raise UnknownColumnNameError([name], similar_columns)

    def transform_table(self, transformer: TableTransformer) -> Table:
        """
        Return a new `Table` with a learned transformation applied to this table.

        The original table is not modified.

        Parameters
        ----------
        transformer : TableTransformer
            The transformer which transforms the given table.

        Returns
        -------
        transformed_table : Table
            The transformed table.

        Raises
        ------
        TransformerNotFittedError
            If the transformer has not been fitted yet.
        IllegalSchemaModificationError
            If replacing the column would violate an invariant in the subclass.

        Examples
        --------
        >>> from safeds.data.tabular.transformation import OneHotEncoder
        >>> from safeds.data.tabular.containers import Table
        >>> transformer = OneHotEncoder()
        >>> table = Table.from_dict({"fruit": ["apple", "pear", "apple"], "pet": ["dog", "duck", "duck"]})
        >>> transformer = transformer.fit(table, None)
        >>> table.transform_table(transformer)
           fruit__apple  fruit__pear  pet__dog  pet__duck
        0           1.0          0.0       1.0        0.0
        1           0.0          1.0       0.0        1.0
        2           1.0          0.0       0.0        1.0
        """
        return transformer.transform(self)

    def inverse_transform_table(self, transformer: InvertibleTableTransformer) -> Table:
        """
        Return a new `Table` with the inverted transformation applied by the given transformer.

        The original table is not modified.

        Parameters
        ----------
        transformer : InvertibleTableTransformer
            A transformer that was fitted with columns, which are all present in the table.

        Returns
        -------
        table : Table
            The original table.

        Raises
        ------
        TransformerNotFittedError
            If the transformer has not been fitted yet.

        Examples
        --------
        >>> from safeds.data.tabular.transformation import OneHotEncoder
        >>> from safeds.data.tabular.containers import Table
        >>> transformer = OneHotEncoder()
        >>> table = Table.from_dict({"a": ["j", "k", "k"], "b": ["x", "y", "x"]})
        >>> transformer = transformer.fit(table, None)
        >>> transformed_table = transformer.transform(table)
        >>> transformed_table.inverse_transform_table(transformer)
           a  b
        0  j  x
        1  k  y
        2  k  x
        >>> transformer.inverse_transform(transformed_table)
           a  b
        0  j  x
        1  k  y
        2  k  x
        """
        return transformer.inverse_transform(self)

    # ------------------------------------------------------------------------------------------------------------------
    # Plotting
    # ------------------------------------------------------------------------------------------------------------------

    def plot_correlation_heatmap(self) -> Image:
        """
        Plot a correlation heatmap for all numerical columns of this `Table`.

        Returns
        -------
        plot: Image
            The plot as an image.

        Examples
        --------
        >>> from safeds.data.tabular.containers import Table
        >>> table = Table.from_dict({"temperature": [10, 15, 20, 25, 30], "sales": [54, 74, 90, 206, 210]})
        >>> image = table.plot_correlation_heatmap()
        """
        only_numerical = self.remove_columns_with_non_numerical_values()

        if self.number_of_rows == 0:
            warnings.warn(
                "An empty table has been used. A correlation heatmap on an empty table will show nothing.",
                stacklevel=2,
            )

            with warnings.catch_warnings():
                warnings.filterwarnings(
                    "ignore",
                    message=(
                        "Attempting to set identical low and high (xlims|ylims) makes transformation singular;"
                        " automatically expanding."
                    ),
                )
                fig = plt.figure()
                sns.heatmap(
                    data=only_numerical._data.corr(),
                    vmin=-1,
                    vmax=1,
                    xticklabels=only_numerical.column_names,
                    yticklabels=only_numerical.column_names,
                    cmap="vlag",
                )
                plt.tight_layout()
        else:
            fig = plt.figure()
            sns.heatmap(
                data=only_numerical._data.corr(),
                vmin=-1,
                vmax=1,
                xticklabels=only_numerical.column_names,
                yticklabels=only_numerical.column_names,
                cmap="vlag",
            )
            plt.tight_layout()

        buffer = io.BytesIO()
        fig.savefig(buffer, format="png")
        plt.close()  # Prevents the figure from being displayed directly
        buffer.seek(0)
        return Image.from_bytes(buffer.read())

    def plot_lineplot(self, x_column_name: str, y_column_name: str) -> Image:
        """
        Plot two columns against each other in a lineplot.

        If there are multiple x-values for a y-value, the resulting plot will consist of a line representing the mean
        and the lower-transparency area around the line representing the 95% confidence interval.

        Parameters
        ----------
        x_column_name : str
            The column name of the column to be plotted on the x-Axis.
        y_column_name : str
            The column name of the column to be plotted on the y-Axis.

        Returns
        -------
        plot: Image
            The plot as an image.

        Raises
        ------
        UnknownColumnNameError
            If either of the columns do not exist.

        Examples
        --------
        >>> from safeds.data.tabular.containers import Table
        >>> table = Table.from_dict({"temperature": [10, 15, 20, 25, 30], "sales": [54, 74, 90, 206, 210]})
        >>> image = table.plot_lineplot("temperature", "sales")
        """
        if not self.has_column(x_column_name) or not self.has_column(y_column_name):
            similar_columns_x = self._get_similar_columns(x_column_name)
            similar_columns_y = self._get_similar_columns(y_column_name)
            raise UnknownColumnNameError(
                ([x_column_name] if not self.has_column(x_column_name) else [])
                + ([y_column_name] if not self.has_column(y_column_name) else []),
                (similar_columns_x if not self.has_column(x_column_name) else [])
                + (similar_columns_y if not self.has_column(y_column_name) else []),
            )

        fig = plt.figure()
        ax = sns.lineplot(
            data=self._data,
            x=x_column_name,
            y=y_column_name,
        )
        ax.set(xlabel=x_column_name, ylabel=y_column_name)
        ax.set_xticks(ax.get_xticks())
        ax.set_xticklabels(
            ax.get_xticklabels(),
            rotation=45,
            horizontalalignment="right",
        )  # rotate the labels of the x Axis to prevent the chance of overlapping of the labels
        plt.tight_layout()

        buffer = io.BytesIO()
        fig.savefig(buffer, format="png")
        plt.close()  # Prevents the figure from being displayed directly
        buffer.seek(0)
        return Image.from_bytes(buffer.read())

    def plot_scatterplot(self, x_column_name: str, y_column_name: str) -> Image:
        """
        Plot two columns against each other in a scatterplot.

        Parameters
        ----------
        x_column_name : str
            The column name of the column to be plotted on the x-Axis.
        y_column_name : str
            The column name of the column to be plotted on the y-Axis.

        Returns
        -------
        plot: Image
            The plot as an image.

        Raises
        ------
        UnknownColumnNameError
            If either of the columns do not exist.

        Examples
        --------
        >>> from safeds.data.tabular.containers import Table
        >>> table = Table.from_dict({"temperature": [10, 15, 20, 25, 30], "sales": [54, 74, 90, 206, 210]})
        >>> image = table.plot_scatterplot("temperature", "sales")
        """
        if not self.has_column(x_column_name) or not self.has_column(y_column_name):
            similar_columns_x = self._get_similar_columns(x_column_name)
            similar_columns_y = self._get_similar_columns(y_column_name)
            raise UnknownColumnNameError(
                ([x_column_name] if not self.has_column(x_column_name) else [])
                + ([y_column_name] if not self.has_column(y_column_name) else []),
                (similar_columns_x if not self.has_column(x_column_name) else [])
                + (similar_columns_y if not self.has_column(y_column_name) else []),
            )

        fig = plt.figure()
        ax = sns.scatterplot(
            data=self._data,
            x=x_column_name,
            y=y_column_name,
        )
        ax.set(xlabel=x_column_name, ylabel=y_column_name)
        ax.set_xticks(ax.get_xticks())
        ax.set_xticklabels(
            ax.get_xticklabels(),
            rotation=45,
            horizontalalignment="right",
        )  # rotate the labels of the x Axis to prevent the chance of overlapping of the labels
        plt.tight_layout()

        buffer = io.BytesIO()
        fig.savefig(buffer, format="png")
        plt.close()  # Prevents the figure from being displayed directly
        buffer.seek(0)
        return Image.from_bytes(buffer.read())

    def plot_boxplots(self) -> Image:
        """
        Plot a boxplot for every numerical column.

        Returns
        -------
        plot: Image
            The plot as an image.

        Raises
        ------
        NonNumericColumnError
            If the table contains only non-numerical columns.

        Examples
        --------
        >>> from safeds.data.tabular.containers import Table
        >>> table = Table({"a":[1, 2], "b": [3, 42]})
        >>> image = table.plot_boxplots()
        """
        numerical_table = self.remove_columns_with_non_numerical_values()
        if numerical_table.number_of_columns == 0:
            raise NonNumericColumnError("This table contains only non-numerical columns.")
        col_wrap = min(numerical_table.number_of_columns, 3)

        data = pd.melt(numerical_table._data, value_vars=numerical_table.column_names)
        grid = sns.FacetGrid(data, col="variable", col_wrap=col_wrap, sharex=False, sharey=False)
        with warnings.catch_warnings():
            warnings.filterwarnings(
                "ignore",
                message="Using the boxplot function without specifying `order` is likely to produce an incorrect plot.",
            )
            grid.map(sns.boxplot, "variable", "value")
        grid.set_xlabels("")
        grid.set_ylabels("")
        grid.set_titles("{col_name}")
        for axes in grid.axes.flat:
            axes.set_xticks([])
        plt.tight_layout()
        fig = grid.fig

        buffer = io.BytesIO()
        fig.savefig(buffer, format="png")
        plt.close()  # Prevents the figure from being displayed directly
        buffer.seek(0)
        return Image.from_bytes(buffer.read())

    def plot_histograms(self) -> Image:
        """
        Plot a histogram for every column.

        Returns
        -------
        plot: Image
            The plot as an image.

        Examples
        --------
        >>> from safeds.data.tabular.containers import Table
        >>> table = Table({"a": [2, 3, 5, 1], "b": [54, 74, 90, 2014]})
        >>> image = table.plot_histograms()
        """
        col_wrap = min(self.number_of_columns, 3)

        data = pd.melt(self._data.map(lambda value: str(value)), value_vars=self.column_names)
        grid = sns.FacetGrid(data=data, col="variable", col_wrap=col_wrap, sharex=False, sharey=False)
        grid.map(sns.histplot, "value")
        grid.set_xlabels("")
        grid.set_ylabels("")
        grid.set_titles("{col_name}")
        for axes in grid.axes.flat:
            axes.set_xticks(axes.get_xticks())
            axes.set_xticklabels(axes.get_xticklabels(), rotation=45, horizontalalignment="right")
        grid.tight_layout()
        fig = grid.fig

        buffer = io.BytesIO()
        fig.savefig(buffer, format="png")
        plt.close()
        buffer.seek(0)
        return Image.from_bytes(buffer.read())

    # ------------------------------------------------------------------------------------------------------------------
    # Conversion
    # ------------------------------------------------------------------------------------------------------------------

    def to_csv_file(self, path: str | Path) -> None:
        """
        Write the data from the table into a CSV file.

        If the file and/or the directories do not exist they will be created. If the file already exists it will be
        overwritten.

        Parameters
        ----------
        path : str | Path
            The path to the output file.

        Raises
        ------
        WrongFileExtensionError
            If the file is not a csv file.

        Examples
        --------
        >>> from safeds.data.tabular.containers import Table
        >>> table = Table.from_dict({"a": [1, 2, 3], "b": [4, 5, 6]})
        >>> table.to_csv_file("./src/resources/to_csv_file.csv")
        """
        path = Path(path)
        if path.suffix != ".csv":
            raise WrongFileExtensionError(path, ".csv")
        path.parent.mkdir(parents=True, exist_ok=True)
        data_to_csv = self._data.reset_index(drop=True)
        data_to_csv.columns = self._schema.column_names
        data_to_csv.to_csv(path, index=False)

    def to_excel_file(self, path: str | Path) -> None:
        """
        Write the data from the table into an Excel file.

        Valid file extensions are `.xls`, '.xlsx', `.xlsm`, `.xlsb`, `.odf`, `.ods` and `.odt`.
        If the file and/or the directories do not exist, they will be created. If the file already exists, it will be
        overwritten.

        Parameters
        ----------
        path : str | Path
            The path to the output file.

        Raises
        ------
        WrongFileExtensionError
            If the file is not an Excel file.

        Examples
        --------
        >>> from safeds.data.tabular.containers import Table
        >>> table = Table.from_dict({"a": [1, 2, 3], "b": [4, 5, 6]})
        >>> table.to_excel_file("./src/resources/to_excel_file.xlsx")
        """
        path = Path(path)
        excel_extensions = [".xls", ".xlsx", ".xlsm", ".xlsb", ".odf", ".ods", ".odt"]
        if path.suffix not in excel_extensions:
            raise WrongFileExtensionError(path, excel_extensions)

        # Create Excel metadata in the file
        tmp_table_file = openpyxl.Workbook()
        tmp_table_file.save(path)

        path.parent.mkdir(parents=True, exist_ok=True)
        data_to_excel = self._data.reset_index(drop=True)
        data_to_excel.columns = self._schema.column_names
        data_to_excel.to_excel(path)

    def to_json_file(self, path: str | Path) -> None:
        """
        Write the data from the table into a JSON file.

        If the file and/or the directories do not exist, they will be created. If the file already exists it will be
        overwritten.

        Parameters
        ----------
        path : str | Path
            The path to the output file.

        Raises
        ------
        WrongFileExtensionError
            If the file is not a JSON file.

        Examples
        --------
        >>> from safeds.data.tabular.containers import Table
        >>> table = Table.from_dict({"a": [1, 2, 3], "b": [4, 5, 6]})
        >>> table.to_json_file("./src/resources/to_json_file.json")
        """
        path = Path(path)
        if path.suffix != ".json":
            raise WrongFileExtensionError(path, ".json")
        path.parent.mkdir(parents=True, exist_ok=True)
        data_to_json = self._data.reset_index(drop=True)
        data_to_json.columns = self._schema.column_names
        data_to_json.to_json(path)

    def to_dict(self) -> dict[str, list[Any]]:
        """
        Return a dictionary that maps column names to column values.

        Returns
        -------
        data : dict[str, list[Any]]
            Dictionary representation of the table.

        Examples
        --------
        >>> from safeds.data.tabular.containers import Table
        >>> row1 = Row({"a": 1, "b": 5})
        >>> row2 = Row({"a": 2, "b": 6})
        >>> table1 = Table.from_rows([row1, row2])
        >>> table2 = Table.from_dict({"a": [1, 2], "b": [5, 6]})
        >>> table1 == table2
        True
        """
        return {column_name: list(self.get_column(column_name)) for column_name in self.column_names}

    def to_html(self) -> str:
        """
        Return an HTML representation of the table.

        Returns
        -------
        output : str
            The generated HTML.

        Examples
        --------
        >>> from safeds.data.tabular.containers import Table
        >>> table = Table({"a": [1, 2, 3], "b": [4, 5, 6]})
        >>> html = table.to_html()
        """
        return self._data.to_html(max_rows=self._data.shape[0], max_cols=self._data.shape[1])

    def to_columns(self) -> list[Column]:
        """
        Return a list of the columns.

        Returns
        -------
        columns : list[Columns]
            List of columns.

        Examples
        --------
        >>> from safeds.data.tabular.containers import Table
        >>> table = Table.from_dict({"a":[1, 2],"b":[20, 30]})
        >>> table.to_columns()
        [Column('a', [1, 2]), Column('b', [20, 30])]
        """
        return [self.get_column(name) for name in self._schema.column_names]

    def to_rows(self) -> list[Row]:
        """
        Return a list of the rows.

        Returns
        -------
        rows : list[Row]
            List of rows.

        Examples
        --------
        >>> from safeds.data.tabular.containers import Table
        >>> table = Table.from_dict({"a":[1, 2],"b":[20, 30]})
        >>> table.to_rows()
        [Row({
            'a': 1,
            'b': 20
        }), Row({
            'a': 2,
            'b': 30
        })]
        """
        return [
            Row._from_pandas_dataframe(
                pd.DataFrame([list(series_row)], columns=self._schema.column_names),
                self._schema,
            )
            for (_, series_row) in self._data.iterrows()
        ]

    # ------------------------------------------------------------------------------------------------------------------
    # IPython integration
    # ------------------------------------------------------------------------------------------------------------------

    def _repr_html_(self) -> str:
        """
        Return an HTML representation of the table.

        Returns
        -------
        output : str
            The generated HTML.
        """
        return self._data.to_html(max_rows=self._data.shape[0], max_cols=self._data.shape[1], notebook=True)

    # ------------------------------------------------------------------------------------------------------------------
    # Dataframe interchange protocol
    # ------------------------------------------------------------------------------------------------------------------

    def __dataframe__(self, nan_as_null: bool = False, allow_copy: bool = True):  # type: ignore[no-untyped-def]
        """
        Return a DataFrame exchange object that conforms to the dataframe interchange protocol.

        Generally, there is no reason to call this method directly. The dataframe interchange protocol is designed to
        allow libraries to consume tabular data from different sources, such as `pandas` or `polars`. If you still
        decide to call this method, you should not rely on any capabilities of the returned object beyond the dataframe
        interchange protocol.

        The specification of the dataframe interchange protocol can be found on
        [GitHub](https://github.com/data-apis/dataframe-api).

        Parameters
        ----------
        nan_as_null : bool
            Whether to replace missing values in the data with `NaN`.
        allow_copy : bool
            Whether memory may be copied to create the DataFrame exchange object.

        Returns
        -------
        dataframe
            A DataFrame object that conforms to the dataframe interchange protocol.
        """
        if not allow_copy:
            raise NotImplementedError("For the moment we need to copy the data, so `allow_copy` must be True.")

        data_copy = self._data.reset_index(drop=True)
        data_copy.columns = self.column_names
        return data_copy.__dataframe__(nan_as_null, allow_copy)

    def _into_dataloader(self, batch_size: int) -> DataLoader:
        """
        Return a Dataloader for the data stored in this table, used for training neural networks.

        The original table is not modified.

        Parameters
        ----------
        batch_size
            The size of data batches that should be loaded at one time.

        Returns
        -------
        result :
            The DataLoader.

        """
        features = self.to_rows()
        all_rows = []
        for row in features:
            new_item = []
            for column_name in row:
                new_item.append(row.get_value(column_name))
            all_rows.append(new_item.copy())
        return DataLoader(dataset=_CustomDataset(np.array(all_rows)), batch_size=batch_size)


class _CustomDataset(Dataset):
    def __init__(self, features: np.array):
        self.X = torch.from_numpy(features.astype(np.float32))
        self.len = self.X.shape[0]

    def __getitem__(self, item: int) -> torch.Tensor:
        return self.X[item]

    def __len__(self) -> int:
        return self.len<|MERGE_RESOLUTION|>--- conflicted
+++ resolved
@@ -13,11 +13,8 @@
 import openpyxl
 import pandas as pd
 import seaborn as sns
-<<<<<<< HEAD
 import torch
-=======
 import xxhash
->>>>>>> ca23f0f6
 from pandas import DataFrame
 from scipy import stats
 from torch.utils.data import DataLoader, Dataset
