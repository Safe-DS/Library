--- conflicted
+++ resolved
@@ -34,11 +34,8 @@
 if TYPE_CHECKING:
     from collections.abc import Callable, Iterable
 
-<<<<<<< HEAD
     from safeds.data.tabular.transformation import TableTransformer
-=======
     from safeds.data.tabular.transformation import InvertibleTableTransformer
->>>>>>> 846bf233
 
     from ._tagged_table import TaggedTable
 
@@ -997,7 +994,6 @@
             return self.replace_column(name, result)
         raise UnknownColumnNameError([name])
 
-<<<<<<< HEAD
     def transform_table(self, transformer: TableTransformer) -> Table:
         """
         Apply a learned transformation onto this table.
@@ -1011,21 +1007,6 @@
         -------
         transformed_table : Table
             The transformed table.
-=======
-    def inverse_transform_table(self, transformer: InvertibleTableTransformer) -> Table:
-        """
-        Invert the transformation applied by the given transformer.
-
-        Parameters
-        ----------
-        transformer : InvertibleTableTransformer
-            A transformer that was fitted with columns, which are all present in the table.
-
-        Returns
-        -------
-        table : Table
-            The original table
->>>>>>> 846bf233
 
         Raises
         ------
@@ -1039,7 +1020,6 @@
         >>> transformer = OneHotEncoder()
         >>> table = Table.from_dict({"col1": [1, 2, 1], "col2": [1, 2, 4]})
         >>> transformer = transformer.fit(table, None)
-<<<<<<< HEAD
         >>> table.transform_table(transformer)
            col1_1  col1_2  col2_1  col2_2  col2_4
         0     1.0     0.0     1.0     0.0     0.0
@@ -1047,7 +1027,33 @@
         2     1.0     0.0     0.0     0.0     1.0
         """
         return transformer.transform(self)
-=======
+
+    def inverse_transform_table(self, transformer: InvertibleTableTransformer) -> Table:
+        """
+        Invert the transformation applied by the given transformer.
+
+        Parameters
+        ----------
+        transformer : InvertibleTableTransformer
+            A transformer that was fitted with columns, which are all present in the table.
+
+        Returns
+        -------
+        table : Table
+            The original table
+
+        Raises
+        ------
+        TransformerNotFittedError
+            If the transformer has not been fitted yet.
+
+        Examples
+        --------
+        >>> from safeds.data.tabular.transformation import OneHotEncoder
+        >>> from safeds.data.tabular.containers import Table
+        >>> transformer = OneHotEncoder()
+        >>> table = Table.from_dict({"col1": [1, 2, 1], "col2": [1, 2, 4]})
+        >>> transformer = transformer.fit(table, None)
         >>> transformed_table = transformer.transform(table)
         >>> transformed_table.inverse_transform_table(transformer)
            col1  col2
@@ -1061,7 +1067,6 @@
         2     1     4
         """
         return transformer.inverse_transform(self)
->>>>>>> 846bf233
 
     # ------------------------------------------------------------------------------------------------------------------
     # Plotting
