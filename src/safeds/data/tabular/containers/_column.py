from __future__ import annotations

import io
from collections.abc import Sequence
from numbers import Number
from typing import TYPE_CHECKING, Any, TypeVar, overload

import matplotlib.pyplot as plt
import numpy as np
import pandas as pd
import seaborn as sns

from safeds.data.image.containers import Image
from safeds.data.image.typing import ImageFormat
from safeds.data.tabular.typing import ColumnType
from safeds.exceptions import (
    ColumnLengthMismatchError,
    ColumnSizeError,
    IndexOutOfBoundsError,
    NonNumericColumnError,
)

if TYPE_CHECKING:
    from collections.abc import Callable, Iterator

T = TypeVar("T")
R = TypeVar("R")


class Column(Sequence[T]):
    """
    A column is a named collection of values.

    Parameters
    ----------
    name : str
        The name of the column.
    data : Sequence[T]
        The data.

    Examples
    --------
    >>> from safeds.data.tabular.containers import Column
    >>> column = Column("test", [1, 2, 3])
    """

    # ------------------------------------------------------------------------------------------------------------------
    # Creation
    # ------------------------------------------------------------------------------------------------------------------

    @staticmethod
    def _from_pandas_series(data: pd.Series, type_: ColumnType | None = None) -> Column:
        """
        Create a column from a `pandas.Series`.

        Parameters
        ----------
        data : pd.Series
            The data.
        type_ : ColumnType | None
            The type. If None, the type is inferred from the data.

        Returns
        -------
        column : Column
            The created column.

        Examples
        --------
        >>> import pandas as pd
        >>> from safeds.data.tabular.containers import Column
        >>> column = Column._from_pandas_series(pd.Series([1, 2, 3], name="test"))
        """
        result = object.__new__(Column)
        result._name = data.name
        result._data = data
        # noinspection PyProtectedMember
        result._type = type_ if type_ is not None else ColumnType._from_numpy_data_type(data.dtype)

        return result

    # ------------------------------------------------------------------------------------------------------------------
    # Dunder methods
    # ------------------------------------------------------------------------------------------------------------------

    def __init__(self, name: str, data: Sequence[T] | None = None) -> None:
        """
        Create a column.

        Parameters
        ----------
        name : str
            The name of the column.
        data : Sequence[T] | None
            The data. If None, an empty column is created.

        Examples
        --------
        >>> from safeds.data.tabular.containers import Column
        >>> column = Column("test", [1, 2, 3])
        """
        if data is None:
            data = []

        self._name: str = name
        self._data: pd.Series = data.rename(name) if isinstance(data, pd.Series) else pd.Series(data, name=name)
        # noinspection PyProtectedMember
        self._type: ColumnType = ColumnType._from_numpy_data_type(self._data.dtype)

    def __contains__(self, item: Any) -> bool:
        return item in self._data

    def __eq__(self, other: object) -> bool:
        """
        Check whether this column is equal to another object.

        Parameters
        ----------
        other : object
            The other object.

        Returns
        -------
        equal : bool
            True if the other object is an identical column. False if the other object is a different column.
            NotImplemented if the other object is not a column.

        Examples
        --------
        >>> from safeds.data.tabular.containers import Column
        >>> column1 = Column("test", [1, 2, 3])
        >>> column2 = Column("test", [1, 2, 3])
        >>> column1 == column2
        True

        >>> column3 = Column("test", [3, 4, 5])
        >>> column1 == column3
        False
        """
        if not isinstance(other, Column):
            return NotImplemented
        if self is other:
            return True
        return self.name == other.name and self._data.equals(other._data)

    @overload
    def __getitem__(self, index: int) -> T:
        ...

    @overload
    def __getitem__(self, index: slice) -> Column[T]:
        ...

<<<<<<< HEAD
    def __getitem__(self, index: int | slice) -> _T | Column[_T]:
        """
        Return the value of the specified row or rows.

        Parameters
        ----------
        index : int | slice
            The index of the row, or a slice indicing the rows.

        Returns
        -------
        value : Any
            The single row's value, or rows' values.

        Raises
        ------
        IndexOutOfBoundsError
            If the given index or idices do not exist in the column.

        Examples
        --------
        >>> from safeds.data.tabular.containers import Column
        >>> column = Column("test", [1, 2, 3])
        >>> column[0]
        1
        """
=======
    def __getitem__(self, index: int | slice) -> T | Column[T]:
>>>>>>> 8db59141
        if isinstance(index, int):
            if index < 0 or index >= self._data.size:
                raise IndexOutOfBoundsError(index)
            return self._data[index]

        if isinstance(index, slice):
            if index.start < 0 or index.start > self._data.size:
                raise IndexOutOfBoundsError(index)
            if index.stop < 0 or index.stop > self._data.size:
                raise IndexOutOfBoundsError(index)
            data = self._data[index].reset_index(drop=True).rename(self.name)
            return Column._from_pandas_series(data, self._type)

<<<<<<< HEAD
    def __iter__(self) -> Iterator[_T]:
        """
        Create an iterator for the data of this column.

        Returns
        -------
        iterator : Iterator[Any]
            The iterator.

        Examples
        --------
        >>> from safeds.data.tabular.containers import Column
        >>> column = Column("test", [1, 2, 3])
        >>> list(column)
        [1, 2, 3]
        """
=======
    def __iter__(self) -> Iterator[T]:
>>>>>>> 8db59141
        return iter(self._data)

    def __len__(self) -> int:
        """
        Return the size of the column.

        Returns
        -------
        n_rows : int
            The size of the column.

        Examples
        --------
        >>> from safeds.data.tabular.containers import Column
        >>> column = Column("test", [1, 2, 3])
        >>> len(column)
        3
        """
        return len(self._data)

    def __repr__(self) -> str:
        """
        Return an unambiguous string representation of this column.

        Returns
        -------
        representation : str
            The string representation.

        Examples
        --------
        >>> from safeds.data.tabular.containers import Column
        >>> column = Column("test", [1, 2, 3])
        >>> repr(column)
                test
            0     1
            1     2
            2     3
        """
        return f"Column({self._name!r}, {list(self._data)!r})"

    def __str__(self) -> str:
        """
        Return a user-friendly string representation of this column.

        Returns
        -------
        representation : str
            The string representation.

        Examples
        --------
        >>> from safeds.data.tabular.containers import Column
        >>> column = Column("test", [1, 2, 3])
        >>> str(column)
                test
            0     1
            1     2
            2     3
        """
        return f"{self._name!r}: {list(self._data)!r}"

    # ------------------------------------------------------------------------------------------------------------------
    # Properties
    # ------------------------------------------------------------------------------------------------------------------

    @property
    def name(self) -> str:
        """
        Return the name of the column.

        Returns
        -------
        name : str
            The name of the column.

        Examples
        --------
        >>> from safeds.data.tabular.containers import Column
        >>> column = Column("test", [1, 2, 3])
        >>> column.name
        test
        """
        return self._name

    @property
    def number_of_rows(self) -> int:
        """
        Return the number of elements in the column.

        Returns
        -------
        number_of_rows : int
            The number of elements.
        """
        return len(self._data)

    @property
    def type(self) -> ColumnType:
        """
        Return the type of the column.

        Returns
        -------
        type : ColumnType
            The type of the column.

        Examples
        --------
        >>> from safeds.data.tabular.containers import Column
        >>> column = Column("test", [1, 2, 3])
        >>> column.type
        Integer

        >>> column = Column("test", ['a', 'b', 'c'])
        >>> column.type
        String
        """
        return self._type

    # ------------------------------------------------------------------------------------------------------------------
    # Getters
    # ------------------------------------------------------------------------------------------------------------------

    def get_unique_values(self) -> list[T]:
        """
        Return a list of all unique values in the column.

        Returns
        -------
        unique_values : list[T]
            List of unique values in the column.

        Examples
        --------
        >>> from safeds.data.tabular.containers import Column
        >>> column = Column("test", [1, 2, 3, 2, 4, 3])
        >>> column.get_unique_values()
        [1, 2, 3, 4]
        """
        return list(self._data.unique())

    def get_value(self, index: int) -> T:
        """
        Return column value at specified index, starting at 0.

        Parameters
        ----------
        index : int
            Index of requested element.

        Returns
        -------
        value
            Value at index in column.

        Raises
        ------
        IndexOutOfBoundsError
            If the given index does not exist in the column.

        Examples
        --------
        >>> from safeds.data.tabular.containers import Column
        >>> column = Column("test", [1, 2, 3])
        >>> column.get_value(1)
        2
        """
        if index < 0 or index >= self._data.size:
            raise IndexOutOfBoundsError(index)

        return self._data[index]

    # ------------------------------------------------------------------------------------------------------------------
    # Information
    # ------------------------------------------------------------------------------------------------------------------

    def all(self, predicate: Callable[[T], bool]) -> bool:
        """
        Check if all values have a given property.

        Parameters
        ----------
        predicate : Callable[[T], bool])
            Callable that is used to find matches.

        Returns
        -------
        result : bool
            True if all match.

        Examples
        --------
        >>> from safeds.data.tabular.containers import Column
        >>> column = Column("test", [1, 2, 3])
        >>> column.all(lambda x: x < 4)
        True

        >>> column.all(lambda x: x < 2)
        False
        """
        return all(predicate(value) for value in self._data)

    def any(self, predicate: Callable[[T], bool]) -> bool:
        """
        Check if any value has a given property.

        Parameters
        ----------
        predicate : Callable[[T], bool])
            Callable that is used to find matches.

        Returns
        -------
        result : bool
            True if any match.

        Examples
        --------
        >>> from safeds.data.tabular.containers import Column
        >>> column = Column("test", [1, 2, 3])
        >>> column.any(lambda x: x < 2)
        True

        >>> column.any(lambda x: x < 1)
        False
        """
        return any(predicate(value) for value in self._data)

    def none(self, predicate: Callable[[T], bool]) -> bool:
        """
        Check if no values has a given property.

        Parameters
        ----------
        predicate : Callable[[T], bool])
            Callable that is used to find matches.

        Returns
        -------
        result : bool
            True if none match.

        Examples
        --------
        >>> from safeds.data.tabular.containers import Column
        >>> column1 = Column("test", [1, 2, 3])
        >>> column1.none(lambda x: x < 1)
        True

        >>> column2 = Column("test", [1, 2, 3])
        >>> column2.none(lambda x: x > 1)
        False
        """
        return all(not predicate(value) for value in self._data)

    def has_missing_values(self) -> bool:
        """
        Return whether the column has missing values.

        Returns
        -------
        missing_values_exist : bool
            True if missing values exist.

        Examples
        --------
        >>> from safeds.data.tabular.containers import Column
        >>> column1 = Column("test", [1, 2, 3, None])
        >>> column1.has_missing_values()
        True

        >>> column2 = Column("test", [1, 2, 3])
        >>> column2.has_missing_values()
        False
        """
        return self.any(lambda value: value is None or (isinstance(value, Number) and np.isnan(value)))

    # ------------------------------------------------------------------------------------------------------------------
    # Transformations
    # ------------------------------------------------------------------------------------------------------------------

    def rename(self, new_name: str) -> Column:
        """
        Return a new column with a new name.

        This column is not modified.

        Parameters
        ----------
        new_name : str
            The new name of the column.

        Returns
        -------
        column : Column
            A new column with the new name.

        Examples
        --------
        >>> from safeds.data.tabular.containers import Column
        >>> column = Column("test", [1, 2, 3])
        >>> new_column = column.rename("new name")
            new name
        0         1
        1         2
        2         3
        """
        return Column._from_pandas_series(self._data.rename(new_name), self._type)

    def transform(self, transformer: Callable[[T], R]) -> Column[R]:
        """
        Apply a transform method to every data point.

        This column is not modified.

        Parameters
        ----------
        transformer : Callable[[T], R]
            Function that will be applied to all data points.

        Returns
        -------
        transformed_column: Column
            The transformed column.

        Examples
        --------
        >>> from safeds.data.tabular.containers import Column
        >>> price = Column("price", [4.99, 5.99, 2.49])
        >>> sale = price.transform(lambda amount: amount * 0.8)
        """
        return Column(self.name, self._data.apply(transformer, convert_dtype=True))

    # ------------------------------------------------------------------------------------------------------------------
    # Statistics
    # ------------------------------------------------------------------------------------------------------------------

    def correlation_with(self, other_column: Column) -> float:
        """
        Calculate Pearson correlation between this and another column. Both columns have to be numerical.

        Returns
        -------
        correlation : float
            Correlation between the two columns.

        Raises
        ------
        NonNumericColumnError
            If one of the columns is not numerical.
        ColumnLengthMismatchError
            If the columns have different lengths.

        Examples
        --------
        >>> from safeds.data.tabular.containers import Column
        >>> column1 = Column("test", [1, 2, 3])
        >>> column2 = Column("test", [2, 4, 6])
        >>> pearson = column1.correlation_with(column2)
        1.0

        >>> column1 = Column("test", [1, 2, 3])
        >>> column2 = Column("test", [0.5, 4, -6])
        >>> pearson = column1.correlation_with(column2)
        -0.6404640308067906
        """
        if not self._type.is_numeric() or not other_column._type.is_numeric():
            raise NonNumericColumnError(
                f"Columns must be numerical. {self.name} is {self._type}, {other_column.name} is {other_column._type}.",
            )
        if self._data.size != other_column._data.size:
            raise ColumnLengthMismatchError(
                f"{self.name} is of size {self._data.size}, {other_column.name} is of size {other_column._data.size}.",
            )
        return self._data.corr(other_column._data)

    def idness(self) -> float:
        r"""
        Calculate the idness of this column.

        We define the idness as follows:

        $$
        \frac{\text{number of different values}}{\text{number of rows}}
        $$

        Returns
        -------
        idness : float
            The idness of the column.

        Raises
        ------
        ColumnSizeError
            If this column is empty.

        Examples
        --------
        >>> from safeds.data.tabular.containers import Column
        >>> column1 = Column("test", [1, 2, 3])
        >>> column1.idness()
        1.0

        >>> column2 = Column("test", [1, 2, 3, 2])
        >>> column2.idness()
        0.75
        """
        if self._data.size == 0:
            raise ColumnSizeError("> 0", "0")
        return self._data.nunique() / self._data.size

    def maximum(self) -> float:
        """
        Return the maximum value of the column. The column has to be numerical.

        Returns
        -------
        max : float
            The maximum value.

        Raises
        ------
        NonNumericColumnError
            If the data contains non-numerical data.

        Examples
        --------
        >>> from safeds.data.tabular.containers import Column
        >>> column = Column("test", [1, 2, 3])
        >>> column.maximum()
        3
        """
        if not self._type.is_numeric():
            raise NonNumericColumnError(f"{self.name} is of type {self._type}.")
        return self._data.max()

    def mean(self) -> float:
        """
        Return the mean value of the column. The column has to be numerical.

        Returns
        -------
        mean : float
            The mean value.

        Raises
        ------
        NonNumericColumnError
            If the data contains non-numerical data.

        Examples
        --------
        >>> from safeds.data.tabular.containers import Column
        >>> column = Column("test", [1, 2, 3])
        >>> column.mean()
        2.0
        """
        if not self._type.is_numeric():
            raise NonNumericColumnError(f"{self.name} is of type {self._type}.")
        return self._data.mean()

    def median(self) -> float:
        """
        Return the median value of the column. The column has to be numerical.

        Returns
        -------
        median : float
            The median value.

        Raises
        ------
        NonNumericColumnError
            If the data contains non-numerical data.

        Examples
        --------
        >>> from safeds.data.tabular.containers import Column
        >>> column = Column("test", [1, 2, 3, 4])
        >>> column.mean()
        2.5

        >>> from safeds.data.tabular.containers import Column
        >>> column = Column("test", [1, 2, 3, 4, 5])
        >>> column.mean()
        3.0
        """
        if not self._type.is_numeric():
            raise NonNumericColumnError(f"{self.name} is of type {self._type}.")
        return self._data.median()

    def minimum(self) -> float:
        """
        Return the minimum value of the column. The column has to be numerical.

        Returns
        -------
        min : float
            The minimum value.

        Raises
        ------
        NonNumericColumnError
            If the data contains non-numerical data.

        Examples
        --------
        >>> from safeds.data.tabular.containers import Column
        >>> column = Column("test", [1, 2, 3, 4])
        >>> column.minimum()
        1
        """
        if not self._type.is_numeric():
            raise NonNumericColumnError(f"{self.name} is of type {self._type}.")
        return self._data.min()

    def missing_value_ratio(self) -> float:
        """
        Return the ratio of missing values to the total number of elements in the column.

        Returns
        -------
        ratio : float
            The ratio of missing values to the total number of elements in the column.

        Raises
        ------
        ColumnSizeError
            If the column is empty.

        Examples
        --------
        >>> from safeds.data.tabular.containers import Column
        >>> column1 = Column("test", [1, 2, 3, 4])
        >>> column1.missing_value_ratio()
        0.0

        >>> column2 = Column("test", [1, 2, 3, None])
        >>> column2.missing_value_ratio()
        0.25
        """
        if self._data.size == 0:
            raise ColumnSizeError("> 0", "0")
        return self._count_missing_values() / self._data.size

    def mode(self) -> list[T]:
        """
        Return the mode of the column.

        Returns
        -------
        mode: list[T]
            Returns a list with the most common values.

        Examples
        --------
        >>> from safeds.data.tabular.containers import Column
        >>> column1 = Column("test", [1, 2, 3, 3, 4])
        >>> column1.mode()
        [3]

        >>> column2 = Column("test", [1, 2, 3, 3, 4, 4])
        >>> column2.mode()
        [3, 4]
        """
        return self._data.mode().tolist()

    def stability(self) -> float:
        r"""
        Calculate the stability of this column.

        We define the stability as follows:

        $$
        \frac{\text{number of occurrences of most common non-null value}}{\text{number of non-null values}}
        $$

        Returns
        -------
        stability : float
            The stability of the column.

        Raises
        ------
        ColumnSizeError
            If the column is empty.

        Examples
        --------
        >>> from safeds.data.tabular.containers import Column
        >>> column1 = Column("test", [1, 1, 2, 3])
        >>> column1.stability()
        0.5

        >>> column2 = Column("test", [1, 2, 2, 2, 3])
        >>> column2.stability()
        0.6
        """
        if self._data.size == 0:
            raise ColumnSizeError("> 0", "0")
        return self._data.value_counts()[self.mode()[0]] / self._data.count()

    def standard_deviation(self) -> float:
        """
        Return the standard deviation of the column. The column has to be numerical.

        Returns
        -------
        sum : float
            The standard deviation of all values.

        Raises
        ------
        NonNumericColumnError
            If the data contains non-numerical data.

        Examples
        --------
        >>> from safeds.data.tabular.containers import Column
        >>> column1 = Column("test", [1, 2, 3])
        >>> column1.standard_deviation()
        1.0

        >>> column2 = Column("test", [1, 2, 4, 8, 16])
        >>> column2.standard_deviation()
        6.099180272790763
        """
        if not self.type.is_numeric():
            raise NonNumericColumnError(f"{self.name} is of type {self._type}.")
        return self._data.std()

    def sum(self) -> float:
        """
        Return the sum of the column. The column has to be numerical.

        Returns
        -------
        sum : float
            The sum of all values.

        Raises
        ------
        NonNumericColumnError
            If the data contains non-numerical data.

        Examples
        --------
        >>> from safeds.data.tabular.containers import Column
        >>> column = Column("test", [1, 2, 3])
        >>> column.sum()
        6
        """
        if not self.type.is_numeric():
            raise NonNumericColumnError(f"{self.name} is of type {self._type}.")
        return self._data.sum()

    def variance(self) -> float:
        """
        Return the variance of the column. The column has to be numerical.

        Returns
        -------
        sum : float
            The variance of all values.

        Raises
        ------
        NonNumericColumnError
            If the data contains non-numerical data.

        Examples
        --------
        >>> from safeds.data.tabular.containers import Column
        >>> column = Column("test", [1, 2, 3, 4, 5])
        >>> column.variance()
        2.5
        """
        if not self.type.is_numeric():
            raise NonNumericColumnError(f"{self.name} is of type {self._type}.")

        return self._data.var()

    # ------------------------------------------------------------------------------------------------------------------
    # Plotting
    # ------------------------------------------------------------------------------------------------------------------

    def plot_boxplot(self) -> Image:
        """
        Plot this column in a boxplot. This function can only plot real numerical data.

        Returns
        -------
        plot: Image
            The plot as an image.

        Raises
        ------
        NonNumericColumnError
            If the data contains non-numerical data.


        Examples
        --------
        >>> from safeds.data.tabular.containers import Column
        >>> column = Column("test", [1, 2, 3])
        >>> boxplot = column.plot_boxplot()
        """
        if not self.type.is_numeric():
            raise NonNumericColumnError(f"{self.name} is of type {self._type}.")

        fig = plt.figure()
        ax = sns.boxplot(data=self._data)
        ax.set(title=self.name)
        ax.set_xticks([])
        plt.tight_layout()

        buffer = io.BytesIO()
        fig.savefig(buffer, format="png")
        plt.close()  # Prevents the figure from being displayed directly
        buffer.seek(0)
        return Image(buffer, ImageFormat.PNG)

    def plot_histogram(self) -> Image:
        """
        Plot a column in a histogram.

        Returns
        -------
        plot: Image
            The plot as an image.

        Examples
        --------
        >>> from safeds.data.tabular.containers import Column
        >>> column = Column("test", [1, 2, 3])
        >>> histogram = column.plot_histogram()
        """
        fig = plt.figure()
        ax = sns.histplot(data=self._data)
        ax.set_xticks(ax.get_xticks())
        ax.set(xlabel=self.name)
        ax.set_xticklabels(
            ax.get_xticklabels(),
            rotation=45,
            horizontalalignment="right",
        )  # rotate the labels of the x Axis to prevent the chance of overlapping of the labels
        plt.tight_layout()

        buffer = io.BytesIO()
        fig.savefig(buffer, format="png")
        plt.close()  # Prevents the figure from being displayed directly
        buffer.seek(0)
        return Image(buffer, ImageFormat.PNG)

    # ------------------------------------------------------------------------------------------------------------------
    # Conversion
    # ------------------------------------------------------------------------------------------------------------------

    def to_html(self) -> str:
        """
        Return an HTML representation of the column.

        Returns
        -------
        output : str
            The generated HTML.

        Examples
        --------
        >>> from safeds.data.tabular.containers import Column
        >>> column = Column("test", [1, 2, 3])
        >>> html = column.to_html()
        <table border="1" class="dataframe">
          <thead>
            <tr style="text-align: right;">
              <th></th>
              <th>test</th>
            </tr>
          </thead>
          <tbody>
            <tr>
              <th>0</th>
              <td>1</td>
            </tr>
            <tr>
              <th>1</th>
              <td>2</td>
            </tr>
            <tr>
              <th>2</th>
              <td>3</td>
            </tr>
          </tbody>
        </table>
        """
        frame = self._data.to_frame()
        frame.columns = [self.name]

        return frame.to_html(max_rows=self._data.size, max_cols=1)

    # ------------------------------------------------------------------------------------------------------------------
    # IPython integration
    # ------------------------------------------------------------------------------------------------------------------

    def _repr_html_(self) -> str:
        """
        Return an HTML representation of the column.

        Returns
        -------
        output : str
            The generated HTML.


        Examples
        --------
        >>> from safeds.data.tabular.containers import Column
        >>> column = Column("col_1", ['a', 'b', 'c'])
        >>> column._repr_html_()
        <div>
        <style scoped>
            .dataframe tbody tr th:only-of-type {
                vertical-align: middle;
            }

            .dataframe tbody tr th {
                vertical-align: top;
            }

            .dataframe thead th {
                text-align: right;
            }
        </style>
        <table border="1" class="dataframe">
          <thead>
            <tr style="text-align: right;">
              <th></th>
              <th>col_1</th>
            </tr>
          </thead>
          <tbody>
            <tr>
              <th>0</th>
              <td>a</td>
            </tr>
            <tr>
              <th>1</th>
              <td>b</td>
            </tr>
            <tr>
              <th>2</th>
              <td>c</td>
            </tr>
          </tbody>
        </table>
        </div>
        """
        frame = self._data.to_frame()
        frame.columns = [self.name]

        return frame.to_html(max_rows=self._data.size, max_cols=1, notebook=True)

    # ------------------------------------------------------------------------------------------------------------------
    # Other
    # ------------------------------------------------------------------------------------------------------------------

    def _count_missing_values(self) -> int:
        """
        Return the number of null values in the column.

        Returns
        -------
        count : int
            The number of null values.

        Examples
        --------
        >>> from safeds.data.tabular.containers import Column
        >>> column = Column("col_1", [None, 'a', None])
        >>> column._count_missing_values()
        2
        """
        return self._data.isna().sum()<|MERGE_RESOLUTION|>--- conflicted
+++ resolved
@@ -151,8 +151,7 @@
     def __getitem__(self, index: slice) -> Column[T]:
         ...
 
-<<<<<<< HEAD
-    def __getitem__(self, index: int | slice) -> _T | Column[_T]:
+    def __getitem__(self, index: int | slice) -> T | Column[T]:
         """
         Return the value of the specified row or rows.
 
@@ -178,9 +177,6 @@
         >>> column[0]
         1
         """
-=======
-    def __getitem__(self, index: int | slice) -> T | Column[T]:
->>>>>>> 8db59141
         if isinstance(index, int):
             if index < 0 or index >= self._data.size:
                 raise IndexOutOfBoundsError(index)
@@ -194,8 +190,7 @@
             data = self._data[index].reset_index(drop=True).rename(self.name)
             return Column._from_pandas_series(data, self._type)
 
-<<<<<<< HEAD
-    def __iter__(self) -> Iterator[_T]:
+    def __iter__(self) -> Iterator[T]:
         """
         Create an iterator for the data of this column.
 
@@ -211,9 +206,6 @@
         >>> list(column)
         [1, 2, 3]
         """
-=======
-    def __iter__(self) -> Iterator[T]:
->>>>>>> 8db59141
         return iter(self._data)
 
     def __len__(self) -> int:
