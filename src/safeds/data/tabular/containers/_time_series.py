--- conflicted
+++ resolved
@@ -4,7 +4,7 @@
 import sys
 from typing import TYPE_CHECKING
 
-<<<<<<< HEAD
+from safeds._utils import _structural_hash
 import matplotlib.pyplot as plt
 import numpy as np
 import pandas as pd
@@ -13,9 +13,6 @@
 import xxhash
 from torch.utils.data import DataLoader, Dataset
 
-=======
-from safeds._utils import _structural_hash
->>>>>>> d58c32f3
 from safeds.data.image.containers import Image
 from safeds.data.tabular.containers import Column, Row, Table, TaggedTable
 from safeds.exceptions import (
@@ -308,15 +305,10 @@
 
         Returns
         -------
-        hash : int
+        hash:
             The hash value.
         """
-        return xxhash.xxh3_64(
-            hash(self.time).to_bytes(8)
-            + hash(self.target).to_bytes(8)
-            + hash(self.features).to_bytes(8)
-            + Table.__hash__(self).to_bytes(8),
-        ).intdigest()
+        return _structural_hash(self.time, self.target, self.features, Table.__hash__(self))
 
     def __sizeof__(self) -> int:
         """
@@ -324,7 +316,8 @@
 
         Returns
         -------
-        Size of this object in bytes.
+        size:
+            Size of this object in bytes.
         """
         return Table.__sizeof__(self) + sys.getsizeof(self._time)
 
@@ -477,7 +470,7 @@
             time_name=self.time.name,
             target_name=self._target.name,
             feature_names=self._feature_names
-                          + [col.name for col in (columns.to_columns() if isinstance(columns, Table) else columns)],
+            + [col.name for col in (columns.to_columns() if isinstance(columns, Table) else columns)],
         )
 
     def add_columns(self, columns: list[Column] | Table) -> TimeSeries:
@@ -898,8 +891,8 @@
                     self._feature_names
                     if old_column_name not in self._feature_names
                     else self._feature_names[: self._feature_names.index(old_column_name)]
-                         + [col.name for col in new_columns]
-                         + self._feature_names[self._feature_names.index(old_column_name) + 1:]
+                    + [col.name for col in new_columns]
+                    + self._feature_names[self._feature_names.index(old_column_name) + 1 :]
                 ),
             )
 
@@ -943,7 +936,7 @@
     def sort_columns(
         self,
         comparator: Callable[[Column, Column], int] = lambda col1, col2: (col1.name > col2.name)
-                                                                         - (col1.name < col2.name),
+        - (col1.name < col2.name),
     ) -> TimeSeries:
         """
         Sort the columns of a `TimeSeries` with the given comparator and return a new `TimeSeries`.
