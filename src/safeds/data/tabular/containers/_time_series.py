--- conflicted
+++ resolved
@@ -9,12 +9,10 @@
 import pandas as pd
 import torch
 import seaborn as sns
-
-<<<<<<< HEAD
+import xxhash
+
 from torch.utils.data import DataLoader, Dataset
-=======
 from safeds._utils import _structural_hash
->>>>>>> 3cb74a2a
 from safeds.data.image.containers import Image
 from safeds.data.tabular.containers import Column, Row, Table, TaggedTable
 from safeds.exceptions import (
@@ -298,10 +296,15 @@
 
         Returns
         -------
-        hash:
+        hash : int
             The hash value.
         """
-        return _structural_hash(self.time, self.target, self.features, Table.__hash__(self))
+        return xxhash.xxh3_64(
+            hash(self.time).to_bytes(8)
+            + hash(self.target).to_bytes(8)
+            + hash(self.features).to_bytes(8)
+            + Table.__hash__(self).to_bytes(8),
+        ).intdigest()
 
     def __sizeof__(self) -> int:
         """
@@ -309,8 +312,7 @@
 
         Returns
         -------
-        size:
-            Size of this object in bytes.
+        Size of this object in bytes.
         """
         return Table.__sizeof__(self) + sys.getsizeof(self._time)
 
@@ -463,7 +465,7 @@
             time_name=self.time.name,
             target_name=self._target.name,
             feature_names=self._feature_names
-                          + [col.name for col in (columns.to_columns() if isinstance(columns, Table) else columns)],
+            + [col.name for col in (columns.to_columns() if isinstance(columns, Table) else columns)],
         )
 
     def add_columns(self, columns: list[Column] | Table) -> TimeSeries:
@@ -884,8 +886,8 @@
                     self._feature_names
                     if old_column_name not in self._feature_names
                     else self._feature_names[: self._feature_names.index(old_column_name)]
-                         + [col.name for col in new_columns]
-                         + self._feature_names[self._feature_names.index(old_column_name) + 1:]
+                    + [col.name for col in new_columns]
+                    + self._feature_names[self._feature_names.index(old_column_name) + 1 :]
                 ),
             )
 
@@ -929,7 +931,7 @@
     def sort_columns(
         self,
         comparator: Callable[[Column, Column], int] = lambda col1, col2: (col1.name > col2.name)
-                                                                         - (col1.name < col2.name),
+        - (col1.name < col2.name),
     ) -> TimeSeries:
         """
         Sort the columns of a `TimeSeries` with the given comparator and return a new `TimeSeries`.
@@ -1276,61 +1278,4 @@
         plt.close()  # Prevents the figure from being displayed directly
         buffer.seek(0)
         self._data = self._data.reset_index()
-        return Image.from_bytes(buffer.read())
-
-    def _into_dataloader_with_window(self, window_size: int, forecast_len: int, batch_size: int) -> DataLoader:
-        """
-        Return a Dataloader for the data stored in this time series, used for training neural networks.
-        It splits the target column into windows uses them as feature and creates targets for the time series, by
-        forecastlength.
-
-        The original table is not modified.
-
-        Parameters
-        ----------
-        batch_size
-            The size of data batches that should be loaded at one time.
-
-        Returns
-        -------
-        result :
-            The DataLoader.
-
-        """
-        target_np = self.target._data.to_numpy()
-
-        x_s = []
-        y_s = []
-
-        l = len(target_np)
-        # create feature windows and for that features targets lagged by forecast len
-        # every feature column wird auch gewindowed
-        # -> [i, win_size],[target]
-        feature_cols = self.features.to_columns()
-        for i in range(l - (forecast_len + window_size)):
-            window = target_np[i:i + window_size]
-            label = target_np[i + window_size + forecast_len]
-            for col in feature_cols:
-                data = col._data.to_numpy()
-                window = np.concatenate((window, data[i:i + window_size]))
-            x_s.append(window)
-            y_s.append(label)
-        print(np.array(x_s).shape)
-        print(np.array(y_s).shape)
-        print(x_s)
-        print(y_s)
-
-        return DataLoader(dataset=_CustomDataset(np.array(x_s), np.array(y_s)), batch_size=batch_size)
-
-
-class _CustomDataset(Dataset):
-    def __init__(self, features: np.array, target: np.array):
-        self.X = torch.from_numpy(features.astype(np.float32))
-        self.Y = torch.from_numpy(target.astype(np.float32))
-        self.len = self.X.shape[0]
-
-    def __getitem__(self, item: int) -> tuple[torch.Tensor, torch.Tensor]:
-        return self.X[item], self.Y[item].unsqueeze(-1)
-
-    def __len__(self) -> int:
-        return self.len+        return Image.from_bytes(buffer.read())