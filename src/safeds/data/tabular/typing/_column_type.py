from __future__ import annotations

from abc import ABC, abstractmethod
from dataclasses import dataclass
from types import NoneType
from typing import TYPE_CHECKING, Any

import numpy as np

if TYPE_CHECKING:
    import pandas as pd


class ColumnType(ABC):
    """Abstract base class for column types."""

<<<<<<< HEAD
    _is_nullable: bool # This line is just here so the linter doesn't throw an error in line 63.
=======
    _is_nullable: bool

>>>>>>> 4903ae44
    @abstractmethod
    def __init__(self, is_nullable: bool = False) -> None:
        pass

    @staticmethod
    def _data_type(data: pd.Series) -> ColumnType:
        """
        Return the column type for a given `numpy` data type.

        Parameters
        ----------
        data : pd.Series
            The data to be checked.

        Returns
        -------
        column_type : ColumnType
            The ColumnType.

        Raises
        ------
        NotImplementedError
            If the given data type is not supported.
        """

        def column_type_of_type(cell_type: Any) -> ColumnType:
            if cell_type == int or cell_type == np.int64 or cell_type == np.int32:
                return Integer(is_nullable)
            if cell_type == bool:
                return Boolean(is_nullable)
            if cell_type == float or cell_type == np.float64 or cell_type == np.float32:
                return RealNumber(is_nullable)
            if cell_type == str:
                return String(is_nullable)
            if cell_type is NoneType:
                return Nothing()
            else:
                message = f"Unsupported numpy data type '{cell_type}'."
                raise NotImplementedError(message)

        result: ColumnType = Nothing()
        is_nullable = False
        for cell in data:
            if result == Nothing():
                result = column_type_of_type(type(cell))
                if type(cell) is NoneType:
                    is_nullable = True
                    result._is_nullable = is_nullable
            if result != column_type_of_type(type(cell)):
                if type(cell) is NoneType:
                    is_nullable = True
                    result._is_nullable = is_nullable
                elif result == Integer and type(cell) == float:
                    result = RealNumber(is_nullable)
                else:
                    result = Anything(is_nullable)

        return result

    @abstractmethod
    def is_nullable(self) -> bool:
        """
        Return whether the given column type is nullable.

        Returns
        -------
        is_nullable : bool
            True if the column is nullable.
        """

    @abstractmethod
    def is_numeric(self) -> bool:
        """
        Return whether the given column type is numeric.

        Returns
        -------
        is_numeric : bool
            True if the column is numeric.
        """


@dataclass
class Anything(ColumnType):
    """
    Type for a column that contains anything.

    Parameters
    ----------
    is_nullable : bool
        Whether the type also allows null values.
    """

    _is_nullable: bool

    def __init__(self, is_nullable: bool = False) -> None:
        self._is_nullable = is_nullable

    def __repr__(self) -> str:
        result = "Anything"
        if self._is_nullable:
            result += "?"
        return result

    def is_nullable(self) -> bool:
        """
        Return whether the given column type is nullable.

        Returns
        -------
        is_nullable : bool
            True if the column is nullable.
        """
        return self._is_nullable

    def is_numeric(self) -> bool:
        """
        Return whether the given column type is numeric.

        Returns
        -------
        is_numeric : bool
            True if the column is numeric.
        """
        return False


@dataclass
class Boolean(ColumnType):
    """
    Type for a column that only contains booleans.

    Parameters
    ----------
    is_nullable : bool
        Whether the type also allows null values.
    """

    _is_nullable: bool

    def __init__(self, is_nullable: bool = False) -> None:
        self._is_nullable = is_nullable

    def __repr__(self) -> str:
        result = "Boolean"
        if self._is_nullable:
            result += "?"
        return result

    def is_nullable(self) -> bool:
        """
        Return whether the given column type is nullable.

        Returns
        -------
        is_nullable : bool
            True if the column is nullable.
        """
        return self._is_nullable

    def is_numeric(self) -> bool:
        """
        Return whether the given column type is numeric.

        Returns
        -------
        is_numeric : bool
            True if the column is numeric.
        """
        return False


@dataclass
class RealNumber(ColumnType):
    """
    Type for a column that only contains real numbers.

    Parameters
    ----------
    is_nullable : bool
        Whether the type also allows null values.
    """

    _is_nullable: bool

    def __init__(self, is_nullable: bool = False) -> None:
        self._is_nullable = is_nullable

    def __repr__(self) -> str:
        result = "RealNumber"
        if self._is_nullable:
            result += "?"
        return result

    def is_nullable(self) -> bool:
        """
        Return whether the given column type is nullable.

        Returns
        -------
        is_nullable : bool
            True if the column is nullable.
        """
        return self._is_nullable

    def is_numeric(self) -> bool:
        """
        Return whether the given column type is numeric.

        Returns
        -------
        is_numeric : bool
            True if the column is numeric.
        """
        return True


@dataclass
class Integer(ColumnType):
    """
    Type for a column that only contains integers.

    Parameters
    ----------
    is_nullable : bool
        Whether the type also allows null values.
    """

    _is_nullable: bool

    def __init__(self, is_nullable: bool = False) -> None:
        self._is_nullable = is_nullable

    def __repr__(self) -> str:
        result = "Integer"
        if self._is_nullable:
            result += "?"
        return result

    def is_nullable(self) -> bool:
        """
        Return whether the given column type is nullable.

        Returns
        -------
        is_nullable : bool
            True if the column is nullable.
        """
        return self._is_nullable

    def is_numeric(self) -> bool:
        """
        Return whether the given column type is numeric.

        Returns
        -------
        is_numeric : bool
            True if the column is numeric.
        """
        return True


@dataclass
class String(ColumnType):
    """
    Type for a column that only contains strings.

    Parameters
    ----------
    is_nullable : bool
        Whether the type also allows null values.
    """

    _is_nullable: bool

    def __init__(self, is_nullable: bool = False) -> None:
        self._is_nullable = is_nullable

    def __repr__(self) -> str:
        result = "String"
        if self._is_nullable:
            result += "?"
        return result

    def is_nullable(self) -> bool:
        """
        Return whether the given column type is nullable.

        Returns
        -------
        is_nullable : bool
            True if the column is nullable.
        """
        return self._is_nullable

    def is_numeric(self) -> bool:
        """
        Return whether the given column type is numeric.

        Returns
        -------
        is_numeric : bool
            True if the column is numeric.
        """
        return False


@dataclass
class Nothing(ColumnType):
    """Type for a column that contains None Values only."""

    _is_nullable: bool

    def __init__(self) -> None:
        self._is_nullable = True

    def __repr__(self) -> str:
        result = "Nothing"
        if self._is_nullable:
            result += "?"
        return result

    def is_nullable(self) -> bool:
        """
        Return whether the given column type is nullable.

        Returns
        -------
        is_nullable : bool
            True if the column is nullable.
        """
        return True

    def is_numeric(self) -> bool:
        """
        Return whether the given column type is numeric.

        Returns
        -------
        is_numeric : bool
            True if the column is numeric.
        """
        return False<|MERGE_RESOLUTION|>--- conflicted
+++ resolved
@@ -14,12 +14,7 @@
 class ColumnType(ABC):
     """Abstract base class for column types."""
 
-<<<<<<< HEAD
-    _is_nullable: bool # This line is just here so the linter doesn't throw an error in line 63.
-=======
-    _is_nullable: bool
-
->>>>>>> 4903ae44
+    _is_nullable: bool  # This line is just here so the linter doesn't throw an error in line 63.
     @abstractmethod
     def __init__(self, is_nullable: bool = False) -> None:
         pass
