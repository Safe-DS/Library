from __future__ import annotations

from typing import TYPE_CHECKING

from safeds._utils import _structural_hash

if TYPE_CHECKING:
    from collections.abc import Callable

    from safeds.data.tabular.containers import Table

from ._table_transformer import TableTransformer


class FunctionalTableTransformer(TableTransformer):
    """
    Wraps a Callable[[Table], Table] so that it can be used in a SequentialTableTransformer.

    Parameters
    ----------
    transformer:
        The Callable that receives a table and returns a table.
    """

    # ------------------------------------------------------------------------------------------------------------------
    # Dunder methods
    # ------------------------------------------------------------------------------------------------------------------

<<<<<<< HEAD
    def __init__(self,
                 transformer: Callable[[Table], Table],
                 ) -> None:
=======
    def __init__(
        self,
        funct: Callable[[Table], Table],
    ) -> None:
>>>>>>> 99a548be
        super().__init__(None)
        self._transformer = transformer

    def __hash__(self) -> int:
        return _structural_hash(
            super().__hash__(),
            self._transformer,
        )

    # ------------------------------------------------------------------------------------------------------------------
    # Properties
    # ------------------------------------------------------------------------------------------------------------------

    @property
    def is_fitted(self) -> bool:
        """FunctionalTableTransformer is always considered to be fitted."""
        return True

    # ------------------------------------------------------------------------------------------------------------------
    # Learning and transformation
    # ------------------------------------------------------------------------------------------------------------------

    def fit(self, table: Table) -> FunctionalTableTransformer:  # noqa: ARG002
        """
        **Note:** For FunctionalTableTransformer this is a no-OP.

        Parameters
        ----------
        table:
            Required only to be consistent with other transformers.

        Returns
        -------
        fitted_transformer:
            Returns self, because this transformer is always fitted.

        """
        return self

    def transform(self, table: Table) -> Table:
        """
        Apply the callable to a table.

        **Note:** The given table is not modified.

        Parameters
        ----------
        table:
            The table on which on which the callable is executed.

        Returns
        -------
        transformed_table:
            The transformed table.

        Raises
        ------
        Exception:
            Raised when the wrapped callable encounters an error.

        """
<<<<<<< HEAD
        return self._transformer(table)
=======
        try:
            return self._func(table)
        except Exception as e:
            # TODO Evaluate if switch to non-generic exception is useful, as _func can be any callable
            raise Exception("The underlying function encountered an error") from e  # noqa: TRY002
>>>>>>> 99a548be

    def fit_and_transform(self, table: Table) -> tuple[FunctionalTableTransformer, Table]:
        """
        **Note:** For the FunctionalTableTransformer this is the same as transform().

        Parameters
        ----------
        table:
            The table on which the callable is to be executed.

        Returns
        -------
        fitted_transformer:
            Return self because the transformer is always fitted.
        transformed_table:
            The transformed table.
        """
        fitted_transformer = self
        transformed_table = self.transform(table)
        return fitted_transformer, transformed_table<|MERGE_RESOLUTION|>--- conflicted
+++ resolved
@@ -26,18 +26,13 @@
     # Dunder methods
     # ------------------------------------------------------------------------------------------------------------------
 
-<<<<<<< HEAD
     def __init__(self,
                  transformer: Callable[[Table], Table],
                  ) -> None:
-=======
-    def __init__(
-        self,
-        funct: Callable[[Table], Table],
-    ) -> None:
->>>>>>> 99a548be
         super().__init__(None)
         self._transformer = transformer
+
+        
 
     def __hash__(self) -> int:
         return _structural_hash(
@@ -97,15 +92,7 @@
             Raised when the wrapped callable encounters an error.
 
         """
-<<<<<<< HEAD
         return self._transformer(table)
-=======
-        try:
-            return self._func(table)
-        except Exception as e:
-            # TODO Evaluate if switch to non-generic exception is useful, as _func can be any callable
-            raise Exception("The underlying function encountered an error") from e  # noqa: TRY002
->>>>>>> 99a548be
 
     def fit_and_transform(self, table: Table) -> tuple[FunctionalTableTransformer, Table]:
         """
