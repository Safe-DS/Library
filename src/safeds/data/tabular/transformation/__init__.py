--- conflicted
+++ resolved
@@ -11,11 +11,8 @@
     from ._label_encoder import LabelEncoder
     from ._one_hot_encoder import OneHotEncoder
     from ._range_scaler import RangeScaler
-<<<<<<< HEAD
     from ._sequential_table_transformer import SequentialTableTransformer
-=======
     from ._robust_scaler import RobustScaler
->>>>>>> 6f63a6c2
     from ._simple_imputer import SimpleImputer
     from ._standard_scaler import StandardScaler
     from ._table_transformer import TableTransformer
@@ -28,11 +25,8 @@
         "LabelEncoder": "._label_encoder:LabelEncoder",
         "OneHotEncoder": "._one_hot_encoder:OneHotEncoder",
         "RangeScaler": "._range_scaler:RangeScaler",
-<<<<<<< HEAD
         "SequentialTableTransformer": "._sequential_table_transformer:SequentialTableTransformer",
-=======
         "RobustScaler": "._robust_scaler:RobustScaler",
->>>>>>> 6f63a6c2
         "SimpleImputer": "._simple_imputer:SimpleImputer",
         "StandardScaler": "._standard_scaler:StandardScaler",
         "TableTransformer": "._table_transformer:TableTransformer",
@@ -46,11 +40,8 @@
     "LabelEncoder",
     "OneHotEncoder",
     "RangeScaler",
-<<<<<<< HEAD
     "SequentialTableTransformer",
-=======
     "RobustScaler",
->>>>>>> 6f63a6c2
     "SimpleImputer",
     "StandardScaler",
     "TableTransformer",
