--- conflicted
+++ resolved
@@ -65,7 +65,6 @@
         # Maps nan values (str of old column) to corresponding new column name
         self._value_to_column_nans: dict[str, str] | None = None
 
-<<<<<<< HEAD
     def __hash__(self) -> int:
         return super().__hash__()
 
@@ -78,9 +77,6 @@
             and self._value_to_column_nans == other._value_to_column_nans
         )
 
-    # noinspection PyProtectedMember
-=======
->>>>>>> cd7f55ba
     def fit(self, table: Table, column_names: list[str] | None) -> OneHotEncoder:
         """
         Learn a transformation for a set of columns in a table.
